#!/bin/bash

# Copyright (c) 2019-2021, NVIDIA CORPORATION.

# cuDF build script

# This script is used to build the component(s) in this repo from
# source, and can be called with various options to customize the
# build as needed (see the help output for details)
# Abort script on first error
set -e

NUMARGS=$#
ARGS=$*

# NOTE: ensure all dir changes are relative to the location of this
# script, and that this script resides in the repo dir!
REPODIR=$(cd $(dirname $0); pwd)

VALIDARGS="clean libcudf cudf dask_cudf benchmarks tests libcudf_kafka cudf_kafka custreamz -v -g -n -l --allgpuarch --disable_nvtx --show_depr_warn --ptds -h"
HELP="$0 [clean] [libcudf] [cudf] [dask_cudf] [benchmarks] [tests] [libcudf_kafka] [cudf_kafka] [custreamz] [-v] [-g] [-n] [-h] [-l]
   clean                - remove all existing build artifacts and configuration (start
                          over)
   libcudf              - build the cudf C++ code only
   cudf                 - build the cudf Python package
   dask_cudf            - build the dask_cudf Python package
   benchmarks           - build benchmarks
   tests                - build tests
   libcudf_kafka        - build the libcudf_kafka C++ code only
   cudf_kafka           - build the cudf_kafka Python package
   custreamz            - build the custreamz Python package
   -v                   - verbose build mode
   -g                   - build for debug
   -n                   - no install step
   -l                   - build legacy tests
   --allgpuarch         - build for all supported GPU architectures
   --disable_nvtx       - disable inserting NVTX profiling ranges
   --show_depr_warn     - show cmake deprecation warnings
   --ptds               - enable per-thread default stream
   -h | --h[elp]        - print this text

   default action (no args) is to build and install 'libcudf' then 'cudf'
   then 'dask_cudf' targets
"
LIB_BUILD_DIR=${LIB_BUILD_DIR:=${REPODIR}/cpp/build}
KAFKA_LIB_BUILD_DIR=${KAFKA_LIB_BUILD_DIR:=${REPODIR}/cpp/libcudf_kafka/build}
CUDF_KAFKA_BUILD_DIR=${REPODIR}/python/cudf_kafka/build
CUDF_BUILD_DIR=${REPODIR}/python/cudf/build
DASK_CUDF_BUILD_DIR=${REPODIR}/python/dask_cudf/build
CUSTREAMZ_BUILD_DIR=${REPODIR}/python/custreamz/build
BUILD_DIRS="${LIB_BUILD_DIR} ${CUDF_BUILD_DIR} ${DASK_CUDF_BUILD_DIR} ${KAFKA_LIB_BUILD_DIR} ${CUDF_KAFKA_BUILD_DIR} ${CUSTREAMZ_BUILD_DIR}"

# Set defaults for vars modified by flags to this script
VERBOSE_FLAG=""
BUILD_TYPE=Release
INSTALL_TARGET=install
BUILD_BENCHMARKS=OFF
BUILD_ALL_GPU_ARCH=0
BUILD_NVTX=ON
BUILD_TESTS=OFF
BUILD_DISABLE_DEPRECATION_WARNING=ON
BUILD_PER_THREAD_DEFAULT_STREAM=OFF

# Set defaults for vars that may not have been defined externally
#  FIXME: if INSTALL_PREFIX is not set, check PREFIX, then check
#         CONDA_PREFIX, but there is no fallback from there!
INSTALL_PREFIX=${INSTALL_PREFIX:=${PREFIX:=${CONDA_PREFIX}}}
PARALLEL_LEVEL=${PARALLEL_LEVEL:=$(nproc)}

function hasArg {
    (( ${NUMARGS} != 0 )) && (echo " ${ARGS} " | grep -q " $1 ")
}

function buildAll {
    ((${NUMARGS} == 0 )) || !(echo " ${ARGS} " | grep -q " [^-]\+ ")
}

if hasArg -h || hasArg --h || hasArg --help; then
    echo "${HELP}"
    exit 0
fi

# Check for valid usage
if (( ${NUMARGS} != 0 )); then
    for a in ${ARGS}; do
    if ! (echo " ${VALIDARGS} " | grep -q " ${a} "); then
        echo "Invalid option: ${a}"
        exit 1
    fi
    done
fi

# Process flags
if hasArg -v; then
    VERBOSE_FLAG="-v"
fi
if hasArg -g; then
    BUILD_TYPE=Debug
fi
if hasArg -n; then
    INSTALL_TARGET=""
    LIBCUDF_BUILD_DIR=${LIB_BUILD_DIR}
fi
if hasArg --allgpuarch; then
    BUILD_ALL_GPU_ARCH=1
fi
if hasArg benchmarks; then
    BUILD_BENCHMARKS=ON
fi
if hasArg tests; then
    BUILD_TESTS=ON
fi
if hasArg --disable_nvtx; then
    BUILD_NVTX="OFF"
fi
if hasArg --show_depr_warn; then
    BUILD_DISABLE_DEPRECATION_WARNING=OFF
fi
if hasArg --ptds; then
    BUILD_PER_THREAD_DEFAULT_STREAM=ON
fi

# If clean given, run it prior to any other steps
if hasArg clean; then
    # If the dirs to clean are mounted dirs in a container, the
    # contents should be removed but the mounted dirs will remain.
    # The find removes all contents but leaves the dirs, the rmdir
    # attempts to remove the dirs but can fail safely.
    for bd in ${BUILD_DIRS}; do
    if [ -d ${bd} ]; then
        find ${bd} -mindepth 1 -delete
        rmdir ${bd} || true
    fi
    done
fi

<<<<<<< HEAD
if (( ${BUILD_ALL_GPU_ARCH} == 0 )); then
    CUDF_CMAKE_CUDA_ARCHITECTURES="-DCMAKE_CUDA_ARCHITECTURES=ALL"
    echo "Building for the architecture of the GPU in the system..."
else
    CUDF_CMAKE_CUDA_ARCHITECTURES=""
    echo "Building for *ALL* supported GPU architectures..."
fi
=======
>>>>>>> bf2e96c7

################################################################################
# Configure, build, and install libcudf

if buildAll || hasArg libcudf; then

    if (( ${BUILD_ALL_GPU_ARCH} == 0 )); then
        CUDF_CMAKE_CUDA_ARCHITECTURES="-DCMAKE_CUDA_ARCHITECTURES="
        echo "Building for the architecture of the GPU in the system..."
    else
        CUDF_CMAKE_CUDA_ARCHITECTURES=""
        echo "Building for *ALL* supported GPU architectures..."
    fi

    cmake -S $REPODIR/cpp -B ${LIB_BUILD_DIR} \
          -DCMAKE_INSTALL_PREFIX=${INSTALL_PREFIX} \
          ${CUDF_CMAKE_CUDA_ARCHITECTURES} \
          -DUSE_NVTX=${BUILD_NVTX} \
          -DBUILD_TESTS=${BUILD_TESTS} \
          -DBUILD_BENCHMARKS=${BUILD_BENCHMARKS} \
          -DDISABLE_DEPRECATION_WARNING=${BUILD_DISABLE_DEPRECATION_WARNING} \
          -DPER_THREAD_DEFAULT_STREAM=${BUILD_PER_THREAD_DEFAULT_STREAM} \
          -DCMAKE_BUILD_TYPE=${BUILD_TYPE}

    cd ${LIB_BUILD_DIR}

    cmake --build . -j${PARALLEL_LEVEL} ${VERBOSE_FLAG}

    if [[ ${INSTALL_TARGET} != "" ]]; then
        cmake --build . -j${PARALLEL_LEVEL} --target install ${VERBOSE_FLAG}
    fi
fi

# Build and install the cudf Python package
if buildAll || hasArg cudf; then

    cd ${REPODIR}/python/cudf
    if [[ ${INSTALL_TARGET} != "" ]]; then
        PARALLEL_LEVEL=${PARALLEL_LEVEL} python setup.py build_ext --inplace -j${PARALLEL_LEVEL}
        python setup.py install --single-version-externally-managed --record=record.txt
    else
        PARALLEL_LEVEL=${PARALLEL_LEVEL} python setup.py build_ext --inplace -j${PARALLEL_LEVEL} --library-dir=${LIBCUDF_BUILD_DIR}
    fi
fi

# Build and install the dask_cudf Python package
if buildAll || hasArg dask_cudf; then

    cd ${REPODIR}/python/dask_cudf
    if [[ ${INSTALL_TARGET} != "" ]]; then
        PARALLEL_LEVEL=${PARALLEL_LEVEL} python setup.py build_ext --inplace -j${PARALLEL_LEVEL}
        python setup.py install --single-version-externally-managed --record=record.txt
    else
        PARALLEL_LEVEL=${PARALLEL_LEVEL} python setup.py build_ext --inplace -j${PARALLEL_LEVEL}
    fi
fi

# Build libcudf_kafka library
if hasArg libcudf_kafka; then
    cmake -S $REPODIR/cpp/libcudf_kafka -B ${KAFKA_LIB_BUILD_DIR} \
          -DCMAKE_INSTALL_PREFIX=${INSTALL_PREFIX} \
          -DBUILD_TESTS=${BUILD_TESTS} \
          -DCMAKE_BUILD_TYPE=${BUILD_TYPE}


    cd ${KAFKA_LIB_BUILD_DIR}
    cmake --build . -j${PARALLEL_LEVEL} ${VERBOSE_FLAG}

    if [[ ${INSTALL_TARGET} != "" ]]; then
        cmake --build . -j${PARALLEL_LEVEL} --target install ${VERBOSE_FLAG}
    fi
fi

# build cudf_kafka Python package
if hasArg cudf_kafka; then
    cd ${REPODIR}/python/cudf_kafka
    if [[ ${INSTALL_TARGET} != "" ]]; then
        PARALLEL_LEVEL=${PARALLEL_LEVEL} python setup.py build_ext --inplace -j${PARALLEL_LEVEL}
        python setup.py install --single-version-externally-managed --record=record.txt
    else
        PARALLEL_LEVEL=${PARALLEL_LEVEL} python setup.py build_ext --inplace -j${PARALLEL_LEVEL} --library-dir=${LIBCUDF_BUILD_DIR}
    fi
fi

# build custreamz Python package
if hasArg custreamz; then
    cd ${REPODIR}/python/custreamz
    if [[ ${INSTALL_TARGET} != "" ]]; then
        PARALLEL_LEVEL=${PARALLEL_LEVEL} python setup.py build_ext --inplace -j${PARALLEL_LEVEL}
        python setup.py install --single-version-externally-managed --record=record.txt
    else
        PARALLEL_LEVEL=${PARALLEL_LEVEL} python setup.py build_ext --inplace -j${PARALLEL_LEVEL} --library-dir=${LIBCUDF_BUILD_DIR}
    fi
fi<|MERGE_RESOLUTION|>--- conflicted
+++ resolved
@@ -134,16 +134,6 @@
     done
 fi
 
-<<<<<<< HEAD
-if (( ${BUILD_ALL_GPU_ARCH} == 0 )); then
-    CUDF_CMAKE_CUDA_ARCHITECTURES="-DCMAKE_CUDA_ARCHITECTURES=ALL"
-    echo "Building for the architecture of the GPU in the system..."
-else
-    CUDF_CMAKE_CUDA_ARCHITECTURES=""
-    echo "Building for *ALL* supported GPU architectures..."
-fi
-=======
->>>>>>> bf2e96c7
 
 ################################################################################
 # Configure, build, and install libcudf
