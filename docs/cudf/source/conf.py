#!/usr/bin/env python3
# -*- coding: utf-8 -*-
#
# Copyright (c) 2018, NVIDIA CORPORATION.
#
# cudf documentation build configuration file, created by
# sphinx-quickstart on Wed May  3 10:59:22 2017.
#
# This file is execfile()d with the current directory set to its
# containing dir.
#
# Note that not all possible configuration values are present in this
# autogenerated file.
#
# All configuration values have a default; values that are commented out
# serve to show the default.

# If extensions (or modules to document with autodoc) are in another directory,
# add these directories to sys.path here. If the directory is relative to the
# documentation root, use os.path.abspath to make it absolute, like shown here.
#
import os
import sys

import cudf

sys.path.insert(0, os.path.abspath("../.."))

# -- General configuration ------------------------------------------------

# If your documentation needs a minimal Sphinx version, state it here.
#
# needs_sphinx = '1.0'

# Add any Sphinx extension module names here, as strings. They can be
# extensions coming with Sphinx (named 'sphinx.ext.*') or your custom
# ones.
extensions = [
    "sphinx.ext.intersphinx",
    "sphinx.ext.autodoc",
    "sphinx.ext.autosummary",
    "numpydoc",
    "sphinx_markdown_tables",
    "IPython.sphinxext.ipython_console_highlighting",
    "IPython.sphinxext.ipython_directive",
    "nbsphinx",
    "recommonmark",
]

ipython_mplbackend = "str"

# Add any paths that contain templates here, relative to this directory.
templates_path = ["_templates"]

# The suffix(es) of source filenames.
# You can specify multiple suffix as a list of string:
#
# source_suffix = ['.rst', '.md']
source_suffix = {".rst": "restructuredtext", ".md": "markdown"}

# The master toctree document.
master_doc = "index"

# General information about the project.
project = "cudf"
copyright = "2018, NVIDIA"
author = "NVIDIA"

# The version info for the project you're documenting, acts as replacement for
# |version| and |release|, also used in various other places throughout the
# built documents.
#
# The short X.Y version.
<<<<<<< HEAD
version = '0.12'
=======
version = '0.13'
>>>>>>> 61580330
# The full version, including alpha/beta/rc tags.
release = cudf.__version__

# The language for content autogenerated by Sphinx. Refer to documentation
# for a list of supported languages.
#
# This is also used if you do content translation via gettext catalogs.
# Usually you set "language" from the command line for these cases.
language = None

# List of patterns, relative to source directory, that match files and
# directories to ignore when looking for source files.
# This patterns also effect to html_static_path and html_extra_path
exclude_patterns = []

# The name of the Pygments (syntax highlighting) style to use.
pygments_style = "sphinx"

# If true, `todo` and `todoList` produce output, else they produce nothing.
todo_include_todos = False


# -- Options for HTML output ----------------------------------------------

# The theme to use for HTML and HTML Help pages.  See the documentation for
# a list of builtin themes.
#

html_theme = "sphinx_rtd_theme"

# on_rtd is whether we are on readthedocs.org
on_rtd = os.environ.get("READTHEDOCS", None) == "True"

if not on_rtd:
    # only import and set the theme if we're building docs locally
    # otherwise, readthedocs.org uses their theme by default,
    # so no need to specify it
    import sphinx_rtd_theme

    html_theme = "sphinx_rtd_theme"
    html_theme_path = [sphinx_rtd_theme.get_html_theme_path()]


# Theme options are theme-specific and customize the look and feel of a theme
# further.  For a list of options available for each theme, see the
# documentation.
#
# html_theme_options = {}

# Add any paths that contain custom static files (such as style sheets) here,
# relative to this directory. They are copied after the builtin static files,
# so a file named "default.css" will overwrite the builtin "default.css".
html_static_path = ["_static"]


# -- Options for HTMLHelp output ------------------------------------------

# Output file base name for HTML help builder.
htmlhelp_basename = "cudfdoc"


# -- Options for LaTeX output ---------------------------------------------

latex_elements = {
    # The paper size ('letterpaper' or 'a4paper').
    #
    # 'papersize': 'letterpaper',
    # The font size ('10pt', '11pt' or '12pt').
    #
    # 'pointsize': '10pt',
    # Additional stuff for the LaTeX preamble.
    #
    # 'preamble': '',
    # Latex figure (float) alignment
    #
    # 'figure_align': 'htbp',
}

# Grouping the document tree into LaTeX files. List of tuples
# (source start file, target name, title,
#  author, documentclass [howto, manual, or own class]).
latex_documents = [
    (
        master_doc,
        "cudf.tex",
        "cudf Documentation",
        "Continuum Analytics",
        "manual",
    )
]


# -- Options for manual page output ---------------------------------------

# One entry per manual page. List of tuples
# (source start file, name, description, authors, manual section).
man_pages = [(master_doc, "cudf", "cudf Documentation", [author], 1)]


# -- Options for Texinfo output -------------------------------------------

# Grouping the document tree into Texinfo files. List of tuples
# (source start file, target name, title, author,
#  dir menu entry, description, category)
texinfo_documents = [
    (
        master_doc,
        "cudf",
        "cudf Documentation",
        author,
        "cudf",
        "One line description of project.",
        "Miscellaneous",
    )
]


# Example configuration for intersphinx: refer to the Python standard library.
intersphinx_mapping = {"https://docs.python.org/": None}


# Config numpydoc
numpydoc_show_inherited_class_members = False
numpydoc_class_members_toctree = False


def setup(app):
    app.add_stylesheet("params.css")<|MERGE_RESOLUTION|>--- conflicted
+++ resolved
@@ -71,11 +71,7 @@
 # built documents.
 #
 # The short X.Y version.
-<<<<<<< HEAD
-version = '0.12'
-=======
 version = '0.13'
->>>>>>> 61580330
 # The full version, including alpha/beta/rc tags.
 release = cudf.__version__
 
