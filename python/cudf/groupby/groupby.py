--- conflicted
+++ resolved
@@ -138,14 +138,10 @@
         self._df = df.copy(deep=False)
         self._as_index = as_index
         if len(df) == 0:  # empty case
-<<<<<<< HEAD
             if by is None or isinstance(by, str):
                 self._by = [by]
             else:
                 self._by = list(by)
-=======
-            self._by = by
->>>>>>> 8cdeb171
             self._df = df
             self._val_columns = []
             if by is not None:
