--- conflicted
+++ resolved
@@ -1100,7 +1100,6 @@
             return Series(self._column.quantile(q, interpolation, exact),
                           index=as_index(np.asarray(q)))
 
-<<<<<<< HEAD
     def digitize(self, bins, right=False):
         """Return the indices of the bins to which each value in series belongs.
 
@@ -1122,11 +1121,10 @@
         from cudf.dataframe import numerical
 
         return Series(numerical.digitize(self._column, bins, right))
-=======
+
     def groupby(self, group_series):
         from cudf.groupby.groupby import SeriesGroupBy
         return SeriesGroupBy(self, group_series)
->>>>>>> 4204fb46
 
 
 register_distributed_serializer(Series)
