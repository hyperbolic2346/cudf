--- conflicted
+++ resolved
@@ -16,13 +16,7 @@
 from libcpp.memory cimport unique_ptr, make_unique
 
 import cudf._libxx as libcudfxx
-<<<<<<< HEAD
-from cudf._libxx.includes.lib cimport *
-from cudf.core.buffer import Buffer
-from libc.stdlib cimport malloc, free
-=======
 from cudf._libxx.lib cimport *
->>>>>>> b44ef114
 
 from cudf.core.buffer import Buffer
 from cudf.utils.dtypes import is_categorical_dtype
