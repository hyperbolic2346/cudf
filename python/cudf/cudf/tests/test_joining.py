# Copyright (c) 2018-2021, NVIDIA CORPORATION.

import numpy as np
import pandas as pd
import pytest

import cudf
from cudf.core._compat import PANDAS_GE_120
from cudf.core.dtypes import CategoricalDtype
from cudf.tests.utils import (
    INTEGER_TYPES,
    NUMERIC_TYPES,
    assert_eq,
    assert_exceptions_equal,
)

_JOIN_TYPES = ("left", "inner", "outer", "right", "leftanti", "leftsemi")


def make_params():
    np.random.seed(0)

    hows = _JOIN_TYPES
    methods = "hash,sort".split(",")

    # Test specific cases (1)
    aa = [0, 0, 4, 5, 5]
    bb = [0, 0, 2, 3, 5]
    for how in hows:
        if how in ["left", "inner", "right", "leftanti", "leftsemi"]:
            for method in methods:
                yield (aa, bb, how, method)
        else:
            yield (aa, bb, how, "sort")

    # Test specific cases (2)
    aa = [0, 0, 1, 2, 3]
    bb = [0, 1, 2, 2, 3]
    for how in hows:
        if how in ["left", "inner", "right", "leftanti", "leftsemi"]:
            for method in methods:
                yield (aa, bb, how, method)
        else:
            yield (aa, bb, how, "sort")

    # Test large random integer inputs
    aa = np.random.randint(0, 50, 100)
    bb = np.random.randint(0, 50, 100)
    for how in hows:
        if how in ["left", "inner", "right", "leftanti", "leftsemi"]:
            for method in methods:
                yield (aa, bb, how, method)
        else:
            yield (aa, bb, how, "sort")

    # Test floating point inputs
    aa = np.random.random(50)
    bb = np.random.random(50)
    for how in hows:
        if how in ["left", "inner", "right", "leftanti", "leftsemi"]:
            for method in methods:
                yield (aa, bb, how, method)
        else:
            yield (aa, bb, how, "sort")


def pd_odd_joins(left, right, join_type):
    if join_type == "leftanti":
        return left[~left.index.isin(right.index)][left.columns]
    elif join_type == "leftsemi":
        return left[left.index.isin(right.index)][left.columns]


def assert_join_results_equal(expect, got, how, **kwargs):
    if how not in _JOIN_TYPES:
        raise ValueError(f"Unrecognized join type {how}")
    if how == "right":
        got = got[expect.columns]

    if isinstance(expect, (pd.Series, cudf.Series)):
        return assert_eq(
            expect.sort_values().reset_index(drop=True),
            got.sort_values().reset_index(drop=True),
            **kwargs,
        )
    elif isinstance(expect, (pd.DataFrame, cudf.DataFrame)):
        if not len(
            expect.columns
        ):  # can't sort_values() on a df without columns
            return assert_eq(expect, got, **kwargs)

        return assert_eq(
            expect.sort_values(expect.columns.to_list()).reset_index(
                drop=True
            ),
            got.sort_values(got.columns.to_list()).reset_index(drop=True),
            **kwargs,
        )
    elif isinstance(expect, (pd.Index, cudf.Index)):
        return assert_eq(expect.sort_values(), got.sort_values(), **kwargs)
    else:
        raise ValueError(f"Not a join result: {type(expect).__name__}")


@pytest.mark.parametrize("aa,bb,how,method", make_params())
def test_dataframe_join_how(aa, bb, how, method):
    df = cudf.DataFrame()
    df["a"] = aa
    df["b"] = bb

    def work_pandas(df, how):
        df1 = df.set_index("a")
        df2 = df.set_index("b")
        if how == "leftanti":
            joined = pd_odd_joins(df1, df2, "leftanti")
        elif how == "leftsemi":
            joined = pd_odd_joins(df1, df2, "leftsemi")
        else:
            joined = df1.join(df2, how=how, sort=True)
        return joined

    def work_gdf(df):
        df1 = df.set_index("a")
        df2 = df.set_index("b")
        joined = df1.join(df2, how=how, sort=True, method=method)
        return joined

    expect = work_pandas(df.to_pandas(), how)
    got = work_gdf(df)
    expecto = expect.copy()
    goto = got.copy()

    expect = expect.astype(np.float64).fillna(np.nan)[expect.columns]
    got = got.astype(np.float64).fillna(np.nan)[expect.columns]

    assert got.index.name is None

    assert list(expect.columns) == list(got.columns)
    # test disabled until libgdf sort join gets updated with new api
    if method == "hash":
        assert_eq(sorted(expect.index.values), sorted(got.index.values))
        if how != "outer":
            # Newly introduced ambiguous ValueError thrown when
            # an index and column have the same name. Rename the
            # index so sorts work.
            # TODO: What is the less hacky way?
            expect.index.name = "bob"
            got.index.name = "mary"
            assert_join_results_equal(expect, got, how=how)
        # if(how=='right'):
        #     _sorted_check_series(expect['a'], expect['b'],
        #                          got['a'], got['b'])
        # else:
        #     _sorted_check_series(expect['b'], expect['a'], got['b'],
        #                          got['a'])
        else:
            for c in expecto.columns:
                _check_series(expecto[c].fillna(-1), goto[c].fillna(-1))


def _check_series(expect, got):
    magic = 0xDEADBEAF

    direct_equal = np.all(expect.values == got.to_array())
    nanfilled_equal = np.all(
        expect.fillna(magic).values == got.fillna(magic).to_array()
    )
    msg = "direct_equal={}, nanfilled_equal={}".format(
        direct_equal, nanfilled_equal
    )
    assert direct_equal or nanfilled_equal, msg


def test_dataframe_join_suffix():
    np.random.seed(0)

    df = cudf.DataFrame()
    for k in "abc":
        df[k] = np.random.randint(0, 5, 5)

    left = df.set_index("a")
    right = df.set_index("c")
    with pytest.raises(ValueError) as raises:
        left.join(right)
    raises.match(
        "there are overlapping columns but lsuffix"
        " and rsuffix are not defined"
    )

    got = left.join(right, lsuffix="_left", rsuffix="_right", sort=True)
    # Get expected value
    pddf = df.to_pandas()
    expect = pddf.set_index("a").join(
        pddf.set_index("c"), lsuffix="_left", rsuffix="_right"
    )
    # Check
    assert list(expect.columns) == list(got.columns)
    assert_eq(expect.index.values, got.index.values)
    for k in expect.columns:
        _check_series(expect[k].fillna(-1), got[k].fillna(-1))


def test_dataframe_join_cats():
    lhs = cudf.DataFrame()
    lhs["a"] = pd.Categorical(list("aababcabbc"), categories=list("abc"))
    lhs["b"] = bb = np.arange(len(lhs))
    lhs = lhs.set_index("a")

    rhs = cudf.DataFrame()
    rhs["a"] = pd.Categorical(list("abcac"), categories=list("abc"))
    rhs["c"] = cc = np.arange(len(rhs))
    rhs = rhs.set_index("a")

    got = lhs.join(rhs)
    expect = lhs.to_pandas().join(rhs.to_pandas())

    # Note: pandas make an object Index after joining
    assert_join_results_equal(expect, got, how="inner")

    # Just do some rough checking here.
    assert list(got.columns) == ["b", "c"]
    assert len(got) > 0
    assert set(got.index.to_pandas()) & set("abc")
    assert set(got["b"].to_array()) & set(bb)
    assert set(got["c"].to_array()) & set(cc)


def test_dataframe_join_combine_cats():
    lhs = cudf.DataFrame({"join_index": ["a", "b", "c"], "data_x": [1, 2, 3]})
    rhs = cudf.DataFrame({"join_index": ["b", "c", "d"], "data_y": [2, 3, 4]})

    lhs["join_index"] = lhs["join_index"].astype("category")
    rhs["join_index"] = rhs["join_index"].astype("category")

    lhs = lhs.set_index("join_index")
    rhs = rhs.set_index("join_index")

    lhs_pd = lhs.to_pandas()
    rhs_pd = rhs.to_pandas()

    lhs_pd.index = lhs_pd.index.astype("object")
    rhs_pd.index = rhs_pd.index.astype("object")

    expect = lhs_pd.join(rhs_pd, how="outer")
    expect.index = expect.index.astype("category")
    got = lhs.join(rhs, how="outer")

    # TODO: Remove copying to host
    # after https://github.com/rapidsai/cudf/issues/5676
    # is implemented
    assert_eq(expect.index.sort_values(), got.index.to_pandas().sort_values())


@pytest.mark.parametrize("how", ["left", "right", "inner", "outer"])
def test_dataframe_join_mismatch_cats(how):
    pdf1 = pd.DataFrame(
        {
            "join_col": ["a", "b", "c", "d", "e"],
            "data_col_left": [10, 20, 30, 40, 50],
        }
    )
    pdf2 = pd.DataFrame(
        {"join_col": ["c", "e", "f"], "data_col_right": [6, 7, 8]}
    )

    pdf1["join_col"] = pdf1["join_col"].astype("category")
    pdf2["join_col"] = pdf2["join_col"].astype("category")

    gdf1 = cudf.from_pandas(pdf1)
    gdf2 = cudf.from_pandas(pdf2)

    gdf1 = gdf1.set_index("join_col")
    gdf2 = gdf2.set_index("join_col")

    pdf1 = pdf1.set_index("join_col")
    pdf2 = pdf2.set_index("join_col")
    join_gdf = gdf1.join(gdf2, how=how, sort=True, method="hash")
    join_pdf = pdf1.join(pdf2, how=how)

    got = join_gdf.fillna(-1).to_pandas()
    expect = join_pdf.fillna(-1)  # note: cudf join doesn't mask NA

    # We yield a categorical here whereas pandas gives Object.
    expect.index = expect.index.astype("category")
    # cudf creates the columns in different order than pandas for right join
    if how == "right":
        got = got[["data_col_left", "data_col_right"]]

    expect.data_col_right = expect.data_col_right.astype(np.int64)
    expect.data_col_left = expect.data_col_left.astype(np.int64)

    assert_join_results_equal(expect, got, how=how, check_categorical=False)


@pytest.mark.parametrize("on", ["key1", ["key1", "key2"], None])
def test_dataframe_merge_on(on):
    np.random.seed(0)

    # Make cuDF
    df_left = cudf.DataFrame()
    nelem = 500
    df_left["key1"] = np.random.randint(0, 40, nelem)
    df_left["key2"] = np.random.randint(0, 50, nelem)
    df_left["left_val"] = np.arange(nelem)

    df_right = cudf.DataFrame()
    nelem = 500
    df_right["key1"] = np.random.randint(0, 30, nelem)
    df_right["key2"] = np.random.randint(0, 50, nelem)
    df_right["right_val"] = np.arange(nelem)

    # Make pandas DF
    pddf_left = df_left.to_pandas()
    pddf_right = df_right.to_pandas()

    # Expected result (from pandas)
    pddf_joined = pddf_left.merge(pddf_right, on=on, how="left")

    # Test (from cuDF; doesn't check for ordering)
    join_result = df_left.merge(df_right, on=on, how="left")
    join_result_cudf = cudf.merge(df_left, df_right, on=on, how="left")

    join_result["right_val"] = (
        join_result["right_val"].astype(np.float64).fillna(np.nan)
    )

    join_result_cudf["right_val"] = (
        join_result_cudf["right_val"].astype(np.float64).fillna(np.nan)
    )

    for col in list(pddf_joined.columns):
        if col.count("_y") > 0:
            join_result[col] = (
                join_result[col].astype(np.float64).fillna(np.nan)
            )
            join_result_cudf[col] = (
                join_result_cudf[col].astype(np.float64).fillna(np.nan)
            )

    # Test dataframe equality (ignore order of rows and columns)
    cdf_result = (
        join_result.to_pandas()
        .sort_values(list(pddf_joined.columns))
        .reset_index(drop=True)
    )

    pdf_result = pddf_joined.sort_values(
        list(pddf_joined.columns)
    ).reset_index(drop=True)

    assert_join_results_equal(cdf_result, pdf_result, how="left")

    merge_func_result_cdf = (
        join_result_cudf.to_pandas()
        .sort_values(list(pddf_joined.columns))
        .reset_index(drop=True)
    )

    assert_join_results_equal(merge_func_result_cdf, cdf_result, how="left")


def test_dataframe_merge_on_unknown_column():
    np.random.seed(0)

    # Make cuDF
    df_left = cudf.DataFrame()
    nelem = 500
    df_left["key1"] = np.random.randint(0, 40, nelem)
    df_left["key2"] = np.random.randint(0, 50, nelem)
    df_left["left_val"] = np.arange(nelem)

    df_right = cudf.DataFrame()
    nelem = 500
    df_right["key1"] = np.random.randint(0, 30, nelem)
    df_right["key2"] = np.random.randint(0, 50, nelem)
    df_right["right_val"] = np.arange(nelem)

    with pytest.raises(KeyError) as raises:
        df_left.merge(df_right, on="bad_key", how="left")
    raises.match("bad_key")


def test_dataframe_merge_no_common_column():
    np.random.seed(0)

    # Make cuDF
    df_left = cudf.DataFrame()
    nelem = 500
    df_left["key1"] = np.random.randint(0, 40, nelem)
    df_left["key2"] = np.random.randint(0, 50, nelem)
    df_left["left_val"] = np.arange(nelem)

    df_right = cudf.DataFrame()
    nelem = 500
    df_right["key3"] = np.random.randint(0, 30, nelem)
    df_right["key4"] = np.random.randint(0, 50, nelem)
    df_right["right_val"] = np.arange(nelem)

    with pytest.raises(ValueError) as raises:
        df_left.merge(df_right, how="left")
    raises.match("No common columns to perform merge on")


def test_dataframe_empty_merge():
    gdf1 = cudf.DataFrame({"a": [], "b": []})
    gdf2 = cudf.DataFrame({"a": [], "c": []})

    expect = cudf.DataFrame({"a": [], "b": [], "c": []})
    got = gdf1.merge(gdf2, how="left", on=["a"])

    assert_join_results_equal(expect, got, how="left")


def test_dataframe_merge_order():
    gdf1 = cudf.DataFrame()
    gdf2 = cudf.DataFrame()
    gdf1["id"] = [10, 11]
    gdf1["timestamp"] = [1, 2]
    gdf1["a"] = [3, 4]

    gdf2["id"] = [4, 5]
    gdf2["a"] = [7, 8]

    gdf = gdf1.merge(gdf2, how="left", on=["id", "a"], method="hash")

    df1 = pd.DataFrame()
    df2 = pd.DataFrame()
    df1["id"] = [10, 11]
    df1["timestamp"] = [1, 2]
    df1["a"] = [3, 4]

    df2["id"] = [4, 5]
    df2["a"] = [7, 8]

    df = df1.merge(df2, how="left", on=["id", "a"])
    assert_join_results_equal(df, gdf, how="left")


@pytest.mark.parametrize(
    "pairs",
    [
        ("", ""),
        ("", "a"),
        ("", "ab"),
        ("", "abc"),
        ("", "b"),
        ("", "bcd"),
        ("", "cde"),
        ("a", "a"),
        ("a", "ab"),
        ("a", "abc"),
        ("a", "b"),
        ("a", "bcd"),
        ("a", "cde"),
        ("ab", "ab"),
        ("ab", "abc"),
        ("ab", "b"),
        ("ab", "bcd"),
        ("ab", "cde"),
        ("abc", "abc"),
        ("abc", "b"),
        ("abc", "bcd"),
        ("abc", "cde"),
        ("b", "b"),
        ("b", "bcd"),
        ("b", "cde"),
        ("bcd", "bcd"),
        ("bcd", "cde"),
        ("cde", "cde"),
    ],
)
@pytest.mark.parametrize("max", [5, 1000])
@pytest.mark.parametrize("rows", [1, 5, 100])
@pytest.mark.parametrize("how", ["left", "inner", "outer"])
def test_dataframe_pairs_of_triples(pairs, max, rows, how):
    np.random.seed(0)

    pdf_left = pd.DataFrame()
    pdf_right = pd.DataFrame()
    for left_column in pairs[0]:
        pdf_left[left_column] = np.random.randint(0, max, rows)
    for right_column in pairs[1]:
        pdf_right[right_column] = np.random.randint(0, max, rows)
    gdf_left = cudf.from_pandas(pdf_left)
    gdf_right = cudf.from_pandas(pdf_right)
    if not set(pdf_left.columns).intersection(pdf_right.columns):
        with pytest.raises(
            pd.core.reshape.merge.MergeError,
            match="No common columns to perform merge on",
        ):
            pdf_left.merge(pdf_right)
        with pytest.raises(
            ValueError, match="No common columns to perform merge on"
        ):
            gdf_left.merge(gdf_right)
    elif not [value for value in pdf_left if value in pdf_right]:
        with pytest.raises(
            pd.core.reshape.merge.MergeError,
            match="No common columns to perform merge on",
        ):
            pdf_left.merge(pdf_right)
        with pytest.raises(
            ValueError, match="No common columns to perform merge on"
        ):
            gdf_left.merge(gdf_right)
    else:
        pdf_result = pdf_left.merge(pdf_right, how=how)
        gdf_result = gdf_left.merge(gdf_right, how=how)
        assert np.array_equal(gdf_result.columns, pdf_result.columns)
        for column in gdf_result:
            gdf_col_result_sorted = gdf_result[column].fillna(-1).sort_values()
            pd_col_result_sorted = pdf_result[column].fillna(-1).sort_values()
            assert np.array_equal(
                gdf_col_result_sorted.to_pandas().values,
                pd_col_result_sorted.values,
            )


def test_safe_merging_with_left_empty():

    np.random.seed(0)

    pairs = ("bcd", "b")
    pdf_left = pd.DataFrame()
    pdf_right = pd.DataFrame()
    for left_column in pairs[0]:
        pdf_left[left_column] = np.random.randint(0, 10, 0)
    for right_column in pairs[1]:
        pdf_right[right_column] = np.random.randint(0, 10, 5)
    gdf_left = cudf.from_pandas(pdf_left)
    gdf_right = cudf.from_pandas(pdf_right)

    pdf_result = pdf_left.merge(pdf_right)
    gdf_result = gdf_left.merge(gdf_right)
    # Simplify test because pandas does not consider empty Index and RangeIndex
    # to be equivalent. TODO: Allow empty Index objects to have equivalence.
    assert len(pdf_result) == len(gdf_result)


@pytest.mark.parametrize("how", ["left", "inner", "outer"])
@pytest.mark.parametrize("left_empty", [True, False])
@pytest.mark.parametrize("right_empty", [True, False])
def test_empty_joins(how, left_empty, right_empty):
    pdf = pd.DataFrame({"x": [1, 2, 3]})

    if left_empty:
        left = pdf.head(0)
    else:
        left = pdf
    if right_empty:
        right = pdf.head(0)
    else:
        right = pdf

    gleft = cudf.from_pandas(left)
    gright = cudf.from_pandas(right)

    expected = left.merge(right, how=how)
    result = gleft.merge(gright, how=how)
    assert len(expected) == len(result)


@pytest.mark.xfail(
    condition=not PANDAS_GE_120,
    reason="left_on/right_on produces undefined results with 0"
    "index and is disabled",
)
def test_merge_left_index_zero():
    left = pd.DataFrame({"x": [1, 2, 3, 4, 5, 6]}, index=[0, 1, 2, 3, 4, 5])
    right = pd.DataFrame(
        {"y": [10, 20, 30, 6, 5, 4]}, index=[0, 1, 2, 3, 4, 6]
    )
    gleft = cudf.from_pandas(left)
    gright = cudf.from_pandas(right)
    pd_merge = left.merge(right, left_on="x", right_on="y")
    gd_merge = gleft.merge(gright, left_on="x", right_on="y")

    assert_join_results_equal(pd_merge, gd_merge, how="left")


@pytest.mark.parametrize(
    "kwargs",
    [
        {"left_index": True, "right_on": "y"},
        {"right_index": True, "left_on": "x"},
        {"left_on": "x", "right_on": "y"},
        {"left_index": True, "right_index": True},
    ],
)
def test_merge_left_right_index_left_right_on_zero_kwargs(kwargs):
    left = pd.DataFrame({"x": [1, 2, 3, 4, 5, 6]}, index=[0, 1, 2, 3, 4, 5])
    right = pd.DataFrame(
        {"y": [10, 20, 30, 6, 5, 4]}, index=[0, 1, 2, 3, 4, 6]
    )
    gleft = cudf.from_pandas(left)
    gright = cudf.from_pandas(right)
    pd_merge = left.merge(right, **kwargs)
    gd_merge = gleft.merge(gright, **kwargs)
    assert_join_results_equal(pd_merge, gd_merge, how="left")


@pytest.mark.parametrize(
    "kwargs",
    [
        {"left_index": True, "right_on": "y"},
        {"right_index": True, "left_on": "x"},
        {"left_on": "x", "right_on": "y"},
        {"left_index": True, "right_index": True},
    ],
)
def test_merge_left_right_index_left_right_on_kwargs(kwargs):
    left = pd.DataFrame({"x": [1, 2, 3, 4, 5, 6]}, index=[1, 2, 3, 4, 5, 6])
    right = pd.DataFrame(
        {"y": [10, 20, 30, 6, 5, 4]}, index=[1, 2, 3, 4, 5, 7]
    )
    gleft = cudf.from_pandas(left)
    gright = cudf.from_pandas(right)
    pd_merge = left.merge(right, **kwargs)
    gd_merge = gleft.merge(gright, **kwargs)
    assert_join_results_equal(pd_merge, gd_merge, how="left")


def test_indicator():
    gdf = cudf.DataFrame({"x": [1, 2, 1]})
    gdf.merge(gdf, indicator=False)

    with pytest.raises(NotImplementedError) as info:
        gdf.merge(gdf, indicator=True)

    assert "indicator=False" in str(info.value)


def test_merge_suffixes():
    pdf = cudf.DataFrame({"x": [1, 2, 1]})
    gdf = cudf.DataFrame({"x": [1, 2, 1]})
    assert_join_results_equal(
        gdf.merge(gdf, suffixes=("left", "right")),
        pdf.merge(pdf, suffixes=("left", "right")),
        how="left",
    )

    assert_exceptions_equal(
        lfunc=pdf.merge,
        rfunc=gdf.merge,
        lfunc_args_and_kwargs=([pdf], {"lsuffix": "left", "rsuffix": "right"}),
        rfunc_args_and_kwargs=([gdf], {"lsuffix": "left", "rsuffix": "right"}),
    )


def test_merge_left_on_right_on():
    left = pd.DataFrame({"xx": [1, 2, 3, 4, 5, 6]})
    right = pd.DataFrame({"xx": [10, 20, 30, 6, 5, 4]})

    gleft = cudf.from_pandas(left)
    gright = cudf.from_pandas(right)

    assert_join_results_equal(
        left.merge(right, on="xx"), gleft.merge(gright, on="xx"), how="left"
    )

    assert_join_results_equal(
        left.merge(right, left_on="xx", right_on="xx"),
        gleft.merge(gright, left_on="xx", right_on="xx"),
        how="left",
    )


def test_merge_on_index_retained():
    df = cudf.DataFrame()
    df["a"] = [1, 2, 3, 4, 5]
    df["b"] = ["a", "b", "c", "d", "e"]
    df.index = [5, 3, 4, 2, 1]

    df2 = cudf.DataFrame()
    df2["a2"] = [1, 2, 3, 4, 5]
    df2["res"] = ["a", "b", "c", "d", "e"]

    pdf = df.to_pandas()
    pdf2 = df2.to_pandas()

    gdm = df.merge(df2, left_index=True, right_index=True, how="left")
    pdm = pdf.merge(pdf2, left_index=True, right_index=True, how="left")
    gdm["a2"] = gdm["a2"].astype("float64")
    assert_eq(gdm.sort_index(), pdm.sort_index())


@pytest.mark.parametrize(
    "kwargs",
    [
        {"left_index": True, "right_on": "y"},
        {"right_index": True, "left_on": "x"},
        {"left_on": "x", "right_on": "y"},
    ],
)
def test_merge_left_right_index_left_right_on_kwargs2(kwargs):
    left = pd.DataFrame({"x": [1, 2, 3]}, index=[10, 20, 30])
    right = pd.DataFrame({"y": [10, 20, 30]}, index=[1, 2, 30])
    gleft = cudf.from_pandas(left)
    gright = cudf.from_pandas(right)
    gd_merge = gleft.merge(gright, **kwargs)
    pd_merge = left.merge(right, **kwargs)
    if pd_merge.empty:
        assert gd_merge.empty


@pytest.mark.parametrize(
    "hows", [{"how": "inner"}, {"how": "left"}, {"how": "outer"}]
)
@pytest.mark.parametrize(
    "ons",
    [
        {"on": "a"},
        {"on": ["a", "b"]},
        {"on": ["b", "a"]},
        {"on": ["a", "aa", "b"]},
        {"on": ["b", "a", "aa"]},
    ],
)
def test_merge_sort(ons, hows):
    kwargs = {}
    kwargs.update(hows)
    kwargs.update(ons)
    kwargs["sort"] = True
    a = [4, 6, 9, 5, 2, 4, 1, 8, 1]
    b = [9, 8, 7, 8, 3, 9, 7, 9, 2]
    aa = [8, 9, 2, 9, 3, 1, 2, 3, 4]
    left = pd.DataFrame({"a": a, "b": b, "aa": aa})
    right = left.copy(deep=True)

    left.index = [6, 5, 4, 7, 5, 5, 5, 4, 4]
    right.index = [5, 4, 1, 9, 4, 3, 5, 4, 4]

    gleft = cudf.from_pandas(left)
    gright = cudf.from_pandas(right)
    gd_merge = gleft.merge(gright, **kwargs)

    pd_merge = left.merge(right, **kwargs)
    # require the join keys themselves to be sorted correctly
    # the non-key columns will NOT match pandas ordering
    assert_join_results_equal(
        pd_merge[kwargs["on"]], gd_merge[kwargs["on"]], how="left"
    )
    pd_merge = pd_merge.drop(kwargs["on"], axis=1)
    gd_merge = gd_merge.drop(kwargs["on"], axis=1)
    if not pd_merge.empty:
        # check to make sure the non join key columns are the same
        pd_merge = pd_merge.sort_values(list(pd_merge.columns)).reset_index(
            drop=True
        )
        gd_merge = gd_merge.sort_values(list(gd_merge.columns)).reset_index(
            drop=True
        )

    assert_join_results_equal(pd_merge, gd_merge, how="left")


@pytest.mark.parametrize(
    "kwargs",
    [
        {"left_on": ["a"], "left_index": False, "right_index": True},
        {"right_on": ["b"], "left_index": True, "right_index": False},
        {
            "left_on": ["a"],
            "right_on": ["b"],
            "left_index": True,
            "right_index": True,
        },
    ],
)
def test_merge_sort_on_indexes(kwargs):
    left_index = kwargs["left_index"]
    right_index = kwargs["right_index"]
    kwargs["sort"] = True
    a = [4, 6, 9, 5, 2, 4, 1, 8, 1]
    left = pd.DataFrame({"a": a})
    right = pd.DataFrame({"b": a})

    left.index = [6, 5, 4, 7, 5, 5, 5, 4, 4]
    right.index = [5, 4, 1, 9, 4, 3, 5, 4, 4]

    gleft = cudf.from_pandas(left)
    gright = cudf.from_pandas(right)
    gd_merge = gleft.merge(gright, **kwargs)

    if left_index and right_index:
        check_if_sorted = gd_merge[["a", "b"]].to_pandas()
        check_if_sorted.index.name = "index"
        definitely_sorted = check_if_sorted.sort_values(["index", "a", "b"])
        definitely_sorted.index.name = None
        assert_eq(gd_merge, definitely_sorted)
    elif left_index:
        assert gd_merge["b"].is_monotonic
    elif right_index:
        assert gd_merge["a"].is_monotonic


@pytest.mark.parametrize(
    "dtype",
    ["datetime64[s]", "datetime64[ms]", "datetime64[us]", "datetime64[ns]"],
)
def test_join_datetimes_index(dtype):
    datetimes = pd.Series(pd.date_range("20010101", "20010102", freq="12h"))
    pdf_lhs = pd.DataFrame(index=[1, 0, 1, 2, 0, 0, 1])
    pdf_rhs = pd.DataFrame({"d": datetimes})
    gdf_lhs = cudf.from_pandas(pdf_lhs)
    gdf_rhs = cudf.from_pandas(pdf_rhs)

    gdf_rhs["d"] = gdf_rhs["d"].astype(dtype)

    pdf = pdf_lhs.join(pdf_rhs, sort=True)
    gdf = gdf_lhs.join(gdf_rhs, sort=True)

    assert gdf["d"].dtype == np.dtype(dtype)

    assert_join_results_equal(pdf, gdf, how="inner")


def test_join_with_different_names():
    left = pd.DataFrame({"a": [0, 1, 2.0, 3, 4, 5, 9]})
    right = pd.DataFrame({"b": [12, 5, 3, 9.0, 5], "c": [1, 2, 3, 4, 5.0]})
    gleft = cudf.from_pandas(left)
    gright = cudf.from_pandas(right)
    pd_merge = left.merge(right, how="outer", left_on=["a"], right_on=["b"])
    gd_merge = gleft.merge(gright, how="outer", left_on=["a"], right_on=["b"])
    assert_join_results_equal(pd_merge, gd_merge, how="outer")


def test_join_same_name_different_order():
    left = pd.DataFrame({"a": [0, 0], "b": [1, 2]})
    right = pd.DataFrame({"a": [1, 2], "b": [0, 0]})
    gleft = cudf.from_pandas(left)
    gright = cudf.from_pandas(right)
    pd_merge = left.merge(right, left_on=["a", "b"], right_on=["b", "a"])
    gd_merge = gleft.merge(gright, left_on=["a", "b"], right_on=["b", "a"])
    assert_join_results_equal(pd_merge, gd_merge, how="left")


def test_join_empty_table_dtype():
    left = pd.DataFrame({"a": []})
    right = pd.DataFrame({"b": [12, 5, 3, 9.0, 5], "c": [1, 2, 3, 4, 5.0]})
    gleft = cudf.from_pandas(left)
    gright = cudf.from_pandas(right)
    pd_merge = left.merge(right, how="left", left_on=["a"], right_on=["b"])
    gd_merge = gleft.merge(gright, how="left", left_on=["a"], right_on=["b"])
    assert_eq(pd_merge["a"].dtype, gd_merge["a"].dtype)


@pytest.mark.parametrize("how", ["outer", "inner", "left", "right"])
@pytest.mark.parametrize(
    "column_a",
    [
        (
            pd.Series([None, 1, 2, 3, 4, 5, 6, 7], dtype=np.float64),
            pd.Series([8, 9, 10, 11, 12, None, 14, 15], dtype=np.float64),
        )
    ],
)
@pytest.mark.parametrize(
    "column_b",
    [
        (
            pd.Series([0, 1, 0, None, 1, 0, 0, 0], dtype=np.float64),
            pd.Series([None, 1, 2, 1, 2, 2, 0, 0], dtype=np.float64),
        )
    ],
)
@pytest.mark.parametrize(
    "column_c",
    [
        (
            pd.Series(["dog", "cat", "fish", "bug"] * 2),
            pd.Series(["bird", "cat", "mouse", "snake"] * 2),
        ),
        (
            pd.Series(["dog", "cat", "fish", "bug"] * 2).astype("category"),
            pd.Series(["bird", "cat", "mouse", "snake"] * 2).astype(
                "category"
            ),
        ),
    ],
)
def test_join_multi(how, column_a, column_b, column_c):
    index = ["b", "c"]
    df1 = pd.DataFrame()
    df1["a1"] = column_a[0]
    df1["b"] = column_b[0]
    df1["c"] = column_c[0]
    df1 = df1.set_index(index)
    gdf1 = cudf.from_pandas(df1)

    df2 = pd.DataFrame()
    df2["a2"] = column_a[1]
    df2["b"] = column_b[1]
    df2["c"] = column_c[1]
    df2 = df2.set_index(index)
    gdf2 = cudf.from_pandas(df2)

    gdf_result = gdf1.join(gdf2, how=how, sort=True)
    pdf_result = df1.join(df2, how=how, sort=True)

    # Make sure columns are in the same order
    columns = pdf_result.columns.values
    gdf_result = gdf_result[columns]
    pdf_result = pdf_result[columns]

    assert_join_results_equal(pdf_result, gdf_result, how="inner")


@pytest.mark.parametrize(
    "kwargs",
    [
        {
            "left_on": ["a", "b"],
            "right_on": ["a", "b"],
            "left_index": False,
            "right_index": False,
        },  # left and right on, no indices
        {
            "left_on": None,
            "right_on": None,
            "left_index": True,
            "right_index": True,
        },  # left_index and right_index, no on
        {
            "left_on": ["a", "b"],
            "right_on": None,
            "left_index": False,
            "right_index": True,
        },  # left on and right_index
        {
            "left_on": None,
            "right_on": ["a", "b"],
            "left_index": True,
            "right_index": False,
        },  # right_on and left_index
    ],
)
def test_merge_multi(kwargs):

    left = cudf.DataFrame(
        {
            "a": [1, 2, 3, 4, 3, 5, 6],
            "b": [1, 3, 5, 7, 5, 9, 0],
            "c": ["o", "p", "q", "r", "s", "t", "u"],
            "d": ["v", "w", "x", "y", "z", "1", "2"],
        }
    )
    right = cudf.DataFrame(
        {
            "a": [0, 9, 3, 4, 3, 7, 8],
            "b": [2, 4, 5, 7, 5, 6, 8],
            "c": ["a", "b", "c", "d", "e", "f", "g"],
            "d": ["j", "i", "j", "k", "l", "m", "n"],
        }
    )

    if (
        kwargs["left_on"] is not None
        and kwargs["right_on"] is not None
        and kwargs["left_index"] is False
        and kwargs["right_index"] is False
    ):
        left = left.set_index(["c", "d"])
        right = right.set_index(["c", "d"])
    elif (
        kwargs["left_on"] is None
        and kwargs["right_on"] is None
        and kwargs["left_index"] is True
        and kwargs["right_index"] is True
    ):
        left = left.set_index(["a", "b"])
        right = right.set_index(["a", "b"])
    elif kwargs["left_on"] is not None and kwargs["right_index"] is True:
        left = left.set_index(["c", "d"])
        right = right.set_index(["a", "b"])
    elif kwargs["right_on"] is not None and kwargs["left_index"] is True:
        left = left.set_index(["a", "b"])
        right = right.set_index(["c", "d"])

    gleft = left.to_pandas()
    gright = right.to_pandas()

    kwargs["sort"] = True
    expect = gleft.merge(gright, **kwargs)
    got = left.merge(right, **kwargs)

    assert_eq(expect.sort_index().index, got.sort_index().index)

    expect.index = range(len(expect))
    got.index = range(len(got))
    expect = expect.sort_values(list(expect.columns))
    got = got.sort_values(list(got.columns))
    expect.index = range(len(expect))
    got.index = range(len(got))

    assert_join_results_equal(expect, got, how="left")


@pytest.mark.parametrize("dtype_l", INTEGER_TYPES)
@pytest.mark.parametrize("dtype_r", INTEGER_TYPES)
def test_typecast_on_join_int_to_int(dtype_l, dtype_r):
    other_data = ["a", "b", "c"]

    join_data_l = cudf.Series([1, 2, 3], dtype=dtype_l)
    join_data_r = cudf.Series([1, 2, 4], dtype=dtype_r)

    gdf_l = cudf.DataFrame({"join_col": join_data_l, "B": other_data})
    gdf_r = cudf.DataFrame({"join_col": join_data_r, "B": other_data})

    exp_dtype = np.find_common_type([], [np.dtype(dtype_l), np.dtype(dtype_r)])

    exp_join_data = [1, 2]
    exp_other_data = ["a", "b"]
    exp_join_col = cudf.Series(exp_join_data, dtype=exp_dtype)

    expect = cudf.DataFrame(
        {
            "join_col": exp_join_col,
            "B_x": exp_other_data,
            "B_y": exp_other_data,
        }
    )

    got = gdf_l.merge(gdf_r, on="join_col", how="inner")

    assert_join_results_equal(expect, got, how="inner")


@pytest.mark.parametrize("dtype_l", ["float32", "float64"])
@pytest.mark.parametrize("dtype_r", ["float32", "float64"])
def test_typecast_on_join_float_to_float(dtype_l, dtype_r):
    other_data = ["a", "b", "c", "d", "e", "f"]

    join_data_l = cudf.Series([1, 2, 3, 0.9, 4.5, 6], dtype=dtype_l)
    join_data_r = cudf.Series([1, 2, 3, 0.9, 4.5, 7], dtype=dtype_r)

    gdf_l = cudf.DataFrame({"join_col": join_data_l, "B": other_data})
    gdf_r = cudf.DataFrame({"join_col": join_data_r, "B": other_data})

    exp_dtype = np.find_common_type([], [np.dtype(dtype_l), np.dtype(dtype_r)])

    if dtype_l != dtype_r:
        exp_join_data = [1, 2, 3, 4.5]
        exp_other_data = ["a", "b", "c", "e"]
    else:
        exp_join_data = [1, 2, 3, 0.9, 4.5]
        exp_other_data = ["a", "b", "c", "d", "e"]

    exp_join_col = cudf.Series(exp_join_data, dtype=exp_dtype)

    expect = cudf.DataFrame(
        {
            "join_col": exp_join_col,
            "B_x": exp_other_data,
            "B_y": exp_other_data,
        }
    )

    got = gdf_l.merge(gdf_r, on="join_col", how="inner")

    assert_join_results_equal(expect, got, how="inner")


@pytest.mark.parametrize("dtype_l", NUMERIC_TYPES)
@pytest.mark.parametrize("dtype_r", NUMERIC_TYPES)
def test_typecast_on_join_mixed_int_float(dtype_l, dtype_r):
    if (
        ("int" in dtype_l or "long" in dtype_l)
        and ("int" in dtype_r or "long" in dtype_r)
    ) or ("float" in dtype_l and "float" in dtype_r):
        pytest.skip("like types not tested in this function")

    other_data = ["a", "b", "c", "d", "e", "f"]

    join_data_l = cudf.Series([1, 2, 3, 0.9, 4.5, 6], dtype=dtype_l)
    join_data_r = cudf.Series([1, 2, 3, 0.9, 4.5, 7], dtype=dtype_r)

    gdf_l = cudf.DataFrame({"join_col": join_data_l, "B": other_data})
    gdf_r = cudf.DataFrame({"join_col": join_data_r, "B": other_data})

    exp_dtype = np.find_common_type([], [np.dtype(dtype_l), np.dtype(dtype_r)])

    exp_join_data = [1, 2, 3]
    exp_other_data = ["a", "b", "c"]
    exp_join_col = cudf.Series(exp_join_data, dtype=exp_dtype)

    expect = cudf.DataFrame(
        {
            "join_col": exp_join_col,
            "B_x": exp_other_data,
            "B_y": exp_other_data,
        }
    )

    got = gdf_l.merge(gdf_r, on="join_col", how="inner")

    assert_join_results_equal(expect, got, how="inner")


def test_typecast_on_join_no_float_round():

    other_data = ["a", "b", "c", "d", "e"]

    join_data_l = cudf.Series([1, 2, 3, 4, 5], dtype="int8")
    join_data_r = cudf.Series([1, 2, 3, 4.01, 4.99], dtype="float32")

    gdf_l = cudf.DataFrame({"join_col": join_data_l, "B": other_data})
    gdf_r = cudf.DataFrame({"join_col": join_data_r, "B": other_data})

    exp_join_data = [1, 2, 3, 4, 5]
    exp_Bx = ["a", "b", "c", "d", "e"]
    exp_By = ["a", "b", "c", None, None]
    exp_join_col = cudf.Series(exp_join_data, dtype="float32")

    expect = cudf.DataFrame(
        {"join_col": exp_join_col, "B_x": exp_Bx, "B_y": exp_By}
    )

    got = gdf_l.merge(gdf_r, on="join_col", how="left")

    assert_join_results_equal(expect, got, how="left")


@pytest.mark.parametrize(
    "dtypes",
    [
        (np.dtype("int8"), np.dtype("int16")),
        (np.dtype("int16"), np.dtype("int32")),
        (np.dtype("int32"), np.dtype("int64")),
        (np.dtype("uint8"), np.dtype("uint16")),
        (np.dtype("uint16"), np.dtype("uint32")),
        (np.dtype("uint32"), np.dtype("uint64")),
        (np.dtype("float32"), np.dtype("float64")),
        (np.dtype("int32"), np.dtype("float32")),
        (np.dtype("uint32"), np.dtype("float32")),
    ],
)
def test_typecast_on_join_overflow_unsafe(dtypes):
    dtype_l, dtype_r = dtypes
    if dtype_l.kind in {"i", "u"}:
        dtype_l_max = np.iinfo(dtype_l).max
    elif dtype_l.kind == "f":
        dtype_l_max = np.finfo(dtype_r).max

    lhs = cudf.DataFrame({"a": [1, 2, 3, 4, 5]}, dtype=dtype_l)
    rhs = cudf.DataFrame({"a": [1, 2, 3, 4, dtype_l_max + 1]}, dtype=dtype_r)

    with pytest.warns(
        UserWarning,
        match=(f"Can't safely cast column" f" from {dtype_r} to {dtype_l}"),
    ):
        merged = lhs.merge(rhs, on="a", how="left")  # noqa: F841


@pytest.mark.parametrize(
    "dtype_l",
    ["datetime64[s]", "datetime64[ms]", "datetime64[us]", "datetime64[ns]"],
)
@pytest.mark.parametrize(
    "dtype_r",
    ["datetime64[s]", "datetime64[ms]", "datetime64[us]", "datetime64[ns]"],
)
def test_typecast_on_join_dt_to_dt(dtype_l, dtype_r):
    other_data = ["a", "b", "c", "d", "e"]
    join_data_l = cudf.Series(
        ["1991-11-20", "1999-12-31", "2004-12-04", "2015-01-01", "2019-08-15"]
    ).astype(dtype_l)
    join_data_r = cudf.Series(
        ["1991-11-20", "1999-12-31", "2004-12-04", "2015-01-01", "2019-08-16"]
    ).astype(dtype_r)

    gdf_l = cudf.DataFrame({"join_col": join_data_l, "B": other_data})
    gdf_r = cudf.DataFrame({"join_col": join_data_r, "B": other_data})

    exp_dtype = max(np.dtype(dtype_l), np.dtype(dtype_r))

    exp_join_data = ["1991-11-20", "1999-12-31", "2004-12-04", "2015-01-01"]
    exp_other_data = ["a", "b", "c", "d"]
    exp_join_col = cudf.Series(exp_join_data, dtype=exp_dtype)

    expect = cudf.DataFrame(
        {
            "join_col": exp_join_col,
            "B_x": exp_other_data,
            "B_y": exp_other_data,
        }
    )

    got = gdf_l.merge(gdf_r, on="join_col", how="inner")

    assert_join_results_equal(expect, got, how="inner")


@pytest.mark.parametrize("dtype_l", ["category", "str", "int32", "float32"])
@pytest.mark.parametrize("dtype_r", ["category", "str", "int32", "float32"])
def test_typecast_on_join_categorical(dtype_l, dtype_r):
    if not (dtype_l == "category" or dtype_r == "category"):
        pytest.skip("at least one side must be category for this set of tests")
    if dtype_l == "category" and dtype_r == "category":
        pytest.skip("Can't determine which categorical to use")

    other_data = ["a", "b", "c", "d", "e"]
    join_data_l = cudf.Series([1, 2, 3, 4, 5], dtype=dtype_l)
    join_data_r = cudf.Series([1, 2, 3, 4, 6], dtype=dtype_r)
    if dtype_l == "category":
        exp_dtype = join_data_l.dtype.categories.dtype
    elif dtype_r == "category":
        exp_dtype = join_data_r.dtype.categories.dtype

    gdf_l = cudf.DataFrame({"join_col": join_data_l, "B": other_data})
    gdf_r = cudf.DataFrame({"join_col": join_data_r, "B": other_data})

    exp_join_data = [1, 2, 3, 4]
    exp_other_data = ["a", "b", "c", "d"]
    exp_join_col = cudf.Series(exp_join_data, dtype=exp_dtype)

    expect = cudf.DataFrame(
        {
            "join_col": exp_join_col,
            "B_x": exp_other_data,
            "B_y": exp_other_data,
        }
    )

    got = gdf_l.merge(gdf_r, on="join_col", how="inner")
    assert_join_results_equal(expect, got, how="inner")


def make_categorical_dataframe(categories, ordered=False):
    dtype = CategoricalDtype(categories=categories, ordered=ordered)
    data = cudf.Series(categories).astype(dtype)
    return cudf.DataFrame({"key": data})


def test_categorical_typecast_inner():
    # Inner join casting rules for categoricals

    # Equal categories, equal ordering -> common categorical
    left = make_categorical_dataframe([1, 2, 3], ordered=False)
    right = make_categorical_dataframe([1, 2, 3], ordered=False)
    result = left.merge(right, how="inner", on="key")

    expect_dtype = CategoricalDtype(categories=[1, 2, 3], ordered=False)
    expect_data = cudf.Series([1, 2, 3], dtype=expect_dtype, name="key")

    assert_eq(expect_data, result["key"], check_categorical=False)

    # Equal categories, unequal ordering -> error
    left = make_categorical_dataframe([1, 2, 3], ordered=False)
    right = make_categorical_dataframe([1, 2, 3], ordered=True)

    with pytest.raises(TypeError):
        result = left.merge(right, how="inner", on="key")

    # Unequal categories
    # Neither ordered -> unordered categorical with intersection
    left = make_categorical_dataframe([1, 2, 3], ordered=False)
    right = make_categorical_dataframe([2, 3, 4], ordered=False)

    result = left.merge(right, how="inner", on="key")

    expect_dtype = cudf.CategoricalDtype(categories=[2, 3], ordered=False)
    expect_data = cudf.Series([2, 3], dtype=expect_dtype, name="key")
    assert_eq(expect_data, result["key"], check_categorical=False)

    # One is ordered -> error
    left = make_categorical_dataframe([1, 2, 3], ordered=False)
    right = make_categorical_dataframe([2, 3, 4], ordered=True)

    with pytest.raises(TypeError):
        result = left.merge(right, how="inner", on="key")

    # Both are ordered -> error
    left = make_categorical_dataframe([1, 2, 3], ordered=True)
    right = make_categorical_dataframe([2, 3, 4], ordered=True)

    with pytest.raises(TypeError):
        result = left.merge(right, how="inner", on="key")


def test_categorical_typecast_left():
    # TODO: generalize to right or write another test
    # Left join casting rules for categoricals

    # equal categories, neither ordered -> common dtype
    left = make_categorical_dataframe([1, 2, 3], ordered=False)
    right = make_categorical_dataframe([1, 2, 3], ordered=False)

    result = left.merge(right, on="key", how="left")

    expect_dtype = CategoricalDtype(categories=[1, 2, 3], ordered=False)
    expect_data = cudf.Series([1, 2, 3], dtype=expect_dtype, name="key")

    assert_eq(expect_data, result["key"])

    # equal categories, unequal ordering -> error
    left = make_categorical_dataframe([1, 2, 3], ordered=True)
    right = make_categorical_dataframe([1, 2, 3], ordered=False)

    with pytest.raises(TypeError):
        result = left.merge(right, on="key", how="left")
    with pytest.raises(TypeError):
        result = right.merge(left, on="key", how="left")

    # unequal categories neither ordered -> left dtype
    left = make_categorical_dataframe([1, 2, 3], ordered=False)
    right = make_categorical_dataframe([2, 3, 4], ordered=False)

    result = left.merge(right, on="key", how="left")
    expect_dtype = CategoricalDtype(categories=[1, 2, 3], ordered=False)
    expect_data = cudf.Series([1, 2, 3], dtype=expect_dtype, name="key")

    assert_eq(expect_data, result["key"].sort_values().reset_index(drop=True))

    # unequal categories, unequal ordering -> error
    left = make_categorical_dataframe([1, 2, 3], ordered=True)
    right = make_categorical_dataframe([2, 3, 4], ordered=False)

    with pytest.raises(TypeError):
        result = left.merge(right, on="key", how="left")

    # unequal categories, right ordered -> error
    left = make_categorical_dataframe([1, 2, 3], ordered=False)
    right = make_categorical_dataframe([2, 3, 4], ordered=True)

    with pytest.raises(TypeError):
        result = left.merge(right, on="key", how="left")

    # unequal categories, both ordered -> error
    left = make_categorical_dataframe([1, 2, 3], ordered=True)
    right = make_categorical_dataframe([2, 3, 4], ordered=True)

    with pytest.raises(TypeError):
        result = left.merge(right, on="key", how="left")


def test_categorical_typecast_outer():
    # Outer join casting rules for categoricals

    # equal categories, neither ordered -> common dtype
    left = make_categorical_dataframe([1, 2, 3], ordered=False)
    right = make_categorical_dataframe([1, 2, 3], ordered=False)
    result = left.merge(right, on="key", how="outer")

    expect_dtype = CategoricalDtype(categories=[1, 2, 3], ordered=False)
    expect_data = cudf.Series([1, 2, 3], dtype=expect_dtype, name="key")

    assert_eq(expect_data, result["key"])

    # equal categories, both ordered -> common dtype
    left = make_categorical_dataframe([1, 2, 3], ordered=True)
    right = make_categorical_dataframe([1, 2, 3], ordered=True)
    result = left.merge(right, on="key", how="outer")

    expect_dtype = CategoricalDtype(categories=[1, 2, 3], ordered=True)
    expect_data = cudf.Series([1, 2, 3], dtype=expect_dtype, name="key")

    assert_eq(expect_data, result["key"])

    # equal categories, one ordered -> error
    left = make_categorical_dataframe([1, 2, 3], ordered=False)
    right = make_categorical_dataframe([1, 2, 3], ordered=True)

    with pytest.raises(TypeError):
        result = left.merge(right, how="outer", on="key")
    with pytest.raises(TypeError):
        result = right.merge(left, how="outer", on="key")

    # unequal categories, neither ordered -> superset
    left = make_categorical_dataframe([1, 2, 3], ordered=False)
    right = make_categorical_dataframe([2, 3, 4], ordered=False)
    result = left.merge(right, on="key", how="outer")

    expect_dtype = CategoricalDtype(categories=[1, 2, 3, 4], ordered=False)
    expect_data = cudf.Series([1, 2, 3, 4], dtype=expect_dtype, name="key")

    assert_eq(expect_data, result["key"].sort_values().reset_index(drop=True))

    # unequal categories, one ordered -> error
    left = make_categorical_dataframe([1, 2, 3], ordered=False)
    right = make_categorical_dataframe([2, 3, 4], ordered=True)

    with pytest.raises(TypeError):
        result = left.merge(right, how="outer", on="key")
    with pytest.raises(TypeError):
        result = right.merge(left, how="outer", on="key")

    # unequal categories, both ordered -> error
    left = make_categorical_dataframe([1, 2, 3], ordered=True)
    right = make_categorical_dataframe([2, 3, 4], ordered=True)
    with pytest.raises(TypeError):
        result = left.merge(right, how="outer", on="key")


@pytest.mark.parametrize("dtype", NUMERIC_TYPES + ["object"])
def test_categorical_typecast_inner_one_cat(dtype):

    data = np.array([1, 2, 3], dtype=dtype)

    left = make_categorical_dataframe(data)
    right = left.astype(left["key"].dtype.categories)

    result = left.merge(right, on="key", how="inner")
    assert result["key"].dtype == left["key"].dtype.categories.dtype


@pytest.mark.parametrize("dtype", NUMERIC_TYPES + ["object"])
def test_categorical_typecast_left_one_cat(dtype):

    data = np.array([1, 2, 3], dtype=dtype)

    left = make_categorical_dataframe(data)
    right = left.astype(left["key"].dtype.categories)

    result = left.merge(right, on="key", how="left")
    assert result["key"].dtype == left["key"].dtype


@pytest.mark.parametrize("dtype", NUMERIC_TYPES + ["object"])
def test_categorical_typecast_outer_one_cat(dtype):

    data = np.array([1, 2, 3], dtype=dtype)

    left = make_categorical_dataframe(data)
    right = left.astype(left["key"].dtype.categories)

    result = left.merge(right, on="key", how="outer")
    assert result["key"].dtype == left["key"].dtype.categories.dtype


@pytest.mark.parametrize(
    ("lhs", "rhs"),
    [
        (["a", "b"], ["a"]),
        (["a"], ["a", "b"]),
        (["a", "b"], ["b"]),
        (["b"], ["a", "b"]),
        (["a"], ["a"]),
    ],
)
@pytest.mark.parametrize("how", ["left", "right", "outer", "inner"])
@pytest.mark.parametrize("level", ["a", "b", 0, 1])
def test_index_join(lhs, rhs, how, level):
    l_pdf = pd.DataFrame({"a": [2, 3, 1, 4], "b": [3, 7, 8, 1]})
    r_pdf = pd.DataFrame({"a": [1, 5, 4, 0], "b": [3, 9, 8, 4]})
    l_df = cudf.from_pandas(l_pdf)
    r_df = cudf.from_pandas(r_pdf)
    p_lhs = l_pdf.set_index(lhs).index
    p_rhs = r_pdf.set_index(rhs).index
    g_lhs = l_df.set_index(lhs).index
    g_rhs = r_df.set_index(rhs).index

    expected = p_lhs.join(p_rhs, level=level, how=how).to_frame(index=False)
    got = g_lhs.join(g_rhs, level=level, how=how).to_frame(index=False)

    assert_join_results_equal(expected, got, how=how)


def test_index_join_corner_cases():
    l_pdf = pd.DataFrame({"a": [2, 3, 1, 4], "b": [3, 7, 8, 1]})
    r_pdf = pd.DataFrame(
        {"a": [1, 5, 4, 0], "b": [3, 9, 8, 4], "c": [2, 3, 6, 0]}
    )
    l_df = cudf.from_pandas(l_pdf)
    r_df = cudf.from_pandas(r_pdf)

    # Join when column name doesn't match with level
    lhs = ["a", "b"]
    # level and rhs don't match
    rhs = ["c"]
    level = "b"
    how = "outer"
    p_lhs = l_pdf.set_index(lhs).index
    p_rhs = r_pdf.set_index(rhs).index
    g_lhs = l_df.set_index(lhs).index
    g_rhs = r_df.set_index(rhs).index
    expected = p_lhs.join(p_rhs, level=level, how=how).to_frame(index=False)
    got = g_lhs.join(g_rhs, level=level, how=how).to_frame(index=False)

    assert_join_results_equal(expected, got, how=how)

    # sort is supported only in case of two non-MultiIndex join
    # Join when column name doesn't match with level
    lhs = ["a"]
    # level and rhs don't match
    rhs = ["a"]
    level = "b"
    how = "left"
    p_lhs = l_pdf.set_index(lhs).index
    p_rhs = r_pdf.set_index(rhs).index
    g_lhs = l_df.set_index(lhs).index
    g_rhs = r_df.set_index(rhs).index
    expected = p_lhs.join(p_rhs, how=how, sort=True)
    got = g_lhs.join(g_rhs, how=how, sort=True)

    assert_join_results_equal(expected, got, how=how)

    # Pandas Index.join on categorical column returns generic column
    # but cudf will be returning a categorical column itself.
    lhs = ["a", "b"]
    rhs = ["a"]
    level = "a"
    how = "inner"
    l_df["a"] = l_df["a"].astype("category")
    r_df["a"] = r_df["a"].astype("category")
    p_lhs = l_pdf.set_index(lhs).index
    p_rhs = r_pdf.set_index(rhs).index
    g_lhs = l_df.set_index(lhs).index
    g_rhs = r_df.set_index(rhs).index
    expected = p_lhs.join(p_rhs, level=level, how=how).to_frame(index=False)
    got = g_lhs.join(g_rhs, level=level, how=how).to_frame(index=False)

    got["a"] = got["a"].astype(expected["a"].dtype)

    assert_join_results_equal(expected, got, how=how)


def test_index_join_exception_cases():
    l_df = cudf.DataFrame({"a": [2, 3, 1, 4], "b": [3, 7, 8, 1]})
    r_df = cudf.DataFrame(
        {"a": [1, 5, 4, 0], "b": [3, 9, 8, 4], "c": [2, 3, 6, 0]}
    )

    # Join between two MultiIndex
    lhs = ["a", "b"]
    rhs = ["a", "c"]
    level = "a"
    how = "outer"
    g_lhs = l_df.set_index(lhs).index
    g_rhs = r_df.set_index(rhs).index

    with pytest.raises(TypeError):
        g_lhs.join(g_rhs, level=level, how=how)

    # Improper level value, level should be an int or scalar value
    level = ["a"]
    rhs = ["a"]
    g_lhs = l_df.set_index(lhs).index
    g_rhs = r_df.set_index(rhs).index
    with pytest.raises(ValueError):
        g_lhs.join(g_rhs, level=level, how=how)


def test_typecast_on_join_indexes():
    join_data_l = cudf.Series([1, 2, 3, 4, 5], dtype="int8")
    join_data_r = cudf.Series([1, 2, 3, 4, 6], dtype="int32")
    other_data = ["a", "b", "c", "d", "e"]

    gdf_l = cudf.DataFrame({"join_col": join_data_l, "B": other_data})
    gdf_r = cudf.DataFrame({"join_col": join_data_r, "B": other_data})

    gdf_l = gdf_l.set_index("join_col")
    gdf_r = gdf_r.set_index("join_col")

    exp_join_data = [1, 2, 3, 4]
    exp_other_data = ["a", "b", "c", "d"]

    expect = cudf.DataFrame(
        {
            "join_col": exp_join_data,
            "B_x": exp_other_data,
            "B_y": exp_other_data,
        }
    )
    expect = expect.set_index("join_col")

    got = gdf_l.join(gdf_r, how="inner", lsuffix="_x", rsuffix="_y")

    assert_join_results_equal(expect, got, how="inner")


def test_typecast_on_join_multiindices():
    join_data_l_0 = cudf.Series([1, 2, 3, 4, 5], dtype="int8")
    join_data_l_1 = cudf.Series([2, 3, 4.1, 5.9, 6], dtype="float32")
    join_data_l_2 = cudf.Series([7, 8, 9, 0, 1], dtype="float32")

    join_data_r_0 = cudf.Series([1, 2, 3, 4, 5], dtype="int32")
    join_data_r_1 = cudf.Series([2, 3, 4, 5, 6], dtype="int32")
    join_data_r_2 = cudf.Series([7, 8, 9, 0, 0], dtype="float64")

    other_data = ["a", "b", "c", "d", "e"]

    gdf_l = cudf.DataFrame(
        {
            "join_col_0": join_data_l_0,
            "join_col_1": join_data_l_1,
            "join_col_2": join_data_l_2,
            "B": other_data,
        }
    )
    gdf_r = cudf.DataFrame(
        {
            "join_col_0": join_data_r_0,
            "join_col_1": join_data_r_1,
            "join_col_2": join_data_r_2,
            "B": other_data,
        }
    )

    gdf_l = gdf_l.set_index(["join_col_0", "join_col_1", "join_col_2"])
    gdf_r = gdf_r.set_index(["join_col_0", "join_col_1", "join_col_2"])

    exp_join_data_0 = cudf.Series([1, 2], dtype="int32")
    exp_join_data_1 = cudf.Series([2, 3], dtype="float64")
    exp_join_data_2 = cudf.Series([7, 8], dtype="float64")
    exp_other_data = cudf.Series(["a", "b"])

    expect = cudf.DataFrame(
        {
            "join_col_0": exp_join_data_0,
            "join_col_1": exp_join_data_1,
            "join_col_2": exp_join_data_2,
            "B_x": exp_other_data,
            "B_y": exp_other_data,
        }
    )
    expect = expect.set_index(["join_col_0", "join_col_1", "join_col_2"])
    got = gdf_l.join(gdf_r, how="inner", lsuffix="_x", rsuffix="_y")

    assert_join_results_equal(expect, got, how="inner")


def test_typecast_on_join_indexes_matching_categorical():
    join_data_l = cudf.Series(["a", "b", "c", "d", "e"], dtype="category")
    join_data_r = cudf.Series(["a", "b", "c", "d", "e"], dtype="str")
    other_data = [1, 2, 3, 4, 5]

    gdf_l = cudf.DataFrame({"join_col": join_data_l, "B": other_data})
    gdf_r = cudf.DataFrame({"join_col": join_data_r, "B": other_data})

    gdf_l = gdf_l.set_index("join_col")
    gdf_r = gdf_r.set_index("join_col")

    exp_join_data = ["a", "b", "c", "d", "e"]
    exp_other_data = [1, 2, 3, 4, 5]

    expect = cudf.DataFrame(
        {
            "join_col": exp_join_data,
            "B_x": exp_other_data,
            "B_y": exp_other_data,
        }
    )
    expect = expect.set_index("join_col")
    got = gdf_l.join(gdf_r, how="inner", lsuffix="_x", rsuffix="_y")

    assert_join_results_equal(expect, got, how="inner")


@pytest.mark.parametrize(
    "lhs",
    [
        cudf.Series([1, 2, 3], name="a"),
        cudf.DataFrame({"a": [2, 3, 4], "c": [4, 5, 6]}),
    ],
)
@pytest.mark.parametrize(
    "rhs",
    [
        cudf.Series([1, 2, 3], name="b"),
        cudf.DataFrame({"b": [2, 3, 4], "c": [4, 5, 6]}),
    ],
)
@pytest.mark.parametrize(
    "how", ["left", "inner", "outer", "leftanti", "leftsemi"]
)
@pytest.mark.parametrize(
    "kwargs",
    [
        {"left_on": "a", "right_on": "b"},
        {"left_index": True, "right_on": "b"},
        {"left_on": "a", "right_index": True},
        {"left_index": True, "right_index": True},
        {
            "left_on": "a",
            "right_on": "b",
            "left_index": True,
            "right_index": True,
        },
    ],
)
def test_series_dataframe_mixed_merging(lhs, rhs, how, kwargs):

    if how in ("leftsemi", "leftanti") and (
        kwargs.get("left_index") or kwargs.get("right_index")
    ):
        pytest.skip("Index joins not compatible with leftsemi and leftanti")

    check_lhs = lhs.copy()
    check_rhs = rhs.copy()
    if isinstance(lhs, cudf.Series):
        check_lhs = lhs.to_frame()
    if isinstance(rhs, cudf.Series):
        check_rhs = rhs.to_frame()

    expect = check_lhs.merge(check_rhs, how=how, **kwargs)
    got = lhs.merge(rhs, how=how, **kwargs)

    assert_join_results_equal(expect, got, how=how)


@pytest.mark.xfail(reason="Cannot sort values of list dtype")
@pytest.mark.parametrize(
    "how", ["left", "inner", "right", "leftanti", "leftsemi"]
)
def test_merge_with_lists(how):
    pd_left = pd.DataFrame(
        {
            "a": [1, 2, 3, 4, 5, 6],
            "b": [[1, 2, 3], [4, 5], None, [6], [7, 8, None], []],
            "c": ["a", "b", "c", "d", "e", "f"],
        }
    )
    pd_right = pd.DataFrame(
        {
            "a": [4, 3, 2, 1, 0, -1],
            "d": [[[1, 2], None], [], [[3, 4]], None, [[5], [6, 7]], [[8]]],
        }
    )

    gd_left = cudf.from_pandas(pd_left)
    gd_right = cudf.from_pandas(pd_right)

    expect = pd_left.merge(pd_right, on="a")
    got = gd_left.merge(gd_right, on="a")

<<<<<<< HEAD
    assert_join_results_equal(expect, got, how=how)
=======
    assert_join_results_equal(expect, got, how=how)


def test_join_renamed_index():
    df = cudf.DataFrame(
        {0: [1, 2, 3, 4, 5], 1: [1, 2, 3, 4, 5], "c": [1, 2, 3, 4, 5]}
    ).set_index([0, 1])
    df.index.names = ["a", "b"]  # doesn't actually change df._index._data

    expect = df.to_pandas().merge(
        df.to_pandas(), left_index=True, right_index=True
    )
    got = df.merge(df, left_index=True, right_index=True, how="inner")
    assert_join_results_equal(expect, got, how="inner")
>>>>>>> 599f62d1
<|MERGE_RESOLUTION|>--- conflicted
+++ resolved
@@ -1724,9 +1724,6 @@
     expect = pd_left.merge(pd_right, on="a")
     got = gd_left.merge(gd_right, on="a")
 
-<<<<<<< HEAD
-    assert_join_results_equal(expect, got, how=how)
-=======
     assert_join_results_equal(expect, got, how=how)
 
 
@@ -1740,5 +1737,4 @@
         df.to_pandas(), left_index=True, right_index=True
     )
     got = df.merge(df, left_index=True, right_index=True, how="inner")
-    assert_join_results_equal(expect, got, how="inner")
->>>>>>> 599f62d1
+    assert_join_results_equal(expect, got, how="inner")