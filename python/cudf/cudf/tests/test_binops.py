# Copyright (c) 2018-2021, NVIDIA CORPORATION.

from __future__ import division

import decimal
import operator
import random
from itertools import product

import numpy as np
import pandas as pd
import pytest

import cudf
from cudf.core import Series
from cudf.core.index import as_index
from cudf.tests import utils
from cudf.utils.dtypes import (
    BOOL_TYPES,
    DATETIME_TYPES,
    FLOAT_TYPES,
    INTEGER_TYPES,
    NUMERIC_TYPES,
    TIMEDELTA_TYPES,
)

STRING_TYPES = {"str"}

_binops = [
    operator.add,
    operator.sub,
    operator.mul,
    operator.floordiv,
    operator.truediv,
    operator.mod,
    operator.pow,
]


@pytest.mark.parametrize("obj_class", ["Series", "Index"])
@pytest.mark.parametrize("binop", _binops)
def test_series_binop(binop, obj_class):
    nelem = 1000
    arr1 = utils.gen_rand("float64", nelem) * 10000
    # Keeping a low value because CUDA 'pow' has 2 full range error
    arr2 = utils.gen_rand("float64", nelem) * 10

    sr1 = Series(arr1)
    sr2 = Series(arr2)

    if obj_class == "Index":
        sr1 = as_index(sr1)
        sr2 = as_index(sr2)

    result = binop(sr1, sr2)
    expect = binop(pd.Series(arr1), pd.Series(arr2))

    if obj_class == "Index":
        result = Series(result)

    utils.assert_eq(result, expect)


@pytest.mark.parametrize("binop", _binops)
def test_series_binop_concurrent(binop):
    def func(index):
        arr = np.random.random(100) * 10
        sr = Series(arr)

        result = binop(sr.astype("int32"), sr)
        expect = binop(arr.astype("int32"), arr)

        np.testing.assert_almost_equal(result.to_array(), expect, decimal=5)

    from concurrent.futures import ThreadPoolExecutor

    indices = range(10)
    with ThreadPoolExecutor(4) as e:  # four processes
        list(e.map(func, indices))


@pytest.mark.parametrize("use_cudf_scalar", [False, True])
@pytest.mark.parametrize("obj_class", ["Series", "Index"])
@pytest.mark.parametrize("nelem,binop", list(product([1, 2, 100], _binops)))
def test_series_binop_scalar(nelem, binop, obj_class, use_cudf_scalar):
    arr = np.random.random(nelem)
    rhs = random.choice(arr).item()

    sr = Series(arr)
    if obj_class == "Index":
        sr = as_index(sr)

    if use_cudf_scalar:
        result = binop(sr, rhs)
    else:
        result = binop(sr, cudf.Scalar(rhs))

    if obj_class == "Index":
        result = Series(result)

    np.testing.assert_almost_equal(result.to_array(), binop(arr, rhs))


_bitwise_binops = [operator.and_, operator.or_, operator.xor]


_int_types = [
    "int8",
    "int16",
    "int32",
    "int64",
    "uint8",
    "uint16",
    "uint32",
]


@pytest.mark.parametrize("obj_class", ["Series", "Index"])
@pytest.mark.parametrize("binop", _bitwise_binops)
@pytest.mark.parametrize(
    "lhs_dtype,rhs_dtype", list(product(_int_types, _int_types))
)
def test_series_bitwise_binop(binop, obj_class, lhs_dtype, rhs_dtype):
    arr1 = (np.random.random(100) * 100).astype(lhs_dtype)
    sr1 = Series(arr1)

    arr2 = (np.random.random(100) * 100).astype(rhs_dtype)
    sr2 = Series(arr2)

    if obj_class == "Index":
        sr1 = as_index(sr1)
        sr2 = as_index(sr2)

    result = binop(sr1, sr2)

    if obj_class == "Index":
        result = Series(result)

    np.testing.assert_almost_equal(result.to_array(), binop(arr1, arr2))


_logical_binops = [
    (operator.and_, operator.and_),
    (operator.or_, operator.or_),
    (np.logical_and, cudf.logical_and),
    (np.logical_or, cudf.logical_or),
]


@pytest.mark.parametrize("lhstype", _int_types + [np.bool_])
@pytest.mark.parametrize("rhstype", _int_types + [np.bool_])
@pytest.mark.parametrize("binop,cubinop", _logical_binops)
def test_series_logical_binop(lhstype, rhstype, binop, cubinop):
    arr1 = pd.Series(np.random.choice([True, False], 10))
    if lhstype is not np.bool_:
        arr1 = arr1 * (np.random.random(10) * 100).astype(lhstype)
    sr1 = Series(arr1)

    arr2 = pd.Series(np.random.choice([True, False], 10))
    if rhstype is not np.bool_:
        arr2 = arr2 * (np.random.random(10) * 100).astype(rhstype)
    sr2 = Series(arr2)

    result = cubinop(sr1, sr2)
    expect = binop(arr1, arr2)

    utils.assert_eq(result, expect)


_cmpops = [
    operator.lt,
    operator.gt,
    operator.le,
    operator.ge,
    operator.eq,
    operator.ne,
]


@pytest.mark.parametrize("obj_class", ["Series", "Index"])
@pytest.mark.parametrize("cmpop", _cmpops)
@pytest.mark.parametrize(
    "dtype", ["int8", "int32", "int64", "float32", "float64", "datetime64[ms]"]
)
def test_series_compare(cmpop, obj_class, dtype):
    arr1 = np.random.randint(0, 100, 100).astype(dtype)
    arr2 = np.random.randint(0, 100, 100).astype(dtype)
    sr1 = Series(arr1)
    sr2 = Series(arr2)

    if obj_class == "Index":
        sr1 = as_index(sr1)
        sr2 = as_index(sr2)

    result1 = cmpop(sr1, sr1)
    result2 = cmpop(sr2, sr2)
    result3 = cmpop(sr1, sr2)

    if obj_class == "Index":
        result1 = Series(result1)
        result2 = Series(result2)
        result3 = Series(result3)

    np.testing.assert_equal(result1.to_array(), cmpop(arr1, arr1))
    np.testing.assert_equal(result2.to_array(), cmpop(arr2, arr2))
    np.testing.assert_equal(result3.to_array(), cmpop(arr1, arr2))


def _series_compare_nulls_typegen():
    tests = []
    tests += list(product(DATETIME_TYPES, DATETIME_TYPES))
    tests += list(product(TIMEDELTA_TYPES, TIMEDELTA_TYPES))
    tests += list(product(NUMERIC_TYPES, NUMERIC_TYPES))
    tests += list(product(STRING_TYPES, STRING_TYPES))

    return tests


@pytest.mark.parametrize("cmpop", _cmpops)
@pytest.mark.parametrize("dtypes", _series_compare_nulls_typegen())
def test_series_compare_nulls(cmpop, dtypes):
    ltype, rtype = dtypes

    ldata = [1, 2, None, None, 5]
    rdata = [2, 1, None, 4, None]

    lser = Series(ldata, dtype=ltype)
    rser = Series(rdata, dtype=rtype)

    lmask = ~lser.isnull()
    rmask = ~rser.isnull()

    expect_mask = np.logical_and(lmask, rmask)
    expect = cudf.Series([None] * 5, dtype="bool")
    expect[expect_mask] = cmpop(lser[expect_mask], rser[expect_mask])

    got = cmpop(lser, rser)
    utils.assert_eq(expect, got)


@pytest.mark.parametrize(
    "obj", [pd.Series(["a", "b", None, "d", "e", None], dtype="string"), "a"]
)
@pytest.mark.parametrize("cmpop", _cmpops)
@pytest.mark.parametrize(
    "cmp_obj",
    [pd.Series(["b", "a", None, "d", "f", None], dtype="string"), "a"],
)
def test_string_series_compare(obj, cmpop, cmp_obj):

    g_obj = obj
    if isinstance(g_obj, pd.Series):
        g_obj = Series.from_pandas(g_obj)
    g_cmp_obj = cmp_obj
    if isinstance(g_cmp_obj, pd.Series):
        g_cmp_obj = Series.from_pandas(g_cmp_obj)
    got = cmpop(g_obj, g_cmp_obj)
    expected = cmpop(obj, cmp_obj)

    if isinstance(expected, pd.Series):
        expected = cudf.from_pandas(expected)

    utils.assert_eq(expected, got)


@pytest.mark.parametrize("obj_class", ["Series", "Index"])
@pytest.mark.parametrize("nelem", [1, 2, 100])
@pytest.mark.parametrize("cmpop", _cmpops)
@pytest.mark.parametrize("dtype", utils.NUMERIC_TYPES + ["datetime64[ms]"])
@pytest.mark.parametrize("use_cudf_scalar", [True, False])
def test_series_compare_scalar(
    nelem, cmpop, obj_class, dtype, use_cudf_scalar
):
    arr1 = np.random.randint(0, 100, 100).astype(dtype)
    sr1 = Series(arr1)
    rhs = random.choice(arr1).item()

    if use_cudf_scalar:
        rhs = cudf.Scalar(rhs)

    if obj_class == "Index":
        sr1 = as_index(sr1)

    result1 = cmpop(sr1, rhs)
    result2 = cmpop(rhs, sr1)

    if obj_class == "Index":
        result1 = Series(result1)
        result2 = Series(result2)

    np.testing.assert_equal(result1.to_array(), cmpop(arr1, rhs))
    np.testing.assert_equal(result2.to_array(), cmpop(rhs, arr1))


_nulls = ["none", "some"]


@pytest.mark.parametrize("nelem", [1, 7, 8, 9, 32, 64, 128])
@pytest.mark.parametrize("lhs_nulls,rhs_nulls", list(product(_nulls, _nulls)))
def test_validity_add(nelem, lhs_nulls, rhs_nulls):
    np.random.seed(0)
    # LHS
    lhs_data = np.random.random(nelem)
    if lhs_nulls == "some":
        lhs_mask = utils.random_bitmask(nelem)
        lhs_bitmask = utils.expand_bits_to_bytes(lhs_mask)[:nelem]
        lhs_null_count = utils.count_zero(lhs_bitmask)
        assert lhs_null_count >= 0
        lhs = Series.from_masked_array(lhs_data, lhs_mask)
        assert lhs.null_count == lhs_null_count
    else:
        lhs = Series(lhs_data)
    # RHS
    rhs_data = np.random.random(nelem)
    if rhs_nulls == "some":
        rhs_mask = utils.random_bitmask(nelem)
        rhs_bitmask = utils.expand_bits_to_bytes(rhs_mask)[:nelem]
        rhs_null_count = utils.count_zero(rhs_bitmask)
        assert rhs_null_count >= 0
        rhs = Series.from_masked_array(rhs_data, rhs_mask)
        assert rhs.null_count == rhs_null_count
    else:
        rhs = Series(rhs_data)
    # Result
    res = lhs + rhs
    if lhs_nulls == "some" and rhs_nulls == "some":
        res_mask = np.asarray(
            utils.expand_bits_to_bytes(lhs_mask & rhs_mask), dtype=np.bool_
        )[:nelem]
    if lhs_nulls == "some" and rhs_nulls == "none":
        res_mask = np.asarray(
            utils.expand_bits_to_bytes(lhs_mask), dtype=np.bool_
        )[:nelem]
    if lhs_nulls == "none" and rhs_nulls == "some":
        res_mask = np.asarray(
            utils.expand_bits_to_bytes(rhs_mask), dtype=np.bool_
        )[:nelem]
    # Fill NA values
    na_value = -10000
    got = res.fillna(na_value).to_array()
    expect = lhs_data + rhs_data
    if lhs_nulls == "some" or rhs_nulls == "some":
        expect[~res_mask] = na_value

    np.testing.assert_array_equal(expect, got)


@pytest.mark.parametrize("obj_class", ["Series", "Index"])
@pytest.mark.parametrize(
    "binop,lhs_dtype,rhs_dtype",
    list(
        product(
            [operator.add, operator.mul],
            utils.NUMERIC_TYPES,
            utils.NUMERIC_TYPES,
        )
    ),
)
def test_series_binop_mixed_dtype(binop, lhs_dtype, rhs_dtype, obj_class):
    nelem = 10
    lhs = (np.random.random(nelem) * nelem).astype(lhs_dtype)
    rhs = (np.random.random(nelem) * nelem).astype(rhs_dtype)

    sr1 = Series(lhs)
    sr2 = Series(rhs)

    if obj_class == "Index":
        sr1 = as_index(sr1)
        sr2 = as_index(sr2)

    result = binop(Series(sr1), Series(sr2))

    if obj_class == "Index":
        result = Series(result)

    np.testing.assert_almost_equal(result.to_array(), binop(lhs, rhs))


@pytest.mark.parametrize("obj_class", ["Series", "Index"])
@pytest.mark.parametrize(
    "cmpop,lhs_dtype,rhs_dtype",
    list(product(_cmpops, utils.NUMERIC_TYPES, utils.NUMERIC_TYPES)),
)
def test_series_cmpop_mixed_dtype(cmpop, lhs_dtype, rhs_dtype, obj_class):
    nelem = 5
    lhs = (np.random.random(nelem) * nelem).astype(lhs_dtype)
    rhs = (np.random.random(nelem) * nelem).astype(rhs_dtype)

    sr1 = Series(lhs)
    sr2 = Series(rhs)

    if obj_class == "Index":
        sr1 = as_index(sr1)
        sr2 = as_index(sr2)

    result = cmpop(Series(sr1), Series(sr2))

    if obj_class == "Index":
        result = Series(result)

    np.testing.assert_array_equal(result.to_array(), cmpop(lhs, rhs))


_reflected_ops = [
    lambda x: 1 + x,
    lambda x: 2 * x,
    lambda x: 2 - x,
    lambda x: 2 // x,
    lambda x: 2 / x,
    lambda x: 3 + x,
    lambda x: 3 * x,
    lambda x: 3 - x,
    lambda x: 3 // x,
    lambda x: 3 / x,
    lambda x: 3 % x,
    lambda x: -1 + x,
    lambda x: -2 * x,
    lambda x: -2 - x,
    lambda x: -2 // x,
    lambda x: -2 / x,
    lambda x: -3 + x,
    lambda x: -3 * x,
    lambda x: -3 - x,
    lambda x: -3 // x,
    lambda x: -3 / x,
    lambda x: -3 % x,
    lambda x: 0 + x,
    lambda x: 0 * x,
    lambda x: 0 - x,
    lambda x: 0 // x,
    lambda x: 0 / x,
]


@pytest.mark.parametrize("obj_class", ["Series", "Index"])
@pytest.mark.parametrize(
    "func, dtype", list(product(_reflected_ops, utils.NUMERIC_TYPES))
)
def test_reflected_ops_scalar(func, dtype, obj_class):
    # create random series
    np.random.seed(12)
    random_series = utils.gen_rand(dtype, 100, low=10)

    # gpu series
    gs = Series(random_series)

    # class typing
    if obj_class == "Index":
        gs = as_index(gs)

    gs_result = func(gs)

    # class typing
    if obj_class == "Index":
        gs = Series(gs)

    # pandas
    ps_result = func(random_series)

    # verify
    np.testing.assert_allclose(ps_result, gs_result.to_array())


_cudf_scalar_reflected_ops = [
    lambda x: cudf.Scalar(1) + x,
    lambda x: cudf.Scalar(2) * x,
    lambda x: cudf.Scalar(2) - x,
    lambda x: cudf.Scalar(2) // x,
    lambda x: cudf.Scalar(2) / x,
    lambda x: cudf.Scalar(3) + x,
    lambda x: cudf.Scalar(3) * x,
    lambda x: cudf.Scalar(3) - x,
    lambda x: cudf.Scalar(3) // x,
    lambda x: cudf.Scalar(3) / x,
    lambda x: cudf.Scalar(3) % x,
    lambda x: cudf.Scalar(-1) + x,
    lambda x: cudf.Scalar(-2) * x,
    lambda x: cudf.Scalar(-2) - x,
    lambda x: cudf.Scalar(-2) // x,
    lambda x: cudf.Scalar(-2) / x,
    lambda x: cudf.Scalar(-3) + x,
    lambda x: cudf.Scalar(-3) * x,
    lambda x: cudf.Scalar(-3) - x,
    lambda x: cudf.Scalar(-3) // x,
    lambda x: cudf.Scalar(-3) / x,
    lambda x: cudf.Scalar(-3) % x,
    lambda x: cudf.Scalar(0) + x,
    lambda x: cudf.Scalar(0) * x,
    lambda x: cudf.Scalar(0) - x,
    lambda x: cudf.Scalar(0) // x,
    lambda x: cudf.Scalar(0) / x,
]


@pytest.mark.parametrize("obj_class", ["Series", "Index"])
@pytest.mark.parametrize(
    "funcs, dtype",
    list(
        product(
            list(zip(_reflected_ops, _cudf_scalar_reflected_ops)),
            utils.NUMERIC_TYPES,
        )
    ),
)
def test_reflected_ops_cudf_scalar(funcs, dtype, obj_class):
    cpu_func, gpu_func = funcs

    # create random series
    np.random.seed(12)
    random_series = utils.gen_rand(dtype, 100, low=10)

    # gpu series
    gs = Series(random_series)

    # class typing
    if obj_class == "Index":
        gs = as_index(gs)

    gs_result = gpu_func(gs)

    # class typing
    if obj_class == "Index":
        gs = Series(gs)

    # pandas
    ps_result = cpu_func(random_series)

    # verify
    np.testing.assert_allclose(ps_result, gs_result.to_array())


@pytest.mark.parametrize("binop", _binops)
def test_different_shapes_and_columns(binop):

    # TODO: support `pow()` on NaN values. Particularly, the cases:
    #       `pow(1, NaN) == 1` and `pow(NaN, 0) == 1`
    if binop is operator.pow:
        return

    # Empty frame on the right side
    pd_frame = binop(pd.DataFrame({"x": [1, 2]}), pd.DataFrame({}))
    cd_frame = binop(cudf.DataFrame({"x": [1, 2]}), cudf.DataFrame({}))
    utils.assert_eq(cd_frame, pd_frame)

    # Empty frame on the left side
    pd_frame = pd.DataFrame({}) + pd.DataFrame({"x": [1, 2]})
    cd_frame = cudf.DataFrame({}) + cudf.DataFrame({"x": [1, 2]})
    utils.assert_eq(cd_frame, pd_frame)

    # Note: the below rely on a discrepancy between cudf and pandas
    # While pandas inserts columns in alphabetical order, cudf inserts in the
    # order of whichever column comes first. So the following code will not
    # work if the names of columns are reversed i.e. ('y', 'x') != ('x', 'y')

    # More rows on the left side
    pd_frame = pd.DataFrame({"x": [1, 2, 3]}) + pd.DataFrame({"y": [1, 2]})
    cd_frame = cudf.DataFrame({"x": [1, 2, 3]}) + cudf.DataFrame({"y": [1, 2]})
    utils.assert_eq(cd_frame, pd_frame)

    # More rows on the right side
    pd_frame = pd.DataFrame({"x": [1, 2]}) + pd.DataFrame({"y": [1, 2, 3]})
    cd_frame = cudf.DataFrame({"x": [1, 2]}) + cudf.DataFrame({"y": [1, 2, 3]})
    utils.assert_eq(cd_frame, pd_frame)


@pytest.mark.parametrize("binop", _binops)
def test_different_shapes_and_same_columns(binop):

    # TODO: support `pow()` on NaN values. Particularly, the cases:
    #       `pow(1, NaN) == 1` and `pow(NaN, 0) == 1`
    if binop is operator.pow:
        return

    pd_frame = binop(
        pd.DataFrame({"x": [1, 2]}), pd.DataFrame({"x": [1, 2, 3]})
    )
    cd_frame = binop(
        cudf.DataFrame({"x": [1, 2]}), cudf.DataFrame({"x": [1, 2, 3]})
    )
    # cast x as float64 so it matches pandas dtype
    cd_frame["x"] = cd_frame["x"].astype(np.float64)
    utils.assert_eq(cd_frame, pd_frame)


@pytest.mark.parametrize("binop", _binops)
def test_different_shapes_and_columns_with_unaligned_indices(binop):

    # TODO: support `pow()` on NaN values. Particularly, the cases:
    #       `pow(1, NaN) == 1` and `pow(NaN, 0) == 1`
    if binop is operator.pow:
        return

    # Test with a RangeIndex
    pdf1 = pd.DataFrame({"x": [4, 3, 2, 1], "y": [7, 3, 8, 6]})
    # Test with a GenericIndex
    pdf2 = pd.DataFrame(
        {"x": [1, 2, 3, 7], "y": [4, 5, 6, 7]}, index=[0, 1, 3, 4]
    )
    # Test with a GenericIndex in a different order
    pdf3 = pd.DataFrame(
        {"x": [4, 5, 6, 7], "y": [1, 2, 3, 7], "z": [0, 5, 3, 7]},
        index=[0, 3, 5, 3],
    )
    gdf1 = cudf.DataFrame.from_pandas(pdf1)
    gdf2 = cudf.DataFrame.from_pandas(pdf2)
    gdf3 = cudf.DataFrame.from_pandas(pdf3)

    pd_frame = binop(binop(pdf1, pdf2), pdf3)
    cd_frame = binop(binop(gdf1, gdf2), gdf3)
    # cast x and y as float64 so it matches pandas dtype
    cd_frame["x"] = cd_frame["x"].astype(np.float64)
    cd_frame["y"] = cd_frame["y"].astype(np.float64)
    utils.assert_eq(cd_frame, pd_frame)


@pytest.mark.parametrize(
    "df2",
    [
        cudf.DataFrame({"a": [3, 2, 1]}, index=[3, 2, 1]),
        cudf.DataFrame([3, 2]),
    ],
)
@pytest.mark.parametrize("binop", [operator.eq, operator.ne])
def test_df_different_index_shape(df2, binop):
    df1 = cudf.DataFrame([1, 2, 3], index=[1, 2, 3])

    pdf1 = df1.to_pandas()
    pdf2 = df2.to_pandas()

    utils.assert_exceptions_equal(
        lfunc=binop,
        rfunc=binop,
        lfunc_args_and_kwargs=([pdf1, pdf2],),
        rfunc_args_and_kwargs=([df1, df2],),
    )


@pytest.mark.parametrize("op", [operator.eq, operator.ne])
def test_boolean_scalar_binop(op):
    psr = pd.Series(np.random.choice([True, False], 10))
    gsr = cudf.from_pandas(psr)
    utils.assert_eq(op(psr, True), op(gsr, True))
    utils.assert_eq(op(psr, False), op(gsr, False))

    # cuDF scalar
    utils.assert_eq(op(psr, True), op(gsr, cudf.Scalar(True)))
    utils.assert_eq(op(psr, False), op(gsr, cudf.Scalar(False)))


_operators_arithmetic = [
    "add",
    "radd",
    "sub",
    "rsub",
    "mul",
    "rmul",
    "mod",
    "rmod",
    "pow",
    "rpow",
    "floordiv",
    "rfloordiv",
    "truediv",
    "rtruediv",
]

_operators_comparison = ["eq", "ne", "lt", "le", "gt", "ge"]


@pytest.mark.parametrize("func", _operators_arithmetic)
@pytest.mark.parametrize("has_nulls", [True, False])
@pytest.mark.parametrize("fill_value", [None, 27])
@pytest.mark.parametrize("dtype", ["float32", "float64"])
def test_operator_func_between_series(dtype, func, has_nulls, fill_value):
    count = 1000
    gdf_series_a = utils.gen_rand_series(
        dtype, count, has_nulls=has_nulls, stride=10000
    )
    gdf_series_b = utils.gen_rand_series(
        dtype, count, has_nulls=has_nulls, stride=100
    )
    pdf_series_a = gdf_series_a.to_pandas()
    pdf_series_b = gdf_series_b.to_pandas()

    gdf_result = getattr(gdf_series_a, func)(
        gdf_series_b, fill_value=fill_value
    )
    pdf_result = getattr(pdf_series_a, func)(
        pdf_series_b, fill_value=fill_value
    )

    utils.assert_eq(pdf_result, gdf_result)


@pytest.mark.parametrize("func", _operators_arithmetic)
@pytest.mark.parametrize("has_nulls", [True, False])
@pytest.mark.parametrize("fill_value", [None, 27])
@pytest.mark.parametrize("dtype", ["float32", "float64"])
@pytest.mark.parametrize("use_cudf_scalar", [False, True])
def test_operator_func_series_and_scalar(
    dtype, func, has_nulls, fill_value, use_cudf_scalar
):
    count = 1000
    scalar = 59
    gdf_series = utils.gen_rand_series(
        dtype, count, has_nulls=has_nulls, stride=10000
    )
    pdf_series = gdf_series.to_pandas()

    gdf_series_result = getattr(gdf_series, func)(
        cudf.Scalar(scalar) if use_cudf_scalar else scalar,
        fill_value=fill_value,
    )
    pdf_series_result = getattr(pdf_series, func)(
        scalar, fill_value=fill_value
    )

    utils.assert_eq(pdf_series_result, gdf_series_result)


_permu_values = [0, 1, None, np.nan]


@pytest.mark.parametrize("fill_value", _permu_values)
@pytest.mark.parametrize("scalar_a", _permu_values)
@pytest.mark.parametrize("scalar_b", _permu_values)
@pytest.mark.parametrize("func", _operators_comparison)
@pytest.mark.parametrize("dtype", ["float32", "float64"])
def test_operator_func_between_series_logical(
    dtype, func, scalar_a, scalar_b, fill_value
):

    gdf_series_a = Series([scalar_a], nan_as_null=False).astype(dtype)
    gdf_series_b = Series([scalar_b], nan_as_null=False).astype(dtype)

    pdf_series_a = gdf_series_a.to_pandas(nullable=True)
    pdf_series_b = gdf_series_b.to_pandas(nullable=True)

    gdf_series_result = getattr(gdf_series_a, func)(
        gdf_series_b, fill_value=fill_value
    )
    pdf_series_result = getattr(pdf_series_a, func)(
        pdf_series_b, fill_value=fill_value
    )
    expect = pdf_series_result
    got = gdf_series_result.to_pandas(nullable=True)

    # If fill_value is np.nan, things break down a bit,
    # because setting a NaN into a pandas nullable float
    # array still gets transformed to <NA>. As such,
    # pd_series_with_nulls.fillna(np.nan) has no effect.
    if (
        (pdf_series_a.isnull().sum() != pdf_series_b.isnull().sum())
        and np.isscalar(fill_value)
        and np.isnan(fill_value)
    ):
        with pytest.raises(AssertionError):
            utils.assert_eq(expect, got)
        return
    utils.assert_eq(expect, got)


@pytest.mark.parametrize("dtype", ["float32", "float64"])
@pytest.mark.parametrize("func", _operators_comparison)
@pytest.mark.parametrize("has_nulls", [True, False])
@pytest.mark.parametrize("scalar", [-59.0, np.nan, 0, 59.0])
@pytest.mark.parametrize("fill_value", [None, True, False, 1.0])
@pytest.mark.parametrize("use_cudf_scalar", [False, True])
def test_operator_func_series_and_scalar_logical(
    dtype, func, has_nulls, scalar, fill_value, use_cudf_scalar
):
    gdf_series = utils.gen_rand_series(
        dtype, 1000, has_nulls=has_nulls, stride=10000
    )
    pdf_series = gdf_series.to_pandas(nullable=True)
    gdf_series_result = getattr(gdf_series, func)(
        cudf.Scalar(scalar) if use_cudf_scalar else scalar,
        fill_value=fill_value,
    )
    pdf_series_result = getattr(pdf_series, func)(
        scalar, fill_value=fill_value
    )

    expect = pdf_series_result
    got = gdf_series_result.to_pandas(nullable=True)

    utils.assert_eq(expect, got)


@pytest.mark.parametrize("func", _operators_arithmetic)
@pytest.mark.parametrize("nulls", _nulls)
@pytest.mark.parametrize("fill_value", [None, 27])
@pytest.mark.parametrize("other", ["df", "scalar"])
def test_operator_func_dataframe(func, nulls, fill_value, other):
    num_rows = 100
    num_cols = 3

    def gen_df():
        pdf = pd.DataFrame()
        from string import ascii_lowercase

        cols = np.random.choice(num_cols + 5, num_cols, replace=False)

        for i in range(num_cols):
            colname = ascii_lowercase[cols[i]]
            data = utils.gen_rand("float64", num_rows) * 10000
            if nulls == "some":
                idx = np.random.choice(
                    num_rows, size=int(num_rows / 2), replace=False
                )
                data[idx] = np.nan
            pdf[colname] = data
        return pdf

    pdf1 = gen_df()
    pdf2 = gen_df() if other == "df" else 59.0
    gdf1 = cudf.DataFrame.from_pandas(pdf1)
    gdf2 = cudf.DataFrame.from_pandas(pdf2) if other == "df" else 59.0

    got = getattr(gdf1, func)(gdf2, fill_value=fill_value)
    expect = getattr(pdf1, func)(pdf2, fill_value=fill_value)[list(got._data)]

    utils.assert_eq(expect, got)


@pytest.mark.parametrize("func", _operators_arithmetic + _operators_comparison)
@pytest.mark.parametrize("rhs", [0, 1, 2, 128])
def test_binop_bool_uint(func, rhs):
    # TODO: remove this once issue #2172 is resolved
    if func == "rmod" or func == "rfloordiv":
        return
    psr = pd.Series([True, False, False])
    gsr = cudf.from_pandas(psr)
    utils.assert_eq(
        getattr(psr, func)(rhs), getattr(gsr, func)(rhs), check_dtype=False
    )


def test_series_misc_binop():
    pds = pd.Series([1, 2, 4], name="abc xyz")
    gds = cudf.Series([1, 2, 4], name="abc xyz")

    utils.assert_eq(pds + 1, gds + 1)
    utils.assert_eq(1 + pds, 1 + gds)

    utils.assert_eq(pds + pds, gds + gds)

    pds1 = pd.Series([1, 2, 4], name="hello world")
    gds1 = cudf.Series([1, 2, 4], name="hello world")

    utils.assert_eq(pds + pds1, gds + gds1)
    utils.assert_eq(pds1 + pds, gds1 + gds)

    utils.assert_eq(pds1 + pds + 5, gds1 + gds + 5)


def test_int8_float16_binop():
    a = cudf.Series([1], dtype="int8")
    b = np.float16(2)
    expect = cudf.Series([0.5])
    got = a / b
    utils.assert_eq(expect, got, check_dtype=False)


@pytest.mark.parametrize("dtype", ["int64", "float64", "str"])
def test_vector_to_none_binops(dtype):
    data = Series([1, 2, 3, None], dtype=dtype)

    expect = Series([None] * 4).astype(dtype)
    got = data + None

    utils.assert_eq(expect, got)


@pytest.mark.parametrize(
    "lhs",
    [
        1,
        3,
        4,
        pd.Series([5, 6, 2]),
        pd.Series([0, 10, 20, 30, 3, 4, 5, 6, 2]),
        6,
    ],
)
@pytest.mark.parametrize("rhs", [1, 3, 4, pd.Series([5, 6, 2])])
@pytest.mark.parametrize(
    "ops",
    [
        (np.remainder, cudf.remainder),
        (np.floor_divide, cudf.floor_divide),
        (np.subtract, cudf.subtract),
        (np.add, cudf.add),
        (np.true_divide, cudf.true_divide),
        (np.multiply, cudf.multiply),
    ],
)
def test_ufunc_ops(lhs, rhs, ops):
    np_op, cu_op = ops

    if isinstance(lhs, pd.Series):
        culhs = cudf.from_pandas(lhs)
    else:
        culhs = lhs

    if isinstance(rhs, pd.Series):
        curhs = cudf.from_pandas(rhs)
    else:
        curhs = rhs

    expect = np_op(lhs, rhs)
    got = cu_op(culhs, curhs)
    if np.isscalar(expect):
        assert got == expect
    else:
        utils.assert_eq(
            expect, got,
        )


def dtype_scalar(val, dtype):
    if dtype == "str":
        return str(val)
    dtype = np.dtype(dtype)
    if dtype.type in {np.datetime64, np.timedelta64}:
        res, _ = np.datetime_data(dtype)
        return dtype.type(val, res)
    else:
        return dtype.type(val)


def make_valid_scalar_add_data():
    valid = set()

    # to any int, we may add any kind of
    # other int, float, datetime timedelta, or bool
    valid |= set(
        product(
            INTEGER_TYPES,
            FLOAT_TYPES | DATETIME_TYPES | TIMEDELTA_TYPES | BOOL_TYPES,
        )
    )

    # to any float, we may add any int, float, or bool
    valid |= set(
        product(FLOAT_TYPES, INTEGER_TYPES | FLOAT_TYPES | BOOL_TYPES)
    )

    # to any datetime, we may add any int, timedelta, or bool
    valid |= set(
        product(DATETIME_TYPES, INTEGER_TYPES | TIMEDELTA_TYPES | BOOL_TYPES)
    )

    # to any timedelta, we may add any int, datetime, other timedelta, or bool
    valid |= set(
        product(TIMEDELTA_TYPES, INTEGER_TYPES | DATETIME_TYPES | BOOL_TYPES)
    )

    # to any bool, we may add any int, float, datetime, timedelta, or bool
    valid |= set(
        product(
            BOOL_TYPES,
            INTEGER_TYPES
            | FLOAT_TYPES
            | DATETIME_TYPES
            | TIMEDELTA_TYPES
            | BOOL_TYPES,
        )
    )

    # to any string, we may add any other string
    valid |= {("str", "str")}

    return sorted(list(valid))


def make_invalid_scalar_add_data():
    invalid = set()

    # we can not add a datetime to a float
    invalid |= set(product(FLOAT_TYPES, DATETIME_TYPES))

    # We can not add a timedelta to a float
    invalid |= set(product(FLOAT_TYPES, TIMEDELTA_TYPES))

    # we can not add a float to any datetime
    invalid |= set(product(DATETIME_TYPES, FLOAT_TYPES))

    # can can not add a datetime to a datetime
    invalid |= set(product(DATETIME_TYPES, DATETIME_TYPES))

    # can not add a timedelta to a float
    invalid |= set(product(FLOAT_TYPES, TIMEDELTA_TYPES))

    return sorted(list(invalid))


@pytest.mark.parametrize("dtype_l,dtype_r", make_valid_scalar_add_data())
def test_scalar_add(dtype_l, dtype_r):
    test_value = 1

    lval_host = dtype_scalar(test_value, dtype=dtype_l)
    rval_host = dtype_scalar(test_value, dtype=dtype_r)

    lval_gpu = cudf.Scalar(test_value, dtype=dtype_l)
    rval_gpu = cudf.Scalar(test_value, dtype=dtype_r)

    # expect = np.add(lval_host, rval_host)
    expect = lval_host + rval_host
    got = lval_gpu + rval_gpu

    assert expect == got.value
    if not dtype_l == dtype_r == "str":
        assert expect.dtype == got.dtype


@pytest.mark.parametrize("dtype_l,dtype_r", make_invalid_scalar_add_data())
def test_scalar_add_invalid(dtype_l, dtype_r):
    test_value = 1

    lval_gpu = cudf.Scalar(test_value, dtype=dtype_l)
    rval_gpu = cudf.Scalar(test_value, dtype=dtype_r)

    with pytest.raises(TypeError):
        lval_gpu + rval_gpu


def make_scalar_difference_data():
    valid = set()

    # from an int, we may subtract any int, float, timedelta,
    # or boolean value
    valid |= set(
        product(
            INTEGER_TYPES,
            INTEGER_TYPES | FLOAT_TYPES | TIMEDELTA_TYPES | BOOL_TYPES,
        )
    )

    # from any float, we may subtract any int, float, or bool
    valid |= set(
        product(FLOAT_TYPES, INTEGER_TYPES | FLOAT_TYPES | BOOL_TYPES)
    )

    # from any datetime we may subtract any int, datetime, timedelta, or bool
    valid |= set(
        product(
            DATETIME_TYPES,
            INTEGER_TYPES | DATETIME_TYPES | TIMEDELTA_TYPES | BOOL_TYPES,
        )
    )

    # from any timedelta we may subtract any int, timedelta, or bool
    valid |= set(
        product(TIMEDELTA_TYPES, INTEGER_TYPES | TIMEDELTA_TYPES | BOOL_TYPES)
    )

    # from any bool we may subtract any int, float or timedelta
    valid |= set(
        product(BOOL_TYPES, INTEGER_TYPES | FLOAT_TYPES | TIMEDELTA_TYPES)
    )

    return sorted(list(valid))


def make_scalar_difference_data_invalid():
    invalid = set()

    # we can't subtract a datetime from an int
    invalid |= set(product(INTEGER_TYPES, DATETIME_TYPES))

    # we can't subtract a datetime or timedelta from a float
    invalid |= set(product(FLOAT_TYPES, DATETIME_TYPES | TIMEDELTA_TYPES))

    # we can't subtract a float from a datetime or timedelta
    invalid |= set(product(DATETIME_TYPES | TIMEDELTA_TYPES, FLOAT_TYPES))

    # We can't subtract a datetime from a timedelta
    invalid |= set(product(TIMEDELTA_TYPES, DATETIME_TYPES))

    # we can't subtract a datetime or bool from a bool
    invalid |= set(product(BOOL_TYPES, BOOL_TYPES | DATETIME_TYPES))

    return sorted(list(invalid))


@pytest.mark.parametrize("dtype_l,dtype_r", make_scalar_difference_data())
def test_scalar_difference(dtype_l, dtype_r):
    test_value = 1

    lval_host = dtype_scalar(test_value, dtype=dtype_l)
    rval_host = dtype_scalar(test_value, dtype=dtype_r)

    lval_gpu = cudf.Scalar(test_value, dtype=dtype_l)
    rval_gpu = cudf.Scalar(test_value, dtype=dtype_r)

    expect = lval_host - rval_host
    got = lval_gpu - rval_gpu

    assert expect == got.value
    assert expect.dtype == got.dtype


@pytest.mark.parametrize(
    "dtype_l,dtype_r", make_scalar_difference_data_invalid()
)
def test_scalar_difference_invalid(dtype_l, dtype_r):
    test_value = 1

    lval_gpu = cudf.Scalar(test_value, dtype=dtype_l)
    rval_gpu = cudf.Scalar(test_value, dtype=dtype_r)

    with pytest.raises(TypeError):
        lval_gpu - rval_gpu


def make_scalar_product_data():
    valid = set()

    # we can multiply an int, or bool by any int, float, timedelta, or bool
    valid |= set(
        product(
            INTEGER_TYPES | BOOL_TYPES,
            INTEGER_TYPES | FLOAT_TYPES | TIMEDELTA_TYPES | BOOL_TYPES,
        )
    )

    # we can muliply any timedelta by any int, or bool
    valid |= set(product(TIMEDELTA_TYPES, INTEGER_TYPES | BOOL_TYPES))

    # we can multiply a float by any int, float, or bool
    valid |= set(
        product(FLOAT_TYPES, INTEGER_TYPES | FLOAT_TYPES | BOOL_TYPES)
    )

    return sorted(list(valid))


def make_scalar_product_data_invalid():
    invalid = set()

    # can't multiply a ints, floats, datetimes, timedeltas,
    # or bools by datetimes
    invalid |= set(
        product(
            INTEGER_TYPES
            | FLOAT_TYPES
            | DATETIME_TYPES
            | TIMEDELTA_TYPES
            | BOOL_TYPES,
            DATETIME_TYPES,
        )
    )

    # can't multiply datetimes with anything really
    invalid |= set(
        product(
            DATETIME_TYPES,
            INTEGER_TYPES
            | FLOAT_TYPES
            | DATETIME_TYPES
            | TIMEDELTA_TYPES
            | BOOL_TYPES,
        )
    )

    # can't multiply timedeltas by timedeltas
    invalid |= set(product(TIMEDELTA_TYPES, TIMEDELTA_TYPES))

    return sorted(list(invalid))


@pytest.mark.parametrize("dtype_l,dtype_r", make_scalar_product_data())
def test_scalar_product(dtype_l, dtype_r):
    test_value = 1

    lval_host = dtype_scalar(test_value, dtype=dtype_l)
    rval_host = dtype_scalar(test_value, dtype=dtype_r)

    lval_gpu = cudf.Scalar(test_value, dtype=dtype_l)
    rval_gpu = cudf.Scalar(test_value, dtype=dtype_r)

    expect = lval_host * rval_host
    got = lval_gpu * rval_gpu

    assert expect == got.value
    assert expect.dtype == got.dtype


@pytest.mark.parametrize("dtype_l,dtype_r", make_scalar_product_data_invalid())
def test_scalar_product_invalid(dtype_l, dtype_r):
    test_value = 1

    lval_gpu = cudf.Scalar(test_value, dtype=dtype_l)
    rval_gpu = cudf.Scalar(test_value, dtype=dtype_r)

    with pytest.raises(TypeError):
        lval_gpu * rval_gpu


def make_scalar_floordiv_data():
    valid = set()

    # we can divide ints and floats by other ints, floats, or bools
    valid |= set(
        product(
            INTEGER_TYPES | FLOAT_TYPES,
            INTEGER_TYPES | FLOAT_TYPES | BOOL_TYPES,
        )
    )

    # we can divide timedeltas by ints, floats or other timedeltas
    valid |= set(
        product(TIMEDELTA_TYPES, INTEGER_TYPES | FLOAT_TYPES | TIMEDELTA_TYPES)
    )

    # we can divide bools by ints, floats or bools
    valid |= set(product(BOOL_TYPES, INTEGER_TYPES | FLOAT_TYPES | BOOL_TYPES))

    return sorted(list(valid))


def make_scalar_floordiv_data_invalid():
    invalid = set()

    # we can't numeric types into datelike types
    invalid |= set(
        product(
            INTEGER_TYPES | FLOAT_TYPES | BOOL_TYPES,
            DATETIME_TYPES | TIMEDELTA_TYPES,
        )
    )

    # we can't divide datetime types into anything
    invalid |= set(
        product(
            DATETIME_TYPES,
            INTEGER_TYPES
            | FLOAT_TYPES
            | DATETIME_TYPES
            | TIMEDELTA_TYPES
            | BOOL_TYPES,
        )
    )

    # we can't divide timedeltas into bools, or datetimes
    invalid |= set(product(TIMEDELTA_TYPES, BOOL_TYPES | DATETIME_TYPES))

    return sorted(list(invalid))


@pytest.mark.parametrize("dtype_l,dtype_r", make_scalar_floordiv_data())
def test_scalar_floordiv(dtype_l, dtype_r):
    test_value = 1

    lval_host = dtype_scalar(test_value, dtype=dtype_l)
    rval_host = dtype_scalar(test_value, dtype=dtype_r)

    lval_gpu = cudf.Scalar(test_value, dtype=dtype_l)
    rval_gpu = cudf.Scalar(test_value, dtype=dtype_r)

    expect = lval_host // rval_host
    got = lval_gpu // rval_gpu

    assert expect == got.value
    assert expect.dtype == got.dtype


@pytest.mark.parametrize(
    "dtype_l,dtype_r", make_scalar_floordiv_data_invalid()
)
def test_scalar_floordiv_invalid(dtype_l, dtype_r):
    test_value = 1

    lval_gpu = cudf.Scalar(test_value, dtype=dtype_l)
    rval_gpu = cudf.Scalar(test_value, dtype=dtype_r)

    with pytest.raises(TypeError):
        lval_gpu // rval_gpu


def make_scalar_truediv_data():
    valid = set()

    # we can true divide ints, floats, or bools by other
    # ints, floats or bools
    valid |= set(
        product(
            INTEGER_TYPES | FLOAT_TYPES | BOOL_TYPES,
            INTEGER_TYPES | FLOAT_TYPES | BOOL_TYPES,
        )
    )

    # we can true divide timedeltas by ints floats or timedeltas
    valid |= set(product(TIMEDELTA_TYPES, INTEGER_TYPES | TIMEDELTA_TYPES))

    return sorted(list(valid))


def make_scalar_truediv_data_invalid():
    invalid = set()

    # we can't divide ints, floats or bools by datetimes
    # or timedeltas
    invalid |= set(
        product(
            INTEGER_TYPES | FLOAT_TYPES | BOOL_TYPES,
            DATETIME_TYPES | TIMEDELTA_TYPES,
        )
    )

    # we cant true divide datetime types by anything
    invalid |= set(
        product(
            DATETIME_TYPES,
            INTEGER_TYPES
            | FLOAT_TYPES
            | DATETIME_TYPES
            | TIMEDELTA_TYPES
            | BOOL_TYPES,
        )
    )

    # we cant true divide timedeltas by datetimes or bools or floats
    invalid |= set(
        product(TIMEDELTA_TYPES, DATETIME_TYPES | BOOL_TYPES | FLOAT_TYPES)
    )

    return sorted(list(invalid))


@pytest.mark.parametrize("dtype_l,dtype_r", make_scalar_truediv_data())
def test_scalar_truediv(dtype_l, dtype_r):
    test_value = 1

    lval_host = dtype_scalar(test_value, dtype=dtype_l)
    rval_host = dtype_scalar(test_value, dtype=dtype_r)

    lval_gpu = cudf.Scalar(test_value, dtype=dtype_l)
    rval_gpu = cudf.Scalar(test_value, dtype=dtype_r)

    expect = np.true_divide(lval_host, rval_host)
    got = lval_gpu / rval_gpu

    assert expect == got.value

    # numpy bug

    if np.dtype(dtype_l).itemsize <= 2 and np.dtype(dtype_r).itemsize <= 2:
        assert expect.dtype == "float64" and got.dtype == "float32"
    else:
        assert expect.dtype == got.dtype
    # assert expect.dtype == got.dtype


@pytest.mark.parametrize("dtype_l,dtype_r", make_scalar_truediv_data_invalid())
def test_scalar_truediv_invalid(dtype_l, dtype_r):
    test_value = 1

    lval_gpu = cudf.Scalar(test_value, dtype=dtype_l)
    rval_gpu = cudf.Scalar(test_value, dtype=dtype_r)

    with pytest.raises(TypeError):
        lval_gpu / rval_gpu


def make_scalar_remainder_data():
    valid = set()

    # can mod numeric types with each other
    valid |= set(
        product(
            INTEGER_TYPES | FLOAT_TYPES | BOOL_TYPES,
            INTEGER_TYPES | FLOAT_TYPES | BOOL_TYPES,
        )
    )

    # can mod timedeltas by other timedeltas
    valid |= set(product(TIMEDELTA_TYPES, TIMEDELTA_TYPES))

    return sorted(list(valid))


def make_scalar_remainder_data_invalid():
    invalid = set()

    # numeric types cant be modded against timedeltas
    # or datetimes. Also, datetimes can't be modded
    # against datetimes or timedeltas
    invalid |= set(
        product(
            INTEGER_TYPES | FLOAT_TYPES | BOOL_TYPES | DATETIME_TYPES,
            DATETIME_TYPES | TIMEDELTA_TYPES,
        )
    )

    # datetime and timedelta types cant be modded against
    # any numeric types
    invalid |= set(
        product(
            DATETIME_TYPES | TIMEDELTA_TYPES,
            INTEGER_TYPES | FLOAT_TYPES | BOOL_TYPES,
        )
    )

    # timedeltas cant mod with datetimes
    invalid |= set(product(TIMEDELTA_TYPES, DATETIME_TYPES))

    return sorted(list(invalid))


@pytest.mark.parametrize("dtype_l,dtype_r", make_scalar_remainder_data())
def test_scalar_remainder(dtype_l, dtype_r):
    test_value = 1

    lval_host = dtype_scalar(test_value, dtype=dtype_l)
    rval_host = dtype_scalar(test_value, dtype=dtype_r)

    lval_gpu = cudf.Scalar(test_value, dtype=dtype_l)
    rval_gpu = cudf.Scalar(test_value, dtype=dtype_r)

    expect = lval_host % rval_host
    got = lval_gpu % rval_gpu

    assert expect == got.value
    assert expect.dtype == got.dtype


@pytest.mark.parametrize(
    "dtype_l,dtype_r", make_scalar_remainder_data_invalid()
)
def test_scalar_remainder_invalid(dtype_l, dtype_r):
    test_value = 1

    lval_gpu = cudf.Scalar(test_value, dtype=dtype_l)
    rval_gpu = cudf.Scalar(test_value, dtype=dtype_r)

    with pytest.raises(TypeError):
        lval_gpu % rval_gpu


def make_scalar_power_data():
    # only numeric values form valid operands for power
    return sorted(
        product(
            INTEGER_TYPES | FLOAT_TYPES | BOOL_TYPES,
            INTEGER_TYPES | FLOAT_TYPES | BOOL_TYPES,
        )
    )


def make_scalar_power_data_invalid():
    invalid = set()

    # datetimes and timedeltas cant go in exponents
    invalid |= set(
        product(
            INTEGER_TYPES
            | FLOAT_TYPES
            | TIMEDELTA_TYPES
            | DATETIME_TYPES
            | BOOL_TYPES,
            DATETIME_TYPES | TIMEDELTA_TYPES,
        )
    )

    # datetimes and timedeltas may not be raised to
    # any exponent of any dtype
    invalid |= set(
        product(
            DATETIME_TYPES | TIMEDELTA_TYPES,
            DATETIME_TYPES
            | TIMEDELTA_TYPES
            | INTEGER_TYPES
            | FLOAT_TYPES
            | BOOL_TYPES,
        )
    )

    return sorted(list(invalid))


@pytest.mark.parametrize("dtype_l,dtype_r", make_scalar_power_data())
def test_scalar_power(dtype_l, dtype_r):
    test_value = 1

    lval_host = dtype_scalar(test_value, dtype=dtype_l)
    rval_host = dtype_scalar(test_value, dtype=dtype_r)

    lval_gpu = cudf.Scalar(test_value, dtype=dtype_l)
    rval_gpu = cudf.Scalar(test_value, dtype=dtype_r)

    expect = lval_host ** rval_host
    got = lval_gpu ** rval_gpu

    assert expect == got.value
    assert expect.dtype == got.dtype


@pytest.mark.parametrize("dtype_l,dtype_r", make_scalar_power_data_invalid())
def test_scalar_power_invalid(dtype_l, dtype_r):
    test_value = 1

    lval_gpu = cudf.Scalar(test_value, dtype=dtype_l)
    rval_gpu = cudf.Scalar(test_value, dtype=dtype_r)

    with pytest.raises(TypeError):
        lval_gpu ** rval_gpu


@pytest.mark.parametrize(
    "date_col",
    [
        [
            "2000-01-01 00:00:00.012345678",
            "2000-01-31 00:00:00.012345678",
            "2000-02-29 00:00:00.012345678",
        ]
    ],
)
@pytest.mark.parametrize("n_periods", [0, 1, -1, 12, -12])
@pytest.mark.parametrize("frequency", ["months"])
@pytest.mark.parametrize(
    "dtype",
    ["datetime64[ns]", "datetime64[us]", "datetime64[ms]", "datetime64[s]"],
)
def test_datetime_dateoffset_binaryop(date_col, n_periods, frequency, dtype):
    gsr = cudf.Series(date_col, dtype=dtype)
    psr = gsr.to_pandas()  # converts to nanos

    kwargs = {frequency: n_periods}

    goffset = cudf.DateOffset(**kwargs)
    poffset = pd.DateOffset(**kwargs)

    expect = psr + poffset
    got = gsr + goffset

    utils.assert_eq(expect, got)

    expect = psr - poffset
    got = gsr - goffset

    utils.assert_eq(expect, got)


@pytest.mark.parametrize("frame", [cudf.Series, cudf.Index, cudf.DataFrame])
@pytest.mark.parametrize(
    "dtype", ["int", "str", "datetime64[s]", "timedelta64[s]", "category"]
)
def test_binops_with_lhs_numpy_scalar(frame, dtype):
    data = [1, 2, 3, 4, 5]

    data = (
        frame({"a": data}, dtype=dtype)
        if isinstance(frame, cudf.DataFrame)
        else frame(data, dtype=dtype)
    )

    if dtype == "datetime64[s]":
        val = np.dtype(dtype).type(4, "s")
    elif dtype == "timedelta64[s]":
        val = np.dtype(dtype).type(4, "s")
    elif dtype == "category":
        val = np.int64(4)
    else:
        val = np.dtype(dtype).type(4)

    expected = val == data.to_pandas()
    got = val == data

    # In case of index, expected would be a numpy array
    if isinstance(data, cudf.Index):
        expected = pd.Index(expected)

    utils.assert_eq(expected, got)


@pytest.mark.parametrize(
    "dtype",
    [
        "int8",
        "int16",
        "int32",
        "int64",
        "uint8",
        "uint16",
        "uint32",
        "uint64",
        "float32",
        "float64",
        "datetime64[ns]",
        "datetime64[us]",
        "datetime64[ms]",
        "datetime64[s]",
        "timedelta64[ns]",
        "timedelta64[us]",
        "timedelta64[ms]",
        "timedelta64[s]",
    ],
)
@pytest.mark.parametrize("op", _operators_comparison)
def test_binops_with_NA_consistent(dtype, op):
    data = [1, 2, 3]
    sr = cudf.Series(data, dtype=dtype)

    result = getattr(sr, op)(cudf.NA)
    if dtype in NUMERIC_TYPES:
        if op == "ne":
            expect_all = True
        else:
            expect_all = False
        assert (result == expect_all).all()
    elif dtype in DATETIME_TYPES & TIMEDELTA_TYPES:
        assert result._column.null_count == len(data)


@pytest.mark.parametrize(
    "args",
    [
        (
            operator.add,
            ["1.5", "2.0"],
            cudf.Decimal64Dtype(scale=2, precision=2),
            ["1.5", "2.0"],
            cudf.Decimal64Dtype(scale=2, precision=2),
            ["3.0", "4.0"],
            cudf.Decimal64Dtype(scale=2, precision=3),
        ),
        (
            operator.add,
            ["1.5", "2.0"],
            cudf.Decimal64Dtype(scale=2, precision=2),
            ["2.25", "1.005"],
            cudf.Decimal64Dtype(scale=3, precision=4),
            ["3.75", "3.005"],
            cudf.Decimal64Dtype(scale=3, precision=5),
        ),
        (
            operator.add,
            ["100", "200"],
            cudf.Decimal64Dtype(scale=-2, precision=3),
            ["0.1", "0.2"],
            cudf.Decimal64Dtype(scale=3, precision=4),
            ["100.1", "200.2"],
            cudf.Decimal64Dtype(scale=3, precision=9),
        ),
        (
            operator.sub,
            ["1.5", "2.0"],
            cudf.Decimal64Dtype(scale=2, precision=2),
            ["2.25", "1.005"],
            cudf.Decimal64Dtype(scale=3, precision=4),
            ["-0.75", "0.995"],
            cudf.Decimal64Dtype(scale=3, precision=5),
        ),
        (
            operator.sub,
            ["1.5", "2.0"],
            cudf.Decimal64Dtype(scale=2, precision=2),
            ["2.25", "1.005"],
            cudf.Decimal64Dtype(scale=3, precision=4),
            ["-0.75", "0.995"],
            cudf.Decimal64Dtype(scale=3, precision=5),
        ),
        (
            operator.sub,
            ["100", "200"],
            cudf.Decimal64Dtype(scale=-2, precision=3),
            ["0.1", "0.2"],
            cudf.Decimal64Dtype(scale=3, precision=4),
            ["99.9", "199.8"],
            cudf.Decimal64Dtype(scale=3, precision=9),
        ),
        (
            operator.mul,
            ["1.5", "2.0"],
            cudf.Decimal64Dtype(scale=2, precision=2),
            ["1.5", "3.0"],
            cudf.Decimal64Dtype(scale=3, precision=4),
            ["2.25", "6.0"],
            cudf.Decimal64Dtype(scale=5, precision=7),
        ),
        (
            operator.mul,
            ["100", "200"],
            cudf.Decimal64Dtype(scale=-2, precision=3),
            ["0.1", "0.2"],
            cudf.Decimal64Dtype(scale=3, precision=4),
            ["10.0", "40.0"],
            cudf.Decimal64Dtype(scale=1, precision=8),
        ),
        (
            operator.mul,
            ["1000", "2000"],
            cudf.Decimal64Dtype(scale=-3, precision=4),
            ["0.343", "0.500"],
            cudf.Decimal64Dtype(scale=3, precision=3),
            ["343.0", "1000.0"],
            cudf.Decimal64Dtype(scale=0, precision=8),
        ),
        (
            operator.add,
            ["1.5", None, "2.0"],
            cudf.Decimal64Dtype(scale=2, precision=2),
            ["1.5", None, "2.0"],
            cudf.Decimal64Dtype(scale=2, precision=2),
            ["3.0", None, "4.0"],
            cudf.Decimal64Dtype(scale=2, precision=3),
        ),
        (
            operator.add,
            ["1.5", None],
            cudf.Decimal64Dtype(scale=2, precision=2),
            ["2.25", "1.005"],
            cudf.Decimal64Dtype(scale=3, precision=4),
            ["3.75", None],
            cudf.Decimal64Dtype(scale=3, precision=5),
        ),
        (
            operator.sub,
            ["1.5", None],
            cudf.Decimal64Dtype(scale=2, precision=2),
            ["2.25", None],
            cudf.Decimal64Dtype(scale=3, precision=4),
            ["-0.75", None],
            cudf.Decimal64Dtype(scale=3, precision=5),
        ),
        (
            operator.sub,
            ["1.5", "2.0"],
            cudf.Decimal64Dtype(scale=2, precision=2),
            ["2.25", None],
            cudf.Decimal64Dtype(scale=3, precision=4),
            ["-0.75", None],
            cudf.Decimal64Dtype(scale=3, precision=5),
        ),
        (
            operator.mul,
            ["1.5", None],
            cudf.Decimal64Dtype(scale=2, precision=2),
            ["1.5", None],
            cudf.Decimal64Dtype(scale=3, precision=4),
            ["2.25", None],
            cudf.Decimal64Dtype(scale=5, precision=7),
        ),
        (
            operator.mul,
            ["100", "200"],
            cudf.Decimal64Dtype(scale=-2, precision=3),
            ["0.1", None],
            cudf.Decimal64Dtype(scale=3, precision=4),
            ["10.0", None],
            cudf.Decimal64Dtype(scale=1, precision=8),
        ),
    ],
)
def test_binops_decimal(args):
    op, lhs, l_dtype, rhs, r_dtype, expect, expect_dtype = args

    def decimal_series(input, dtype):
        return cudf.Series(
            [x if x is None else decimal.Decimal(x) for x in input],
            dtype=dtype,
        )

    a = decimal_series(lhs, l_dtype)
    b = decimal_series(rhs, r_dtype)
    expect = decimal_series(expect, expect_dtype)

    got = op(a, b)
    assert expect.dtype == got.dtype
    utils.assert_eq(expect, got)


@pytest.mark.parametrize("fn", ["eq", "ne", "lt", "gt", "le", "ge"])
def test_equality_ops_index_mismatch(fn):
    a = cudf.Series(
        [1, 2, 3, None, None, 4], index=["a", "b", "c", "d", "e", "f"]
    )
    b = cudf.Series(
        [-5, 4, 3, 2, 1, 0, 19, 11],
        index=["aa", "b", "c", "d", "e", "f", "y", "z"],
    )

<<<<<<< HEAD
    pa = a.to_pandas()
    pb = b.to_pandas()

    expected = getattr(pa, fn)(pb)
    actual = getattr(a, fn)(b)

    utils.assert_eq(expected, actual)
=======
    pa = a.to_pandas(nullable=True)
    pb = b.to_pandas(nullable=True)
    expected = getattr(pa, fn)(pb)
    actual = getattr(a, fn)(b).to_pandas(nullable=True)

    utils.assert_eq(expected, actual)


def generate_test_null_equals_columnops_data():
    # Generate tuples of:
    # (left_data, right_data, compare_bool
    # where compare_bool is the correct answer to
    # if the columns should compare as null equals

    def set_null_cases(column_l, column_r, case):
        if case == "neither":
            return column_l, column_r
        elif case == "left":
            column_l[1] = None
        elif case == "right":
            column_r[1] = None
        elif case == "both":
            column_l[1] = None
            column_r[1] = None
        else:
            raise ValueError("Unknown null case")
        return column_l, column_r

    null_cases = ["neither", "left", "right", "both"]
    data = [1, 2, 3]

    results = []
    # TODO: Numeric types can be cross compared as null equal
    for dtype in (
        list(NUMERIC_TYPES)
        + list(DATETIME_TYPES)
        + list(TIMEDELTA_TYPES)
        + list(STRING_TYPES)
        + ["category"]
    ):
        for case in null_cases:
            left = cudf.Series(data, dtype=dtype)
            right = cudf.Series(data, dtype=dtype)
            if case in {"left", "right"}:
                answer = False
            else:
                answer = True
            left, right = set_null_cases(left, right, case)
            results.append((left._column, right._column, answer, case))

    return results


@pytest.mark.parametrize(
    "lcol,rcol,ans,case", generate_test_null_equals_columnops_data()
)
def test_null_equals_columnops(lcol, rcol, ans, case):
    assert lcol._null_equals(rcol).all() == ans
>>>>>>> e76a3380
<|MERGE_RESOLUTION|>--- conflicted
+++ resolved
@@ -1783,15 +1783,6 @@
         index=["aa", "b", "c", "d", "e", "f", "y", "z"],
     )
 
-<<<<<<< HEAD
-    pa = a.to_pandas()
-    pb = b.to_pandas()
-
-    expected = getattr(pa, fn)(pb)
-    actual = getattr(a, fn)(b)
-
-    utils.assert_eq(expected, actual)
-=======
     pa = a.to_pandas(nullable=True)
     pb = b.to_pandas(nullable=True)
     expected = getattr(pa, fn)(pb)
@@ -1849,5 +1840,4 @@
     "lcol,rcol,ans,case", generate_test_null_equals_columnops_data()
 )
 def test_null_equals_columnops(lcol, rcol, ans, case):
-    assert lcol._null_equals(rcol).all() == ans
->>>>>>> e76a3380
+    assert lcol._null_equals(rcol).all() == ans