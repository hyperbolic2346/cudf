--- conflicted
+++ resolved
@@ -991,39 +991,6 @@
     assert_eq(pds.str.get(index).fillna(""), gds.str.get(index).fillna(""))
 
 
-<<<<<<< HEAD
-@pytest.mark.parametrize(
-    "string",
-    [
-        ["abc", "xyz", "a", "ab", "123", "097"],
-        ["abcdefghij", "0123456789", "9876543210", None, "accénted", ""],
-        ["koala", "fox", "chameleon"],
-    ],
-)
-@pytest.mark.parametrize(
-    "number", [0, 1, 3, 10],
-)
-@pytest.mark.parametrize(
-    "diff", [0, 2, 5, 9],
-)
-def test_string_slice_str(string, number, diff):
-    pds = pd.Series(string)
-    gds = Series(string)
-
-    assert_eq(pds.str.slice(start=number), gds.str.slice(start=number))
-    assert_eq(pds.str.slice(stop=number), gds.str.slice(stop=number))
-    assert_eq(pds.str.slice(), gds.str.slice())
-    assert_eq(
-        pds.str.slice(start=number, stop=number + diff),
-        gds.str.slice(start=number, stop=number + diff),
-    )
-    if diff != 0:
-        assert_eq(pds.str.slice(step=diff), gds.str.slice(step=diff))
-        assert_eq(
-            pds.str.slice(start=number, stop=number + diff, step=diff),
-            gds.str.slice(start=number, stop=number + diff, step=diff),
-        )
-=======
 # @pytest.mark.parametrize(
 #     "string",
 #     [
@@ -1055,7 +1022,6 @@
 #             pds.str.slice(start=number, stop=number + diff, step=diff),
 #             gds.str.slice(start=number, stop=number + diff, step=diff),
 #         )
->>>>>>> d4841b23
 
 
 def test_string_slice_from():
@@ -1120,7 +1086,6 @@
     assert_eq(
         gs.str.insert(5, "---"),
         ps.str.slice(stop=5) + "---" + ps.str.slice(start=5),
-<<<<<<< HEAD
     )
 
 
@@ -1158,7 +1123,4 @@
     assert_eq(gs.str.isalnum(), ps.str.isalnum())
     assert_eq(gs.str.isalpha(), ps.str.isalpha())
     assert_eq(gs.str.isdigit(), ps.str.isdigit())
-    assert_eq(gs.str.isnumeric(), ps.str.isnumeric())
-=======
-    )
->>>>>>> d4841b23
+    assert_eq(gs.str.isnumeric(), ps.str.isnumeric())