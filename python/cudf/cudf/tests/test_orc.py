--- conflicted
+++ resolved
@@ -737,9 +737,6 @@
     assert_eq(expected, cudf_got)
 
     pyarrow_got = pa.orc.ORCFile(buffer).read()
-<<<<<<< HEAD
-    assert_eq(expected.to_pandas(), pyarrow_got.to_pandas())
-=======
     assert_eq(expected.to_pandas(), pyarrow_got.to_pandas())
 
 
@@ -772,5 +769,4 @@
     got_df = cudf.read_orc(buffer)
 
     assert_eq(expected, got_df)
-    assert_eq(expected_pdf, got_df)
->>>>>>> e76a3380
+    assert_eq(expected_pdf, got_df)