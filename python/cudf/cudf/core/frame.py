--- conflicted
+++ resolved
@@ -573,9 +573,6 @@
         else:
             return self._index.equals(other._index)
 
-<<<<<<< HEAD
-    def _get_columns_by_label(self, labels, downcast=False):
-=======
     def _explode(self, explode_column: Any, ignore_index: bool):
         """Helper function for `explode` in `Series` and `Dataframe`, explodes
         a specified nested column. Other columns' corresponding rows are
@@ -599,7 +596,6 @@
         return res
 
     def _get_columns_by_label(self, labels, downcast):
->>>>>>> e76a3380
         """
         Returns columns of the Frame specified by `labels`
 
