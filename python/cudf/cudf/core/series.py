--- conflicted
+++ resolved
@@ -1765,8 +1765,6 @@
         -------
         Series
             The result of the operation.
-<<<<<<< HEAD
-=======
 
         Examples
         --------
@@ -1801,7 +1799,6 @@
 
     def __mul__(self, other):
         return self._binaryop(other, "mul")
->>>>>>> e76a3380
 
         Examples
         --------
@@ -3703,7 +3700,6 @@
         dtype: int64
         """
         return self._n_largest_or_smallest(n=n, keep=keep, largest=True)
-<<<<<<< HEAD
 
     def nsmallest(self, n=5, keep="first"):
         """
@@ -3749,53 +3745,6 @@
         Montserrat      5200
         dtype: int64
 
-=======
-
-    def nsmallest(self, n=5, keep="first"):
-        """
-        Returns a new Series of the *n* smallest element.
-
-        Parameters
-        ----------
-        n : int, default 5
-            Return this many ascending sorted values.
-        keep : {'first', 'last'}, default 'first'
-            When there are duplicate values that cannot all fit in a
-            Series of `n` elements:
-
-            - ``first`` : return the first `n` occurrences in order
-              of appearance.
-            - ``last`` : return the last `n` occurrences in reverse
-              order of appearance.
-
-        Returns
-        -------
-        Series
-            The `n` smallest values in the Series, sorted in increasing order.
-
-        Examples
-        --------
-        >>> import cudf
-        >>> countries_population = {"Italy": 59000000, "France": 65000000,
-        ...                         "Brunei": 434000, "Malta": 434000,
-        ...                         "Maldives": 434000, "Iceland": 337000,
-        ...                         "Nauru": 11300, "Tuvalu": 11300,
-        ...                         "Anguilla": 11300, "Montserrat": 5200}
-        >>> s = cudf.Series(countries_population)
-        >>> s
-        Italy       59000000
-        France      65000000
-        Brunei        434000
-        Malta         434000
-        Maldives      434000
-        Iceland       337000
-        Nauru          11300
-        Tuvalu         11300
-        Anguilla       11300
-        Montserrat      5200
-        dtype: int64
-
->>>>>>> e76a3380
         The `n` smallest elements where ``n=5`` by default.
 
         >>> s.nsmallest()
