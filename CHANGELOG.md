--- conflicted
+++ resolved
@@ -9,20 +9,11 @@
 - PR #3461 Add a new overload to allocate_like() that takes explicit type and size params.
 
 ## Bug Fixes
-<<<<<<< HEAD
 - PR #3548 Replaced CUDA_RT_CALL with CUDA_TRY
--PR #3549 Fix index name issue with iloc with RangeIndex
-
-
-
-# cuDF 0.11.0 (Date TBD)
-=======
-
--PR #3549 Fix index name issue with iloc with RangeIndex
+- PR #3549 Fix index name issue with iloc with RangeIndex
 
 
 # cuDF 0.11.0 (11 Dec 2019)
->>>>>>> 1b9d0d0c
 
 ## New Features
 
