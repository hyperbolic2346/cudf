--- conflicted
+++ resolved
@@ -97,11 +97,8 @@
 - PR #717 CSV reader: fix behavior when parsing a csv file with no data rows
 - PR #724 CSV Reader: fix build issue due to parameter type mismatch in a std::max call
 - PR #734 Prevents reading undefined memory in gpu_expand_mask_bits numba kernel
-<<<<<<< HEAD
 - PR #747 CSV Reader: fix an issue where CUDA allocations fail with some large input files
-=======
 - PR #750 Fix race condition for handling NVStrings in CMake
->>>>>>> fffc02ad
 - PR #719 Fix merge column ordering
 
 
