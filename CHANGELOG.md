# cuDF 0.10.0 (Date TBD)

## New Features

- PR #2423 Added `groupby.quantile()`
- PR #2522 Add Java bindings for NVStrings backed upper and lower case mutators
- PR #2607 Add Java bindings for parsing JSON
- PR #2629 Add dropna= parameter to groupby
- PR #2585 ORC & Parquet Readers: Remove millisecond timestamp restriction
- PR #2559 Add Series.tolist()
- PR #2653 Add Java bindings for rolling window operations
- PR #2480 Merge `custreamz` codebase into `cudf` repo
- PR #2674 Add __contains__ for Index/Series/Column
- PR #2635 Add support to read from remote and cloud sources like s3, gcs, hdfs
- PR #2722 Add Java bindings for NVTX ranges
- PR #2702 Add make_bool to dataset generation functions
- PR #2394 Move `rapidsai/custrings` into `cudf`
- PR #2734 Final sync of custrings source into cudf
- PR #2724 Add libcudf support for __contains__

## Improvements

- PR #2578 Update legacy_groupby to use libcudf group_by_without_aggregation
- PR #2581 Removed `managed` allocator from hash map classes.
- PR #2571 Remove unnecessary managed memory from gdf_column_concat
- PR #2648 Cython/Python reorg
- PR #2588 Update Series.append documentation
- PR #2632 Replace dask-cudf set_index code with upstream
- PR #2642 Improve null printing and testing
- PR #2747 Add missing Cython headers / cudftestutil lib to conda package for cuspatial build
- PR #2706 Compute CSV format in device code to speedup performance
- PR #2673 Add support for np.longlong type
- PR #2703 move dask serialization dispatch into cudf
- PR #2729 Handle file-handle input in to_csv
- PR #2741 CSV Reader: Move kernel functions into its own file
- PR #2756 Add out_time_unit option to csv reader, support timestamp resolutions

## Bug Fixes

- PR #2584 ORC Reader: fix parsing of `DECIMAL` index positions
- PR #2619 Fix groupby serialization/deserialization
- PR #2614 Update Java version to match
- PR #2601 Fixes nlargest(1) issue in Series and Dataframe
- PR #2610 Fix a bug in index serialization (properly pass DeviceNDArray)
- PR #2621 Fixes the floordiv issue of not promoting float type when rhs is 0
- PR #2611 Types Test: fix static casting from negative int to string
- PR #2618 IO Readers: Fix datasource memory map failure for multiple reads
- PR #2615 fix string category partitioning in java API
- PR #2641 fix string category and timeunit concat in the java API
- PR #2658 Fix astype() for null categorical columns
- PR #2660 fix column string category and timeunit concat in the java API
- PR #2664 ORC reader: fix `skip_rows` larger than first stripe
- PR #2654 Allow Java gdfOrderBy to work with string categories
- PR #2669 AVRO reader: fix non-deterministic output
- PR #2668 Update Java bindings to specify timestamp units for ORC and Parquet readers
- PR #2679 AVRO reader: fix cuda errors when decoding compressed streams
- PR #2692 Add concatenation for data-frame with different headers (empty and non-empty)
- PR #2651 Remove nvidia driver installation from ci/cpu/build.sh
- PR #2697 Ensure csv reader sets datetime column time units
- PR #2698 Return RangeIndex from contiguous slice of RangeIndex
- PR #2672 Fix null and integer handling in round
- PR #2704 Parquet Reader: Fix crash when loading string column with nulls
- PR #2725 Fix Jitify issue with running on Turing using CUDA version < 10
- PR #2731 Fix building of benchmarks
- PR #2738 Fix java to find new NVStrings locations
- PR #2736 Pin Jitify branch to v0.10 version
- PR #2742 IO Readers: Fix possible silent failures when creating `NvStrings` instance
- PR #2753 Fix java quantile API calls
<<<<<<< HEAD
- PR #2752 CSV Reader: Fix exception when there's no rows to process

=======
- PR #2762 Fix validity processing for time in java
- PR #2749 Fix apply_rows/apply_chunks pessimistic null mask to use in_cols null masks only
>>>>>>> 4316d1fa

# cuDF 0.9.0 (21 Aug 2019)

## New Features

- PR #1993 Add CUDA-accelerated series aggregations: mean, var, std
- PR #2111 IO Readers: Support memory buffer, file-like object, and URL inputs
- PR #2012 Add `reindex()` to DataFrame and Series
- PR #2097 Add GPU-accelerated AVRO reader
- PR #2098 Support binary ops on DFs and Series with mismatched indices
- PR #2160 Merge `dask-cudf` codebase into `cudf` repo
- PR #2149 CSV Reader: Add `hex` dtype for explicit hexadecimal parsing
- PR #2156 Add `upper_bound()` and `lower_bound()` for libcudf tables and `searchsorted()` for cuDF Series
- PR #2158 CSV Reader: Support single, non-list/dict argument for `dtype`
- PR #2177 CSV Reader: Add `parse_dates` parameter for explicit date inference
- PR #1744 cudf::apply_boolean_mask and cudf::drop_nulls support for cudf::table inputs (multi-column)
- PR #2196 Add `DataFrame.dropna()`
- PR #2197 CSV Writer: add `chunksize` parameter for `to_csv`
- PR #2215 `type_dispatcher` benchmark
- PR #2179 Add Java quantiles
- PR #2157 Add __array_function__ to DataFrame and Series
- PR #2212 Java support for ORC reader
- PR #2224 Add DataFrame isna, isnull, notna functions
- PR #2236 Add Series.drop_duplicates
- PR #2105 Add hash-based join benchmark
- PR #2316 Add unique, nunique, and value_counts for datetime columns
- PR #2337 Add Java support for slicing a ColumnVector
- PR #2049 Add cudf::merge (sorted merge)
- PR #2368 Full cudf+dask Parquet Support
- PR #2380 New cudf::is_sorted checks whether cudf::table is sorted
- PR #2356 Java column vector standard deviation support
- PR #2221 MultiIndex full indexing - Support iloc and wildcards for loc
- PR #2429 Java support for getting length of strings in a ColumnVector
- PR #2415 Add `value_counts` for series of any type
- PR #2446 Add __array_function__ for index
- PR #2437 ORC reader: Add 'use_np_dtypes' option
- PR #2382 Add CategoricalAccessor add, remove, rename, and ordering methods
- PR #2464 Native implement `__cuda_array_interface__` for Series/Index/Column objects
- PR #2425 Rolling window now accepts array-based user-defined functions
- PR #2442 Add __setitem__
- PR #2449 Java support for getting byte count of strings in a ColumnVector
- PR #2492 Add groupby.size() method
- PR #2358 Add cudf::nans_to_nulls: convert floating point column into bitmask
- PR #2489 Add drop argument to set_index
- PR #2491 Add Java bindings for ORC reader 'use_np_dtypes' option
- PR #2213 Support s/ms/us/ns DatetimeColumn time unit resolutions
- PR #2536 Add _constructor properties to Series and DataFrame

## Improvements

- PR #2103 Move old `column` and `bitmask` files into `legacy/` directory
- PR #2109 added name to Python column classes
- PR #1947 Cleanup serialization code
- PR #2125 More aggregate in java API
- PR #2127 Add in java Scalar tests
- PR #2088 Refactor of Python groupby code
- PR #2130 Java serialization and deserialization of tables.
- PR #2131 Chunk rows logic added to csv_writer
- PR #2129 Add functions in the Java API to support nullable column filtering
- PR #2165 made changes to get_dummies api for it to be available in MethodCache
- PR #2171 Add CodeCov integration, fix doc version, make --skip-tests work when invoking with source
- PR #2184 handle remote orc files for dask-cudf
- PR #2186 Add `getitem` and `getattr` style access to Rolling objects
- PR #2168 Use cudf.Column for CategoricalColumn's categories instead of a tuple
- PR #2193 DOC: cudf::type_dispatcher documentation for specializing dispatched functors
- PR #2199 Better java support for appending strings
- PR #2176 Added column dtype support for datetime, int8, int16 to csv_writer
- PR #2209 Matching `get_dummies` & `select_dtypes` behavior to pandas
- PR #2217 Updated Java bindings to use the new groupby API
- PR #2214 DOC: Update doc instructions to build/install `cudf` and `dask-cudf`
- PR #2220 Update Java bindings for reduction rename
- PR #2232 Move CodeCov upload from build script to Jenkins
- PR #2225 refactor to use libcudf for gathering columns in dataframes
- PR #2293 Improve join performance (faster compute_join_output_size)
- PR #2300 Create separate dask codeowners for dask-cudf codebase
- PR #2304 gdf_group_by_without_aggregations returns gdf_column
- PR #2309 Java readers: remove redundant copy of result pointers
- PR #2307 Add `black` and `isort` to style checker script
- PR #2345 Restore removal of old groupby implementation
- PR #2342 Improve `astype()` to operate all ways
- PR #2329 using libcudf cudf::copy for column deep copy
- PR #2344 DOC: docs on code formatting for contributors
- PR #2376 Add inoperative axis= and win_type= arguments to Rolling()
- PR #2378 remove dask for (de-)serialization of cudf objects
- PR #2353 Bump Arrow and Dask versions
- PR #2377 Replace `standard_python_slice` with just `slice.indices()`
- PR #2373 cudf.DataFrame enchancements & Series.values support
- PR #2392 Remove dlpack submodule; make cuDF's Cython API externally accessible
- PR #2430 Updated Java bindings to use the new unary API
- PR #2406 Moved all existing `table` related files to a `legacy/` directory
- PR #2350 Performance related changes to get_dummies
- PR #2420 Remove `cudautils.astype` and replace with `typecast.apply_cast`
- PR #2456 Small improvement to typecast utility
- PR #2458 Fix handling of thirdparty packages in `isort` config
- PR #2459 IO Readers: Consolidate all readers to use `datasource` class
- PR #2475 Exposed type_dispatcher.hpp, nvcategory_util.hpp and wrapper_types.hpp in the include folder
- PR #2484 Enabled building libcudf as a static library
- PR #2453 Streamline CUDA_REL environment variable
- PR #2483 Bundle Boost filesystem dependency in the Java jar
- PR #2486 Java API hash functions
- PR #2481 Adds the ignore_null_keys option to the java api
- PR #2490 Java api: support multiple aggregates for the same column
- PR #2510 Java api: uses table based apply_boolean_mask
- PR #2432 Use pandas formatting for console, html, and latex output
- PR #2573 Bump numba version to 0.45.1
- PR #2606 Fix references to notebooks-contrib

## Bug Fixes

- PR #2086 Fixed quantile api behavior mismatch in series & dataframe
- PR #2128 Add offset param to host buffer readers in java API.
- PR #2145 Work around binops validity checks for java
- PR #2146 Work around unary_math validity checks for java
- PR #2151 Fixes bug in cudf::copy_range where null_count was invalid
- PR #2139 matching to pandas describe behavior & fixing nan values issue
- PR #2161 Implicitly convert unsigned to signed integer types in binops
- PR #2154 CSV Reader: Fix bools misdetected as strings dtype
- PR #2178 Fix bug in rolling bindings where a view of an ephemeral column was being taken
- PR #2180 Fix issue with isort reordering `importorskip` below imports depending on them
- PR #2187 fix to honor dtype when numpy arrays are passed to columnops.as_column
- PR #2190 Fix issue in astype conversion of string column to 'str'
- PR #2208 Fix issue with calling `head()` on one row dataframe
- PR #2229 Propagate exceptions from Cython cdef functions
- PR #2234 Fix issue with local build script not properly building
- PR #2223 Fix CUDA invalid configuration errors reported after loading small compressed ORC files
- PR #2162 Setting is_unique and is_monotonic-related attributes
- PR #2244 Fix ORC RLEv2 delta mode decoding with nonzero residual delta width
- PR #2297 Work around `var/std` unsupported only at debug build
- PR #2302 Fixed java serialization corner case
- PR #2355 Handle float16 in binary operations
- PR #2311 Fix copy behaviour for GenericIndex
- PR #2349 Fix issues with String filter in java API
- PR #2323 Fix groupby on categoricals
- PR #2328 Ensure order is preserved in CategoricalAccessor._set_categories
- PR #2202 Fix issue with unary ops mishandling empty input
- PR #2326 Fix for bug in DLPack when reading multiple columns
- PR #2324 Fix cudf Docker build
- PR #2325 Fix ORC RLEv2 patched base mode decoding with nonzero patch width
- PR #2235 Fix get_dummies to be compatible with dask
- PR #2332 Zero initialize gdf_dtype_extra_info
- PR #2355 Handle float16 in binary operations
- PR #2360 Fix missing dtype handling in cudf.Series & columnops.as_column
- PR #2364 Fix quantile api and other trivial issues around it
- PR #2361 Fixed issue with `codes` of CategoricalIndex
- PR #2357 Fixed inconsistent type of index created with from_pandas vs direct construction
- PR #2389 Fixed Rolling __getattr__ and __getitem__ for offset based windows
- PR #2402 Fixed bug in valid mask computation in cudf::copy_if (apply_boolean_mask)
- PR #2401 Fix to a scalar datetime(of type Days) issue
- PR #2386 Correctly allocate output valids in groupby
- PR #2411 Fixed failures on binary op on single element string column
- PR #2422 Fix Pandas logical binary operation incompatibilites
- PR #2447 Fix CodeCov posting build statuses temporarily
- PR #2450 Fix erroneous null handling in `cudf.DataFrame`'s `apply_rows`
- PR #2470 Fix issues with empty strings and string categories (Java)
- PR #2471 Fix String Column Validity.
- PR #2481 Fix java validity buffer serialization
- PR #2485 Updated bytes calculation to use size_t to avoid overflow in column concat
- PR #2461 Fix groupby multiple aggregations same column
- PR #2514 Fix cudf::drop_nulls threshold handling in Cython
- PR #2516 Fix utilities include paths and meta.yaml header paths
- PR #2517 Fix device memory leak in to_dlpack tensor deleter
- PR #2431 Fix local build generated file ownerships
- PR #2511 Added import of orc, refactored exception handlers to not squash fatal exceptions
- PR #2527 Fix index and column input handling in dask_cudf read_parquet
- PR #2466 Fix `dataframe.query` returning null rows erroneously
- PR #2548 Orc reader: fix non-deterministic data decoding at chunk boundaries
- PR #2557 fix cudautils import in string.py
- PR #2521 Fix casting datetimes from/to the same resolution
- PR #2545 Fix MultiIndexes with datetime levels
- PR #2560 Remove duplicate `dlpack` definition in conda recipe
- PR #2567 Fix ColumnVector.fromScalar issues while dealing with null scalars
- PR #2565 Orc reader: fix incorrect data decoding of int64 data types
- PR #2577 Fix search benchmark compilation error by adding necessary header
- PR #2604 Fix a bug in copying.pyx:_normalize_types that upcasted int32 to int64


# cuDF 0.8.0 (27 June 2019)

## New Features

- PR #1524 Add GPU-accelerated JSON Lines parser with limited feature set
- PR #1569 Add support for Json objects to the JSON Lines reader
- PR #1622 Add Series.loc
- PR #1654 Add cudf::apply_boolean_mask: faster replacement for gdf_apply_stencil
- PR #1487 cython gather/scatter
- PR #1310 Implemented the slice/split functionality.
- PR #1630 Add Python layer to the GPU-accelerated JSON reader
- PR #1745 Add rounding of numeric columns via Numba
- PR #1772 JSON reader: add support for BytesIO and StringIO input
- PR #1527 Support GDF_BOOL8 in readers and writers
- PR #1819 Logical operators (AND, OR, NOT) for libcudf and cuDF
- PR #1813 ORC Reader: Add support for stripe selection
- PR #1828 JSON Reader: add suport for bool8 columns
- PR #1833 Add column iterator with/without nulls
- PR #1665 Add the point-in-polygon GIS function
- PR #1863 Series and Dataframe methods for all and any
- PR #1908 cudf::copy_range and cudf::fill for copying/assigning an index or range to a constant
- PR #1921 Add additional formats for typecasting to/from strings
- PR #1807 Add Series.dropna()
- PR #1987 Allow user defined functions in the form of ptx code to be passed to binops
- PR #1948 Add operator functions like `Series.add()` to DataFrame and Series
- PR #1954 Add skip test argument to GPU build script
- PR #2018 Add bindings for new groupby C++ API
- PR #1984 Add rolling window operations Series.rolling() and DataFrame.rolling()
- PR #1542 Python method and bindings for to_csv
- PR #1995 Add Java API
- PR #1998 Add google benchmark to cudf
- PR #1845 Add cudf::drop_duplicates, DataFrame.drop_duplicates
- PR #1652 Added `Series.where()` feature
- PR #2074 Java Aggregates, logical ops, and better RMM support
- PR #2140 Add a `cudf::transform` function
- PR #2068 Concatenation of different typed columns

## Improvements

- PR #1538 Replacing LesserRTTI with inequality_comparator
- PR #1703 C++: Added non-aggregating `insert` to `concurrent_unordered_map` with specializations to store pairs with a single atomicCAS when possible.
- PR #1422 C++: Added a RAII wrapper for CUDA streams
- PR #1701 Added `unique` method for stringColumns
- PR #1713 Add documentation for Dask-XGBoost
- PR #1666 CSV Reader: Improve performance for files with large number of columns
- PR #1725 Enable the ability to use a single column groupby as its own index
- PR #1759 Add an example showing simultaneous rolling averages to `apply_grouped` documentation
- PR #1746 C++: Remove unused code: `windowed_ops.cu`, `sorting.cu`, `hash_ops.cu`
- PR #1748 C++: Add `bool` nullability flag to `device_table` row operators
- PR #1764 Improve Numerical column: `mean_var` and `mean`
- PR #1767 Speed up Python unit tests
- PR #1770 Added build.sh script, updated CI scripts and documentation
- PR #1739 ORC Reader: Add more pytest coverage
- PR #1696 Added null support in `Series.replace()`.
- PR #1390 Added some basic utility functions for `gdf_column`'s
- PR #1791 Added general column comparison code for testing
- PR #1795 Add printing of git submodule info to `print_env.sh`
- PR #1796 Removing old sort based group by code and gdf_filter
- PR #1811 Added funtions for copying/allocating `cudf::table`s
- PR #1838 Improve columnops.column_empty so that it returns typed columns instead of a generic Column
- PR #1890 Add utils.get_dummies- a pandas-like wrapper around one_hot-encoding
- PR #1823 CSV Reader: default the column type to string for empty dataframes
- PR #1827 Create bindings for scalar-vector binops, and update one_hot_encoding to use them
- PR #1817 Operators now support different sized dataframes as long as they don't share different sized columns
- PR #1855 Transition replace_nulls to new C++ API and update corresponding Cython/Python code
- PR #1858 Add `std::initializer_list` constructor to `column_wrapper`
- PR #1846 C++ type-erased gdf_equal_columns test util; fix gdf_equal_columns logic error
- PR #1390 Added some basic utility functions for `gdf_column`s
- PR #1391 Tidy up bit-resolution-operation and bitmask class code
- PR #1882 Add iloc functionality to MultiIndex dataframes
- PR #1884 Rolling windows: general enhancements and better coverage for unit tests
- PR #1886 support GDF_STRING_CATEGORY columns in apply_boolean_mask, drop_nulls and other libcudf functions
- PR #1896 Improve performance of groupby with levels specified in dask-cudf
- PR #1915 Improve iloc performance for non-contiguous row selection
- PR #1859 Convert read_json into a C++ API
- PR #1919 Rename libcudf namespace gdf to namespace cudf
- PR #1850 Support left_on and right_on for DataFrame merge operator
- PR #1930 Specialize constructor for `cudf::bool8` to cast argument to `bool`
- PR #1938 Add default constructor for `column_wrapper`
- PR #1930 Specialize constructor for `cudf::bool8` to cast argument to `bool`
- PR #1952 consolidate libcudf public API headers in include/cudf
- PR #1949 Improved selection with boolmask using libcudf `apply_boolean_mask`
- PR #1956 Add support for nulls in `query()`
- PR #1973 Update `std::tuple` to `std::pair` in top-most libcudf APIs and C++ transition guide
- PR #1981 Convert read_csv into a C++ API
- PR #1868 ORC Reader: Support row index for speed up on small/medium datasets
- PR #1964 Added support for list-like types in Series.str.cat
- PR #2005 Use HTML5 details tag in bug report issue template
- PR #2003 Removed few redundant unit-tests from test_string.py::test_string_cat
- PR #1944 Groupby design improvements
- PR #2017 Convert `read_orc()` into a C++ API
- PR #2011 Convert `read_parquet()` into a C++ API
- PR #1756 Add documentation "10 Minutes to cuDF and dask_cuDF"
- PR #2034 Adding support for string columns concatenation using "add" binary operator
- PR #2042 Replace old "10 Minutes" guide with new guide for docs build process
- PR #2036 Make library of common test utils to speed up tests compilation
- PR #2022 Facilitating get_dummies to be a high level api too
- PR #2050 Namespace IO readers and add back free-form `read_xxx` functions
- PR #2104 Add a functional ``sort=`` keyword argument to groupby
- PR #2108 Add `find_and_replace` for StringColumn for replacing single values

## Bug Fixes

- PR #1465 Fix for test_orc.py and test_sparse_df.py test failures
- PR #1583 Fix underlying issue in `as_index()` that was causing `Series.quantile()` to fail
- PR #1680 Add errors= keyword to drop() to fix cudf-dask bug
- PR #1651 Fix `query` function on empty dataframe
- PR #1616 Fix CategoricalColumn to access categories by index instead of iteration
- PR #1660 Fix bug in `loc` when indexing with a column name (a string)
- PR #1683 ORC reader: fix timestamp conversion to UTC
- PR #1613 Improve CategoricalColumn.fillna(-1) performance
- PR #1642 Fix failure of CSV_TEST gdf_csv_test.SkiprowsNrows on multiuser systems
- PR #1709 Fix handling of `datetime64[ms]` in `dataframe.select_dtypes`
- PR #1704 CSV Reader: Add support for the plus sign in number fields
- PR #1687 CSV reader: return an empty dataframe for zero size input
- PR #1757 Concatenating columns with null columns
- PR #1755 Add col_level keyword argument to melt
- PR #1758 Fix df.set_index() when setting index from an empty column
- PR #1749 ORC reader: fix long strings of NULL values resulting in incorrect data
- PR #1742 Parquet Reader: Fix index column name to match PANDAS compat
- PR #1782 Update libcudf doc version
- PR #1783 Update conda dependencies
- PR #1786 Maintain the original series name in series.unique output
- PR #1760 CSV Reader: fix segfault when dtype list only includes columns from usecols list
- PR #1831 build.sh: Assuming python is in PATH instead of using PYTHON env var
- PR #1839 Raise an error instead of segfaulting when transposing a DataFrame with StringColumns
- PR #1840 Retain index correctly during merge left_on right_on
- PR #1825 cuDF: Multiaggregation Groupby Failures
- PR #1789 CSV Reader: Fix missing support for specifying `int8` and `int16` dtypes
- PR #1857 Cython Bindings: Handle `bool` columns while calling `column_view_from_NDArrays`
- PR #1849 Allow DataFrame support methods to pass arguments to the methods
- PR #1847 Fixed #1375 by moving the nvstring check into the wrapper function
- PR #1864 Fixing cudf reduction for POWER platform
- PR #1869 Parquet reader: fix Dask timestamps not matching with Pandas (convert to milliseconds)
- PR #1876 add dtype=bool for `any`, `all` to treat integer column correctly
- PR #1875 CSV reader: take NaN values into account in dtype detection
- PR #1873 Add column dtype checking for the all/any methods
- PR #1902 Bug with string iteration in _apply_basic_agg
- PR #1887 Fix for initialization issue in pq_read_arg,orc_read_arg
- PR #1867 JSON reader: add support for null/empty fields, including the 'null' literal
- PR #1891 Fix bug #1750 in string column comparison
- PR #1909 Support of `to_pandas()` of boolean series with null values
- PR #1923 Use prefix removal when two aggs are called on a SeriesGroupBy
- PR #1914 Zero initialize gdf_column local variables
- PR #1959 Add support for comparing boolean Series to scalar
- PR #1966 Ignore index fix in series append
- PR #1967 Compute index __sizeof__ only once for DataFrame __sizeof__
- PR #1977 Support CUDA installation in default system directories
- PR #1982 Fixes incorrect index name after join operation
- PR #1985 Implement `GDF_PYMOD`, a special modulo that follows python's sign rules
- PR #1991 Parquet reader: fix decoding of NULLs
- PR #1990 Fixes a rendering bug in the `apply_grouped` documentation
- PR #1978 Fix for values being filled in an empty dataframe
- PR #2001 Correctly create MultiColumn from Pandas MultiColumn
- PR #2006 Handle empty dataframe groupby construction for dask
- PR #1965 Parquet Reader: Fix duplicate index column when it's already in `use_cols`
- PR #2033 Add pip to conda environment files to fix warning
- PR #2028 CSV Reader: Fix reading of uncompressed files without a recognized file extension
- PR #2073 Fix an issue when gathering columns with NVCategory and nulls
- PR #2053 cudf::apply_boolean_mask return empty column for empty boolean mask
- PR #2066 exclude `IteratorTest.mean_var_output` test from debug build
- PR #2069 Fix JNI code to use read_csv and read_parquet APIs
- PR #2071 Fix bug with unfound transitive dependencies for GTests in Ubuntu 18.04
- PR #2089 Configure Sphinx to render params correctly
- PR #2091 Fix another bug with unfound transitive dependencies for `cudftestutils` in Ubuntu 18.04
- PR #2115 Just apply `--disable-new-dtags` instead of trying to define all the transitive dependencies
- PR #2106 Fix errors in JitCache tests caused by sharing of device memory between processes
- PR #2120 Fix errors in JitCache tests caused by running multiple threads on the same data
- PR #2102 Fix memory leak in groupby
- PR #2113 fixed typo in to_csv code example


# cudf 0.7.2 (16 May 2019)

## New Features

- PR #1735 Added overload for atomicAdd on int64. Streamlined implementation of custom atomic overloads.
- PR #1741 Add MultiIndex concatenation

## Bug Fixes

- PR #1718 Fix issue with SeriesGroupBy MultiIndex in dask-cudf
- PR #1734 Python: fix performance regression for groupby count() aggregations
- PR #1768 Cython: fix handling read only schema buffers in gpuarrow reader


# cudf 0.7.1 (11 May 2019)

## New Features

- PR #1702 Lazy load MultiIndex to return groupby performance to near optimal.

## Bug Fixes

- PR #1708 Fix handling of `datetime64[ms]` in `dataframe.select_dtypes`


# cuDF 0.7.0 (10 May 2019)

## New Features

- PR #982 Implement gdf_group_by_without_aggregations and gdf_unique_indices functions
- PR #1142 Add `GDF_BOOL` column type
- PR #1194 Implement overloads for CUDA atomic operations
- PR #1292 Implemented Bitwise binary ops AND, OR, XOR (&, |, ^)
- PR #1235 Add GPU-accelerated Parquet Reader
- PR #1335 Added local_dict arg in `DataFrame.query()`.
- PR #1282 Add Series and DataFrame.describe()
- PR #1356 Rolling windows
- PR #1381 Add DataFrame._get_numeric_data
- PR #1388 Add CODEOWNERS file to auto-request reviews based on where changes are made
- PR #1396 Add DataFrame.drop method
- PR #1413 Add DataFrame.melt method
- PR #1412 Add DataFrame.pop()
- PR #1419 Initial CSV writer function
- PR #1441 Add Series level cumulative ops (cumsum, cummin, cummax, cumprod)
- PR #1420 Add script to build and test on a local gpuCI image
- PR #1440 Add DatetimeColumn.min(), DatetimeColumn.max()
- PR #1455 Add Series.Shift via Numba kernel
- PR #1441 Add Series level cumulative ops (cumsum, cummin, cummax, cumprod)
- PR #1461 Add Python coverage test to gpu build
- PR #1445 Parquet Reader: Add selective reading of rows and row group
- PR #1532 Parquet Reader: Add support for INT96 timestamps
- PR #1516 Add Series and DataFrame.ndim
- PR #1556 Add libcudf C++ transition guide
- PR #1466 Add GPU-accelerated ORC Reader
- PR #1565 Add build script for nightly doc builds
- PR #1508 Add Series isna, isnull, and notna
- PR #1456 Add Series.diff() via Numba kernel
- PR #1588 Add Index `astype` typecasting
- PR #1301 MultiIndex support
- PR #1599 Level keyword supported in groupby
- PR #929 Add support operations to dataframe
- PR #1609 Groupby accept list of Series
- PR #1658 Support `group_keys=True` keyword in groupby method

## Improvements

- PR #1531 Refactor closures as private functions in gpuarrow
- PR #1404 Parquet reader page data decoding speedup
- PR #1076 Use `type_dispatcher` in join, quantiles, filter, segmented sort, radix sort and hash_groupby
- PR #1202 Simplify README.md
- PR #1149 CSV Reader: Change convertStrToValue() functions to `__device__` only
- PR #1238 Improve performance of the CUDA trie used in the CSV reader
- PR #1245 Use file cache for JIT kernels
- PR #1278 Update CONTRIBUTING for new conda environment yml naming conventions
- PR #1163 Refactored UnaryOps. Reduced API to two functions: `gdf_unary_math` and `gdf_cast`. Added `abs`, `-`, and `~` ops. Changed bindings to Cython
- PR #1284 Update docs version
- PR #1287 add exclude argument to cudf.select_dtype function
- PR #1286 Refactor some of the CSV Reader kernels into generic utility functions
- PR #1291 fillna in `Series.to_gpu_array()` and `Series.to_array()` can accept the scalar too now.
- PR #1005 generic `reduction` and `scan` support
- PR #1349 Replace modernGPU sort join with thrust.
- PR #1363 Add a dataframe.mean(...) that raises NotImplementedError to satisfy `dask.dataframe.utils.is_dataframe_like`
- PR #1319 CSV Reader: Use column wrapper for gdf_column output alloc/dealloc
- PR #1376 Change series quantile default to linear
- PR #1399 Replace CFFI bindings for NVTX functions with Cython bindings
- PR #1389 Refactored `set_null_count()`
- PR #1386 Added macros `GDF_TRY()`, `CUDF_TRY()` and `ASSERT_CUDF_SUCCEEDED()`
- PR #1435 Rework CMake and conda recipes to depend on installed libraries
- PR #1391 Tidy up bit-resolution-operation and bitmask class code
- PR #1439 Add cmake variable to enable compiling CUDA code with -lineinfo
- PR #1462 Add ability to read parquet files from arrow::io::RandomAccessFile
- PR #1453 Convert CSV Reader CFFI to Cython
- PR #1479 Convert Parquet Reader CFFI to Cython
- PR #1397 Add a utility function for producing an overflow-safe kernel launch grid configuration
- PR #1382 Add GPU parsing of nested brackets to cuIO parsing utilities
- PR #1481 Add cudf::table constructor to allocate a set of `gdf_column`s
- PR #1484 Convert GroupBy CFFI to Cython
- PR #1463 Allow and default melt keyword argument var_name to be None
- PR #1486 Parquet Reader: Use device_buffer rather than device_ptr
- PR #1525 Add cudatoolkit conda dependency
- PR #1520 Renamed `src/dataframe` to `src/table` and moved `table.hpp`. Made `types.hpp` to be type declarations only.
- PR #1492 Convert transpose CFFI to Cython
- PR #1495 Convert binary and unary ops CFFI to Cython
- PR #1503 Convert sorting and hashing ops CFFI to Cython
- PR #1522 Use latest release version in update-version CI script
- PR #1533 Remove stale join CFFI, fix memory leaks in join Cython
- PR #1521 Added `row_bitmask` to compute bitmask for rows of a table. Merged `valids_ops.cu` and `bitmask_ops.cu`
- PR #1553 Overload `hash_row` to avoid using intial hash values. Updated `gdf_hash` to select between overloads
- PR #1585 Updated `cudf::table` to maintain own copy of wrapped `gdf_column*`s
- PR #1559 Add `except +` to all Cython function definitions to catch C++ exceptions properly
- PR #1617 `has_nulls` and `column_dtypes` for `cudf::table`
- PR #1590 Remove CFFI from the build / install process entirely
- PR #1536 Convert gpuarrow CFFI to Cython
- PR #1655 Add `Column._pointer` as a way to access underlying `gdf_column*` of a `Column`
- PR #1655 Update readme conda install instructions for cudf version 0.6 and 0.7


## Bug Fixes

- PR #1233 Fix dtypes issue while adding the column to `str` dataframe.
- PR #1254 CSV Reader: fix data type detection for floating-point numbers in scientific notation
- PR #1289 Fix looping over each value instead of each category in concatenation
- PR #1293 Fix Inaccurate error message in join.pyx
- PR #1308 Add atomicCAS overload for `int8_t`, `int16_t`
- PR #1317 Fix catch polymorphic exception by reference in ipc.cu
- PR #1325 Fix dtype of null bitmasks to int8
- PR #1326 Update build documentation to use -DCMAKE_CXX11_ABI=ON
- PR #1334 Add "na_position" argument to CategoricalColumn sort_by_values
- PR #1321 Fix out of bounds warning when checking Bzip2 header
- PR #1359 Add atomicAnd/Or/Xor for integers
- PR #1354 Fix `fillna()` behaviour when replacing values with different dtypes
- PR #1347 Fixed core dump issue while passing dict_dtypes without column names in `cudf.read_csv()`
- PR #1379 Fixed build failure caused due to error: 'col_dtype' may be used uninitialized
- PR #1392 Update cudf Dockerfile and package_versions.sh
- PR #1385 Added INT8 type to `_schema_to_dtype` for use in GpuArrowReader
- PR #1393 Fixed a bug in `gdf_count_nonzero_mask()` for the case of 0 bits to count
- PR #1395 Update CONTRIBUTING to use the environment variable CUDF_HOME
- PR #1416 Fix bug at gdf_quantile_exact and gdf_quantile_appox
- PR #1421 Fix remove creation of series multiple times during `add_column()`
- PR #1405 CSV Reader: Fix memory leaks on read_csv() failure
- PR #1328 Fix CategoricalColumn to_arrow() null mask
- PR #1433 Fix NVStrings/categories includes
- PR #1432 Update NVStrings to 0.7.* to coincide with 0.7 development
- PR #1483 Modify CSV reader to avoid cropping blank quoted characters in non-string fields
- PR #1446 Merge 1275 hotfix from master into branch-0.7
- PR #1447 Fix legacy groupby apply docstring
- PR #1451 Fix hash join estimated result size is not correct
- PR #1454 Fix local build script improperly change directory permissions
- PR #1490 Require Dask 1.1.0+ for `is_dataframe_like` test or skip otherwise.
- PR #1491 Use more specific directories & groups in CODEOWNERS
- PR #1497 Fix Thrust issue on CentOS caused by missing default constructor of host_vector elements
- PR #1498 Add missing include guard to device_atomics.cuh and separated DEVICE_ATOMICS_TEST
- PR #1506 Fix csv-write call to updated NVStrings method
- PR #1510 Added nvstrings `fillna()` function
- PR #1507 Parquet Reader: Default string data to GDF_STRING
- PR #1535 Fix doc issue to ensure correct labelling of cudf.series
- PR #1537 Fix `undefined reference` link error in HashPartitionTest
- PR #1548 Fix ci/local/build.sh README from using an incorrect image example
- PR #1551 CSV Reader: Fix integer column name indexing
- PR #1586 Fix broken `scalar_wrapper::operator==`
- PR #1591 ORC/Parquet Reader: Fix missing import for FileNotFoundError exception
- PR #1573 Parquet Reader: Fix crash due to clash with ORC reader datasource
- PR #1607 Revert change of `column.to_dense_buffer` always return by copy for performance concerns
- PR #1618 ORC reader: fix assert & data output when nrows/skiprows isn't aligned to stripe boundaries
- PR #1631 Fix failure of TYPES_TEST on some gcc-7 based systems.
- PR #1641 CSV Reader: Fix skip_blank_lines behavior with Windows line terminators (\r\n)
- PR #1648 ORC reader: fix non-deterministic output when skiprows is non-zero
- PR #1676 Fix groupby `as_index` behaviour with `MultiIndex`
- PR #1659 Fix bug caused by empty groupbys and multiindex slicing throwing exceptions
- PR #1656 Correct Groupby failure in dask when un-aggregable columns are left in dataframe.
- PR #1689 Fix groupby performance regression
- PR #1694 Add Cython as a runtime dependency since it's required in `setup.py`


# cuDF 0.6.1 (25 Mar 2019)

## Bug Fixes

- PR #1275 Fix CentOS exception in DataFrame.hash_partition from using value "returned" by a void function


# cuDF 0.6.0 (22 Mar 2019)

## New Features

- PR #760 Raise `FileNotFoundError` instead of `GDF_FILE_ERROR` in `read_csv` if the file does not exist
- PR #539 Add Python bindings for replace function
- PR #823 Add Doxygen configuration to enable building HTML documentation for libcudf C/C++ API
- PR #807 CSV Reader: Add byte_range parameter to specify the range in the input file to be read
- PR #857 Add Tail method for Series/DataFrame and update Head method to use iloc
- PR #858 Add series feature hashing support
- PR #871 CSV Reader: Add support for NA values, including user specified strings
- PR #893 Adds PyArrow based parquet readers / writers to Python, fix category dtype handling, fix arrow ingest buffer size issues
- PR #867 CSV Reader: Add support for ignoring blank lines and comment lines
- PR #887 Add Series digitize method
- PR #895 Add Series groupby
- PR #898 Add DataFrame.groupby(level=0) support
- PR #920 Add feather, JSON, HDF5 readers / writers from PyArrow / Pandas
- PR #888 CSV Reader: Add prefix parameter for column names, used when parsing without a header
- PR #913 Add DLPack support: convert between cuDF DataFrame and DLTensor
- PR #939 Add ORC reader from PyArrow
- PR #918 Add Series.groupby(level=0) support
- PR #906 Add binary and comparison ops to DataFrame
- PR #958 Support unary and binary ops on indexes
- PR #964 Add `rename` method to `DataFrame`, `Series`, and `Index`
- PR #985 Add `Series.to_frame` method
- PR #985 Add `drop=` keyword to reset_index method
- PR #994 Remove references to pygdf
- PR #990 Add external series groupby support
- PR #988 Add top-level merge function to cuDF
- PR #992 Add comparison binaryops to DateTime columns
- PR #996 Replace relative path imports with absolute paths in tests
- PR #995 CSV Reader: Add index_col parameter to specify the column name or index to be used as row labels
- PR #1004 Add `from_gpu_matrix` method to DataFrame
- PR #997 Add property index setter
- PR #1007 Replace relative path imports with absolute paths in cudf
- PR #1013 select columns with df.columns
- PR #1016 Rename Series.unique_count() to nunique() to match pandas API
- PR #947 Prefixsum to handle nulls and float types
- PR #1029 Remove rest of relative path imports
- PR #1021 Add filtered selection with assignment for Dataframes
- PR #872 Adding NVCategory support to cudf apis
- PR #1052 Add left/right_index and left/right_on keywords to merge
- PR #1091 Add `indicator=` and `suffixes=` keywords to merge
- PR #1107 Add unsupported keywords to Series.fillna
- PR #1032 Add string support to cuDF python
- PR #1136 Removed `gdf_concat`
- PR #1153 Added function for getting the padded allocation size for valid bitmask
- PR #1148 Add cudf.sqrt for dataframes and Series
- PR #1159 Add Python bindings for libcudf dlpack functions
- PR #1155 Add __array_ufunc__ for DataFrame and Series for sqrt
- PR #1168 to_frame for series accepts a name argument


## Improvements

- PR #1218 Add dask-cudf page to API docs
- PR #892 Add support for heterogeneous types in binary ops with JIT
- PR #730 Improve performance of `gdf_table` constructor
- PR #561 Add Doxygen style comments to Join CUDA functions
- PR #813 unified libcudf API functions by replacing gpu_ with gdf_
- PR #822 Add support for `__cuda_array_interface__` for ingest
- PR #756 Consolidate common helper functions from unordered map and multimap
- PR #753 Improve performance of groupby sum and average, especially for cases with few groups.
- PR #836 Add ingest support for arrow chunked arrays in Column, Series, DataFrame creation
- PR #763 Format doxygen comments for csv_read_arg struct
- PR #532 CSV Reader: Use type dispatcher instead of switch block
- PR #694 Unit test utilities improvements
- PR #878 Add better indexing to Groupby
- PR #554 Add `empty` method and `is_monotonic` attribute to `Index`
- PR #1040 Fixed up Doxygen comment tags
- PR #909 CSV Reader: Avoid host->device->host copy for header row data
- PR #916 Improved unit testing and error checking for `gdf_column_concat`
- PR #941 Replace `numpy` call in `Series.hash_encode` with `numba`
- PR #942 Added increment/decrement operators for wrapper types
- PR #943 Updated `count_nonzero_mask` to return `num_rows` when the mask is null
- PR #952 Added trait to map C++ type to `gdf_dtype`
- PR #966 Updated RMM submodule.
- PR #998 Add IO reader/writer modules to API docs, fix for missing cudf.Series docs
- PR #1017 concatenate along columns for Series and DataFrames
- PR #1002 Support indexing a dataframe with another boolean dataframe
- PR #1018 Better concatenation for Series and Dataframes
- PR #1036 Use Numpydoc style docstrings
- PR #1047 Adding gdf_dtype_extra_info to gdf_column_view_augmented
- PR #1054 Added default ctor to SerialTrieNode to overcome Thrust issue in CentOS7 + CUDA10
- PR #1024 CSV Reader: Add support for hexadecimal integers in integral-type columns
- PR #1033 Update `fillna()` to use libcudf function `gdf_replace_nulls`
- PR #1066 Added inplace assignment for columns and select_dtypes for dataframes
- PR #1026 CSV Reader: Change the meaning and type of the quoting parameter to match Pandas
- PR #1100 Adds `CUDF_EXPECTS` error-checking macro
- PR #1092 Fix select_dtype docstring
- PR #1111 Added cudf::table
- PR #1108 Sorting for datetime columns
- PR #1120 Return a `Series` (not a `Column`) from `Series.cat.set_categories()`
- PR #1128 CSV Reader: The last data row does not need to be line terminated
- PR #1183 Bump Arrow version to 0.12.1
- PR #1208 Default to CXX11_ABI=ON
- PR #1252 Fix NVStrings dependencies for cuda 9.2 and 10.0
- PR #2037 Optimize the existing `gather` and `scatter` routines in `libcudf`

## Bug Fixes

- PR #821 Fix flake8 issues revealed by flake8 update
- PR #808 Resolved renamed `d_columns_valids` variable name
- PR #820 CSV Reader: fix the issue where reader adds additional rows when file uses \r\n as a line terminator
- PR #780 CSV Reader: Fix scientific notation parsing and null values for empty quotes
- PR #815 CSV Reader: Fix data parsing when tabs are present in the input CSV file
- PR #850 Fix bug where left joins where the left df has 0 rows causes a crash
- PR #861 Fix memory leak by preserving the boolean mask index
- PR #875 Handle unnamed indexes in to/from arrow functions
- PR #877 Fix ingest of 1 row arrow tables in from arrow function
- PR #876 Added missing `<type_traits>` include
- PR #889 Deleted test_rmm.py which has now moved to RMM repo
- PR #866 Merge v0.5.1 numpy ABI hotfix into 0.6
- PR #917 value_counts return int type on empty columns
- PR #611 Renamed `gdf_reduce_optimal_output_size()` -> `gdf_reduction_get_intermediate_output_size()`
- PR #923 fix index for negative slicing for cudf dataframe and series
- PR #927 CSV Reader: Fix category GDF_CATEGORY hashes not being computed properly
- PR #921 CSV Reader: Fix parsing errors with delim_whitespace, quotations in the header row, unnamed columns
- PR #933 Fix handling objects of all nulls in series creation
- PR #940 CSV Reader: Fix an issue where the last data row is missing when using byte_range
- PR #945 CSV Reader: Fix incorrect datetime64 when milliseconds or space separator are used
- PR #959 Groupby: Problem with column name lookup
- PR #950 Converting dataframe/recarry with non-contiguous arrays
- PR #963 CSV Reader: Fix another issue with missing data rows when using byte_range
- PR #999 Fix 0 sized kernel launches and empty sort_index exception
- PR #993 Fix dtype in selecting 0 rows from objects
- PR #1009 Fix performance regression in `to_pandas` method on DataFrame
- PR #1008 Remove custom dask communication approach
- PR #1001 CSV Reader: Fix a memory access error when reading a large (>2GB) file with date columns
- PR #1019 Binary Ops: Fix error when one input column has null mask but other doesn't
- PR #1014 CSV Reader: Fix false positives in bool value detection
- PR #1034 CSV Reader: Fix parsing floating point precision and leading zero exponents
- PR #1044 CSV Reader: Fix a segfault when byte range aligns with a page
- PR #1058 Added support for `DataFrame.loc[scalar]`
- PR #1060 Fix column creation with all valid nan values
- PR #1073 CSV Reader: Fix an issue where a column name includes the return character
- PR #1090 Updating Doxygen Comments
- PR #1080 Fix dtypes returned from loc / iloc because of lists
- PR #1102 CSV Reader: Minor fixes and memory usage improvements
- PR #1174: Fix release script typo
- PR #1137 Add prebuild script for CI
- PR #1118 Enhanced the `DataFrame.from_records()` feature
- PR #1129 Fix join performance with index parameter from using numpy array
- PR #1145 Issue with .agg call on multi-column dataframes
- PR #908 Some testing code cleanup
- PR #1167 Fix issue with null_count not being set after inplace fillna()
- PR #1184 Fix iloc performance regression
- PR #1185 Support left_on/right_on and also on=str in merge
- PR #1200 Fix allocating bitmasks with numba instead of rmm in allocate_mask function
- PR #1213 Fix bug with csv reader requesting subset of columns using wrong datatype
- PR #1223 gpuCI: Fix label on rapidsai channel on gpu build scripts
- PR #1242 Add explicit Thrust exec policy to fix NVCATEGORY_TEST segfault on some platforms
- PR #1246 Fix categorical tests that failed due to bad implicit type conversion
- PR #1255 Fix overwriting conda package main label uploads
- PR #1259 Add dlpack includes to pip build


# cuDF 0.5.1 (05 Feb 2019)

## Bug Fixes

- PR #842 Avoid using numpy via cimport to prevent ABI issues in Cython compilation


# cuDF 0.5.0 (28 Jan 2019)

## New Features

- PR #722 Add bzip2 decompression support to `read_csv()`
- PR #693 add ZLIB-based GZIP/ZIP support to `read_csv_strings()`
- PR #411 added null support to gdf_order_by (new API) and cudf_table::sort
- PR #525 Added GitHub Issue templates for bugs, documentation, new features, and questions
- PR #501 CSV Reader: Add support for user-specified decimal point and thousands separator to read_csv_strings()
- PR #455 CSV Reader: Add support for user-specified decimal point and thousands separator to read_csv()
- PR #439 add `DataFrame.drop` method similar to pandas
- PR #356 add `DataFrame.transpose` method and `DataFrame.T` property similar to pandas
- PR #505 CSV Reader: Add support for user-specified boolean values
- PR #350 Implemented Series replace function
- PR #490 Added print_env.sh script to gather relevant environment details when reporting cuDF issues
- PR #474 add ZLIB-based GZIP/ZIP support to `read_csv()`
- PR #547 Added melt similar to `pandas.melt()`
- PR #491 Add CI test script to check for updates to CHANGELOG.md in PRs
- PR #550 Add CI test script to check for style issues in PRs
- PR #558 Add CI scripts for cpu-based conda and gpu-based test builds
- PR #524 Add Boolean Indexing
- PR #564 Update python `sort_values` method to use updated libcudf `gdf_order_by` API
- PR #509 CSV Reader: Input CSV file can now be passed in as a text or a binary buffer
- PR #607 Add `__iter__` and iteritems to DataFrame class
- PR #643 added a new api gdf_replace_nulls that allows a user to replace nulls in a column

## Improvements

- PR #426 Removed sort-based groupby and refactored existing groupby APIs. Also improves C++/CUDA compile time.
- PR #461 Add `CUDF_HOME` variable in README.md to replace relative pathing.
- PR #472 RMM: Created centralized rmm::device_vector alias and rmm::exec_policy
- PR #500 Improved the concurrent hash map class to support partitioned (multi-pass) hash table building.
- PR #454 Improve CSV reader docs and examples
- PR #465 Added templated C++ API for RMM to avoid explicit cast to `void**`
- PR #513 `.gitignore` tweaks
- PR #521 Add `assert_eq` function for testing
- PR #502 Simplify Dockerfile for local dev, eliminate old conda/pip envs
- PR #549 Adds `-rdynamic` compiler flag to nvcc for Debug builds
- PR #472 RMM: Created centralized rmm::device_vector alias and rmm::exec_policy
- PR #577 Added external C++ API for scatter/gather functions
- PR #500 Improved the concurrent hash map class to support partitioned (multi-pass) hash table building
- PR #583 Updated `gdf_size_type` to `int`
- PR #500 Improved the concurrent hash map class to support partitioned (multi-pass) hash table building
- PR #617 Added .dockerignore file. Prevents adding stale cmake cache files to the docker container
- PR #658 Reduced `JOIN_TEST` time by isolating overflow test of hash table size computation
- PR #664 Added Debuging instructions to README
- PR #651 Remove noqa marks in `__init__.py` files
- PR #671 CSV Reader: uncompressed buffer input can be parsed without explicitly specifying compression as None
- PR #684 Make RMM a submodule
- PR #718 Ensure sum, product, min, max methods pandas compatibility on empty datasets
- PR #720 Refactored Index classes to make them more Pandas-like, added CategoricalIndex
- PR #749 Improve to_arrow and from_arrow Pandas compatibility
- PR #766 Remove TravisCI references, remove unused variables from CMake, fix ARROW_VERSION in Cmake
- PR #773 Add build-args back to Dockerfile and handle dependencies based on environment yml file
- PR #781 Move thirdparty submodules to root and symlink in /cpp
- PR #843 Fix broken cudf/python API examples, add new methods to the API index

## Bug Fixes

- PR #569 CSV Reader: Fix days being off-by-one when parsing some dates
- PR #531 CSV Reader: Fix incorrect parsing of quoted numbers
- PR #465 Added templated C++ API for RMM to avoid explicit cast to `void**`
- PR #473 Added missing <random> include
- PR #478 CSV Reader: Add api support for auto column detection, header, mangle_dupe_cols, usecols
- PR #495 Updated README to correct where cffi pytest should be executed
- PR #501 Fix the intermittent segfault caused by the `thousands` and `compression` parameters in the csv reader
- PR #502 Simplify Dockerfile for local dev, eliminate old conda/pip envs
- PR #512 fix bug for `on` parameter in `DataFrame.merge` to allow for None or single column name
- PR #511 Updated python/cudf/bindings/join.pyx to fix cudf merge printing out dtypes
- PR #513 `.gitignore` tweaks
- PR #521 Add `assert_eq` function for testing
- PR #537 Fix CMAKE_CUDA_STANDARD_REQURIED typo in CMakeLists.txt
- PR #447 Fix silent failure in initializing DataFrame from generator
- PR #545 Temporarily disable csv reader thousands test to prevent segfault (test re-enabled in PR #501)
- PR #559 Fix Assertion error while using `applymap` to change the output dtype
- PR #575 Update `print_env.sh` script to better handle missing commands
- PR #612 Prevent an exception from occuring with true division on integer series.
- PR #630 Fix deprecation warning for `pd.core.common.is_categorical_dtype`
- PR #622 Fix Series.append() behaviour when appending values with different numeric dtype
- PR #603 Fix error while creating an empty column using None.
- PR #673 Fix array of strings not being caught in from_pandas
- PR #644 Fix return type and column support of dataframe.quantile()
- PR #634 Fix create `DataFrame.from_pandas()` with numeric column names
- PR #654 Add resolution check for GDF_TIMESTAMP in Join
- PR #648 Enforce one-to-one copy required when using `numba>=0.42.0`
- PR #645 Fix cmake build type handling not setting debug options when CMAKE_BUILD_TYPE=="Debug"
- PR #669 Fix GIL deadlock when launching multiple python threads that make Cython calls
- PR #665 Reworked the hash map to add a way to report the destination partition for a key
- PR #670 CMAKE: Fix env include path taking precedence over libcudf source headers
- PR #674 Check for gdf supported column types
- PR #677 Fix 'gdf_csv_test_Dates' gtest failure due to missing nrows parameter
- PR #604 Fix the parsing errors while reading a csv file using `sep` instead of `delimiter`.
- PR #686 Fix converting nulls to NaT values when converting Series to Pandas/Numpy
- PR #689 CSV Reader: Fix behavior with skiprows+header to match pandas implementation
- PR #691 Fixes Join on empty input DFs
- PR #706 CSV Reader: Fix broken dtype inference when whitespace is in data
- PR #717 CSV reader: fix behavior when parsing a csv file with no data rows
- PR #724 CSV Reader: fix build issue due to parameter type mismatch in a std::max call
- PR #734 Prevents reading undefined memory in gpu_expand_mask_bits numba kernel
- PR #747 CSV Reader: fix an issue where CUDA allocations fail with some large input files
- PR #750 Fix race condition for handling NVStrings in CMake
- PR #719 Fix merge column ordering
- PR #770 Fix issue where RMM submodule pointed to wrong branch and pin other to correct branches
- PR #778 Fix hard coded ABI off setting
- PR #784 Update RMM submodule commit-ish and pip paths
- PR #794 Update `rmm::exec_policy` usage to fix segmentation faults when used as temprory allocator.
- PR #800 Point git submodules to branches of forks instead of exact commits


# cuDF 0.4.0 (05 Dec 2018)

## New Features

- PR #398 add pandas-compatible `DataFrame.shape()` and `Series.shape()`
- PR #394 New documentation feature "10 Minutes to cuDF"
- PR #361 CSV Reader: Add support for strings with delimiters

## Improvements

 - PR #436 Improvements for type_dispatcher and wrapper structs
 - PR #429 Add CHANGELOG.md (this file)
 - PR #266 use faster CUDA-accelerated DataFrame column/Series concatenation.
 - PR #379 new C++ `type_dispatcher` reduces code complexity in supporting many data types.
 - PR #349 Improve performance for creating columns from memoryview objects
 - PR #445 Update reductions to use type_dispatcher. Adds integer types support to sum_of_squares.
 - PR #448 Improve installation instructions in README.md
 - PR #456 Change default CMake build to Release, and added option for disabling compilation of tests

## Bug Fixes

 - PR #444 Fix csv_test CUDA too many resources requested fail.
 - PR #396 added missing output buffer in validity tests for groupbys.
 - PR #408 Dockerfile updates for source reorganization
 - PR #437 Add cffi to Dockerfile conda env, fixes "cannot import name 'librmm'"
 - PR #417 Fix `map_test` failure with CUDA 10
 - PR #414 Fix CMake installation include file paths
 - PR #418 Properly cast string dtypes to programmatic dtypes when instantiating columns
 - PR #427 Fix and tests for Concatenation illegal memory access with nulls


# cuDF 0.3.0 (23 Nov 2018)

## New Features

 - PR #336 CSV Reader string support

## Improvements

 - PR #354 source code refactored for better organization. CMake build system overhaul. Beginning of transition to Cython bindings.
 - PR #290 Add support for typecasting to/from datetime dtype
 - PR #323 Add handling pyarrow boolean arrays in input/out, add tests
 - PR #325 GDF_VALIDITY_UNSUPPORTED now returned for algorithms that don't support non-empty valid bitmasks
 - PR #381 Faster InputTooLarge Join test completes in ms rather than minutes.
 - PR #373 .gitignore improvements
 - PR #367 Doc cleanup & examples for DataFrame methods
 - PR #333 Add Rapids Memory Manager documentation
 - PR #321 Rapids Memory Manager adds file/line location logging and convenience macros
 - PR #334 Implement DataFrame `__copy__` and `__deepcopy__`
 - PR #271 Add NVTX ranges to pygdf
 - PR #311 Document system requirements for conda install

## Bug Fixes

 - PR #337 Retain index on `scale()` function
 - PR #344 Fix test failure due to PyArrow 0.11 Boolean handling
 - PR #364 Remove noexcept from managed_allocator;  CMakeLists fix for NVstrings
 - PR #357 Fix bug that made all series be considered booleans for indexing
 - PR #351 replace conda env configuration for developers
 - PRs #346 #360 Fix CSV reading of negative numbers
 - PR #342 Fix CMake to use conda-installed nvstrings
 - PR #341 Preserve categorical dtype after groupby aggregations
 - PR #315 ReadTheDocs build update to fix missing libcuda.so
 - PR #320 FIX out-of-bounds access error in reductions.cu
 - PR #319 Fix out-of-bounds memory access in libcudf count_valid_bits
 - PR #303 Fix printing empty dataframe


# cuDF 0.2.0 and cuDF 0.1.0

These were initial releases of cuDF based on previously separate pyGDF and libGDF libraries.<|MERGE_RESOLUTION|>--- conflicted
+++ resolved
@@ -66,13 +66,10 @@
 - PR #2736 Pin Jitify branch to v0.10 version
 - PR #2742 IO Readers: Fix possible silent failures when creating `NvStrings` instance
 - PR #2753 Fix java quantile API calls
-<<<<<<< HEAD
-- PR #2752 CSV Reader: Fix exception when there's no rows to process
-
-=======
 - PR #2762 Fix validity processing for time in java
 - PR #2749 Fix apply_rows/apply_chunks pessimistic null mask to use in_cols null masks only
->>>>>>> 4316d1fa
+- PR #2752 CSV Reader: Fix exception when there's no rows to process
+
 
 # cuDF 0.9.0 (21 Aug 2019)
 
