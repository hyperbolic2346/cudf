<<<<<<< HEAD
# cuDF 0.5.0 (TBD)

## New Features

- PR #524 Boolean indexing not supported
=======

# cuDF 0.5.0 (Date TBD)

## New Features

- PR #455 CSV Reader: Add support for user-specified decimal point and thousands separator
- PR #439 add `DataFrame.drop` method similar to pandas

## Improvements

- PR #472 RMM: Created centralized rmm::device_vector alias and rmm::exec_policy
- PR #426 Removed sort-based groupby and refactored existing groupby APIs. Also improves C++/CUDA compile time.
- PR #500 Improved the concurrent hash map class to support partitioned (multi-pass) hash table building.
- PR #465 Added templated C++ API for RMM to avoid explicit cast to `void**`


## Bug Fixes
- PR #473 Added missing <random> include
- PR #495 Updated README to correct where cffi pytest should be executed.

>>>>>>> ba32b422

# cuDF 0.4.0 (05 Dec 2018)

## New Features

- PR #398 add pandas-compatible `DataFrame.shape()` and `Series.shape()`
- PR #394 New documentation feature "10 Minutes to cuDF"
- PR #361 CSV Reader: Add support for strings with delimiters

## Improvements

 - PR #436 Improvements for type_dispatcher and wrapper structs
 - PR #429 Add CHANGELOG.md (this file)
 - PR #266 use faster CUDA-accelerated DataFrame column/Series concatenation.
 - PR #379 new C++ `type_dispatcher` reduces code complexity in supporting many data types.
 - PR #349 Improve performance for creating columns from memoryview objects
 - PR #445 Update reductions to use type_dispatcher. Adds integer types support to sum_of_squares. 
 - PR #448 Improve installation instructions in README.md
 - PR #456 Change default CMake build to Release, and added option for disabling compilation of tests
 
## Bug Fixes

 - PR #444 Fix csv_test CUDA too many resources requested fail. 
 - PR #396 added missing output buffer in validity tests for groupbys.
 - PR #408 Dockerfile updates for source reorganization
 - PR #437 Add cffi to Dockerfile conda env, fixes "cannot import name 'librmm'"
 - PR #417 Fix `map_test` failure with CUDA 10
 - PR #414 Fix CMake installation include file paths
 - PR #418 Properly cast string dtypes to programmatic dtypes when instantiating columns
 - PR #427 Fix and tests for Concatenation illegal memory access with nulls
 

# cuDF 0.3.0 (23 Nov 2018)

## New Features

 - PR #336 CSV Reader string support

## Improvements
 
 - PR #354 source code refactored for better organization. CMake build system overhaul. Beginning of transition to Cython bindings.
 - PR #290 Add support for typecasting to/from datetime dtype
 - PR #323 Add handling pyarrow boolean arrays in input/out, add tests
 - PR #325 GDF_VALIDITY_UNSUPPORTED now returned for algorithms that don't support non-empty valid bitmasks
 - PR #381 Faster InputTooLarge Join test completes in ms rather than minutes. 
 - PR #373 .gitignore improvements
 - PR #367 Doc cleanup & examples for DataFrame methods
 - PR #333 Add Rapids Memory Manager documentation
 - PR #321 Rapids Memory Manager adds file/line location logging and convenience macros
 - PR #334 Implement DataFrame `__copy__` and `__deepcopy__`
 - PR #271 Add NVTX ranges to pygdf 
 - PR #311 Document system requirements for conda install

## Bug Fixes

 - PR #337 Retain index on `scale()` function
 - PR #344 Fix test failure due to PyArrow 0.11 Boolean handling
 - PR #364 Remove noexcept from managed_allocator;  CMakeLists fix for NVstrings
 - PR #357 Fix bug that made all series be considered booleans for indexing
 - PR #351 replace conda env configuration for developers
 - PRs #346 #360 Fix CSV reading of negative numbers
 - PR #342 Fix CMake to use conda-installed nvstrings
 - PR #341 Preserve categorical dtype after groupby aggregations 
 - PR #315 ReadTheDocs build update to fix missing libcuda.so
 - PR #320 FIX out-of-bounds access error in reductions.cu 
 - PR #319 Fix out-of-bounds memory access in libcudf count_valid_bits
 - PR #303 Fix printing empty dataframe

# cuDF 0.2.0 and cuDF 0.1.0

These were initial releases of cuDF based on previously separate pyGDF and libGDF libraries.
<|MERGE_RESOLUTION|>--- conflicted
+++ resolved
@@ -1,10 +1,3 @@
-<<<<<<< HEAD
-# cuDF 0.5.0 (TBD)
-
-## New Features
-
-- PR #524 Boolean indexing not supported
-=======
 
 # cuDF 0.5.0 (Date TBD)
 
@@ -12,6 +5,7 @@
 
 - PR #455 CSV Reader: Add support for user-specified decimal point and thousands separator
 - PR #439 add `DataFrame.drop` method similar to pandas
+- PR #524 Boolean indexing not supported
 
 ## Improvements
 
@@ -25,7 +19,6 @@
 - PR #473 Added missing <random> include
 - PR #495 Updated README to correct where cffi pytest should be executed.
 
->>>>>>> ba32b422
 
 # cuDF 0.4.0 (05 Dec 2018)
 
