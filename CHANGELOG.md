# cuDF 0.12.0 (Date TBD)

## New Features

- PR #3224 Define and implement new join APIs.
- PR #3284 Add gpu-accelerated parquet writer
- PR #3336 Add `from_dlpack` and `to_dlpack`
- PR #3555 Add column names support to libcudf++ io readers and writers
- PR #3610 Add memory_usage to DataFrame and Series APIs
- PR #3627 Adding cudf::sort and cudf::sort_by_key
- PR #3597 Implement new sort based groupby
- PR #3690 Add bools_to_mask

## Improvements

- PR #3370 Port NVStrings strip functions
- PR #3453 Port NVStrings IPv4 convert functions to cudf strings column
- PR #3441 Port NVStrings url encode/decode to cudf strings column
- PR #3364 Port NVStrings split functions
- PR #3502 ORC reader: add option to read DECIMALs as INT64
- PR #3461 Add a new overload to allocate_like() that takes explicit type and size params.
- PR #3590 Specialize hash functions for floating point
- PR #3569 Use `np.asarray` in `StringColumn.deserialize`
- PR #3553 Support Python NoneType in numeric binops
- PR #3567 Include `strides` in `__cuda_array_interface__`
- PR #3608 Update OPS codeowner group name
- PR #3431 Port NVStrings translate to cudf strings column
- PR #3620 Add stream parameter to unary ops detail API
- PR #3593 Adding begin/end for mutable_column_device_view
- PR #3587 Merge CHECK_STREAM & CUDA_CHECK_LAST to CHECK_CUDA
- PR #3655 Use move with make_pair to avoid copy construction
- PR #3402 Define and implement new quantiles APIs
- PR #3612 Add ability to customize the JIT kernel cache path
- PR #3641 Remove duplicate definitions of CUDA_DEVICE_CALLABLE
- PR #3640 Enable memory_usage in dask_cudf (also adds pd.Index from_pandas)
- PR #3654 Update Jitify submodule ref to include gcc-8 fix
- PR #3639 Define and implement `nans_to_nulls`
<<<<<<< HEAD
- PR #3697 Improve column insert performance for wide frames
=======
- PR #3616 Add aggregation infrastructure for argmax/argmin.
>>>>>>> 69651242

## Bug Fixes

- PR #3550 Update Java package to 0.12
- PR #3549 Fix index name issue with iloc with RangeIndex
- PR #3562 Fix 4GB limit for gzipped-compressed csv files
- PR #2981 enable build.sh to build all targets without installation
- PR #3563 Use `__cuda_array_interface__` for serialization
- PR #3564 Fix cuda memory access error in gather_bitmask_kernel
- PR #3548 Replaced CUDA_RT_CALL with CUDA_TRY
- PR #3622 Fix new warnings and errors when building with gcc-8
- PR #3588 Remove avro reader column order reversal
- PR #3629 Fix hash map test failure
- PR #3637 Fix sorted set_index operations in dask_cudf
- PR #3663 Fix libcudf++ ORC reader microseconds and milliseconds conversion
- PR #3668 Fixing CHECK_CUDA debug build issue
- PR #3684 Fix ends_with logic for matching string case
- PR #3687 Fixed bug while passing input GPU memory pointer in `nvtext.scatter_count()`
- PR #3694 Allow for null columns parameter in csv_writer`


# cuDF 0.11.0 (11 Dec 2019)

## New Features

- PR #2905 Added `Series.median()` and null support for `Series.quantile()`
- PR #2930 JSON Reader: Support ARROW_RANDOM_FILE input
- PR #2956 Add `cudf::stack` and `cudf::tile`
- PR #2980 Added nvtext is_vowel/is_consonant functions
- PR #2987 Add `inplace` arg to `DataFrame.reset_index` and `Series`
- PR #3011 Added libcudf++ transition guide
- PR #3129 Add strings column factory from `std::vector`s
- PR #3054 Add parquet reader support for decimal data types
- PR #3022 adds DataFrame.astype for cuDF dataframes
- PR #2962 Add isnull(), notnull() and related functions
- PR #3025 Move search files to legacy
- PR #3068 Add `scalar` class
- PR #3094 Adding `any` and `all` support from libcudf
- PR #3130 Define and implement new `column_wrapper`
- PR #3143 Define and implement new copying APIs `slice` and `split`
- PR #3161 Move merge files to legacy
- PR #3079 Added support to write ORC files given a local path
- PR #3192 Add dtype param to cast `DataFrame` on init
- PR #3213 Port cuIO to libcudf++
- PR #3222 Add nvtext character tokenizer
- PR #3223 Java expose underlying buffers
- PR #3300 Add `DataFrame.insert`
- PR #3263 Define and implement new `valid_if`
- PR #3278 Add `to_host` utility to copy `column_view` to host
- PR #3087 Add new cudf::experimental bool8 wrapper
- PR #3219 Construct column from column_view
- PR #3250 Define and implement new merge APIs
- PR #3144 Define and implement new hashing APIs `hash` and `hash_partition`
- PR #3229 Define and implement new search APIs
- PR #3308 java add API for memory usage callbacks
- PR #2691 Row-wise reduction and scan operations via CuPy
- PR #3291 Add normalize_nans_and_zeros
- PR #3187 Define and implement new replace APIs
- PR #3356 Add vertical concatenation for table/columns
- PR #3344 java split API
- PR #2791 Add `groupby.std()`
- PR #3368 Enable dropna argument in dask_cudf groupby
- PR #3298 add null replacement iterator for column_device_view
- PR #3297 Define and implement new groupby API.
- PR #3396 Update device_atomics with new bool8 and timestamp specializations
- PR #3411 Java host memory management API
- PR #3393 Implement df.cov and enable covariance/correlation in dask_cudf
- PR #3401 Add dask_cudf ORC writer (to_orc)
- PR #3331 Add copy_if_else
- PR #3427 Define and Implement new multi-search API
- PR #3442 Add Bool-index + Multi column + DataFrame support for set-item
- PR #3172 Define and implement new fill/repeat/copy_range APIs
- PR #3497 Add DataFrame.drop(..., inplace=False) argument
- PR #3469 Add string functionality for replace API
- PR #3527 Add string functionality for merge API
- PR #3557 Add contiguous_split() function. 
- PR #3507 Define and implement new binary operation APIs

## Improvements

- PR #2904 Move gpu decompressors to cudf::io namespace
- PR #2977 Moved old C++ test utilities to legacy directory.
- PR #2965 Fix slow orc reader perf with large uncompressed blocks
- PR #2995 Move JIT type utilities to legacy directory
- PR #2927 Add ``Table`` and ``TableView`` extension classes that wrap legacy cudf::table
- PR #3005 Renames `cudf::exp` namespace to `cudf::experimental`
- PR #3008 Make safe versions of `is_null` and `is_valid` in `column_device_view`
- PR #3026 Move fill and repeat files to legacy
- PR #3027 Move copying.hpp and related source to legacy folder
- PR #3014 Snappy decompression optimizations
- PR #3032 Use `asarray` to coerce indices to a NumPy array
- PR #2996 IO Readers: Replace `cuio::device_buffer` with `rmm::device_buffer`
- PR #3051 Specialized hash function for strings column
- PR #3065 Select and Concat for cudf::experimental::table
- PR #3080 Move `valid_if.cuh` to `legacy/`
- PR #3052 Moved replace.hpp functionality to legacy
- PR #3091 Move join files to legacy
- PR #3092 Implicitly init RMM if Java allocates before init
- PR #3029 Update gdf_ numeric types with stdint and move to cudf namespace
- PR #3052 Moved replace.hpp functionality to legacy
- PR #2955 Add cmake option to only build for present GPU architecture
- PR #3070 Move functions.h and related source to legacy
- PR #2951 Allow set_index to handle a list of column names
- PR #3093 Move groupby files to legacy
- PR #2988 Removing GIS functionality (now part of cuSpatial library)
- PR #3067 Java method to return size of device memory buffer
- PR #3083 Improved some binary operation tests to include null testing.
- PR #3084 Update to arrow-cpp and pyarrow 0.15.0
- PR #3071 Move cuIO to legacy
- PR #3126 Round 2 of snappy decompression optimizations
- PR #3046 Define and implement new copying APIs `empty_like` and `allocate_like`
- PR #3128 Support MultiIndex in DataFrame.join
- PR #2971 Added initial gather and scatter methods for strings_column_view
- PR #3133 Port NVStrings to cudf column: count_characters and count_bytes
- PR #2991 Added strings column functions concatenate and join_strings
- PR #3028 Define and implement new `gather` APIs.
- PR #3135 Add nvtx utilities to cudf::nvtx namespace
- PR #3021 Java host side concat of serialized buffers
- PR #3138 Move unary files to legacy
- PR #3170 Port NVStrings substring functions to cudf strings column
- PR #3159 Port NVStrings is-chars-types function to cudf strings column
- PR #3154 Make `table_view_base.column()` const and add `mutable_table_view.column()`
- PR #3175 Set cmake cuda version variables
- PR #3171 Move deprecated error macros to legacy
- PR #3191 Port NVStrings integer convert ops to cudf column
- PR #3189 Port NVStrings find ops to cudf column
- PR #3352 Port NVStrings convert float functions to cudf strings column
- PR #3193 Add cuPy as a formal dependency
- PR #3195 Support for zero columned `table_view`
- PR #3165 Java device memory size for string category
- PR #3205 Move transform files to legacy
- PR #3202 Rename and move error.hpp to public headers
- PR #2878 Use upstream merge code in dask_cudf
- PR #3217 Port NVStrings upper and lower case conversion functions
- PR #3350 Port NVStrings booleans convert functions
- PR #3231 Add `column::release()` to give up ownership of contents.
- PR #3157 Use enum class rather than enum for mask_allocation_policy
- PR #3232 Port NVStrings datetime conversion to cudf strings column
- PR #3136 Define and implement new transpose API
- PR #3237 Define and implement new transform APIs
- PR #3245 Move binaryop files to legacy
- PR #3241 Move stream_compaction files to legacy
- PR #3166 Move reductions to legacy
- PR #3261 Small cleanup: remove `== true`
- PR #3271 Update rmm API based on `rmm.reinitialize(...)` change
- PR #3266 Remove optional checks for CuPy
- PR #3268 Adding null ordering per column feature when sorting
- PR #3239 Adding floating point specialization to comparators for NaNs
- PR #3270 Move predicates files to legacy
- PR #3281 Add to_host specialization for strings in column test utilities
- PR #3282 Add `num_bitmask_words`
- PR #3252 Add new factory methods to include passing an existing null mask
- PR #3288 Make `bit.cuh` utilities usable from host code.
- PR #3287 Move rolling windows files to legacy
- PR #3182 Define and implement new unary APIs `is_null` and `is_not_null`
- PR #3314 Drop `cython` from run requirements
- PR #3301 Add tests for empty column wrapper.
- PR #3294 Update to arrow-cpp and pyarrow 0.15.1
- PR #3310 Add `row_hasher` and `element_hasher` utilities
- PR #3272 Support non-default streams when creating/destroying hash maps
- PR #3286 Clean up the starter code on README
- PR #3332 Port NVStrings replace to cudf strings column
- PR #3354 Define and implement new `scatter` APIs
- PR #3322 Port NVStrings pad operations to cudf strings column
- PR #3345 Add cache member for number of characters in string_view class
- PR #3299 Define and implement new `is_sorted` APIs
- PR #3328 Partition by stripes in dask_cudf ORC reader
- PR #3243 Use upstream join code in dask_cudf
- PR #3371 Add `select` method to `table_view`
- PR #3309 Add java and JNI bindings for search bounds
- PR #3305 Define and implement new rolling window APIs
- PR #3380 Concatenate columns of strings
- PR #3382 Add fill function for strings column
- PR #3391 Move device_atomics_tests.cu files to legacy
- PR #3303 Define and implement new stream compaction APIs `copy_if`, `drop_nulls`,
           `apply_boolean_mask`, `drop_duplicate` and `unique_count`.
- PR #3387 Strings column gather function
- PR #3440 Strings column scatter function
- PR #3389 Move quantiles.hpp + group_quantiles.hpp files to legacy
- PR #3397 Port unary cast to libcudf++
- PR #3398 Move reshape.hpp files to legacy
- PR #3423 Port NVStrings htoi to cudf strings column
- PR #3425 Strings column copy_if_else implementation
- PR #3422 Move utilities to legacy
- PR #3201 Define and implement new datetime_ops APIs
- PR #3421 Port NVStrings find_multiple to cudf strings column
- PR #3448 Port scatter_to_tables to libcudf++
- PR #3458 Update strings sections in the transition guide
- PR #3462 Add `make_empty_column` and update `empty_like`.
- PR #3465 Port `aggregation` traits and utilities.
- PR #3214 Define and implement new unary operations APIs
- PR #3475 Add `bitmask_to_host` column utility
- PR #3487 Add is_boolean trait and random timestamp generator for testing
- PR #3492 Small cleanup (remove std::abs) and comment
- PR #3407 Allow multiple row-groups per task in dask_cudf read_parquet
- PR #3512 Remove unused CUDA conda labels
- PR #3500 cudf::fill()/cudf::repeat() support for strings columns.
- PR #3438 Update scalar and scalar_device_view to better support strings
- PR #3414 Add copy_range function for strings column

## Bug Fixes

- PR #2895 Fixed dask_cudf group_split behavior to handle upstream rearrange_by_divisions
- PR #3048 Support for zero columned tables
- PR #3030 Fix snappy decoding regression in PR #3014
- PR #3041 Fixed exp to experimental namespace name change issue
- PR #3056 Add additional cmake hint for finding local build of RMM files
- PR #3060 Move copying.hpp includes to legacy
- PR #3139 Fixed java RMM auto initalization
- PR #3141 Java fix for relocated IO headers
- PR #3149 Rename column_wrapper.cuh to column_wrapper.hpp
- PR #3168 Fix mutable_column_device_view head const_cast
- PR #3199 Update JNI includes for legacy moves
- PR #3204 ORC writer: Fix ByteRLE encoding of NULLs
- PR #2994 Fix split_out-support but with hash_object_dispatch
- PR #3212 Fix string to date casting when format is not specified
- PR #3218 Fixes `row_lexicographic_comparator` issue with handling two tables
- PR #3228 Default initialize RMM when Java native dependencies are loaded
- PR #3012 replacing instances of `to_gpu_array` with `mem`
- PR #3236 Fix Numba 0.46+/CuPy 6.3 interface compatibility
- PR #3276 Update JNI includes for legacy moves
- PR #3256 Fix orc writer crash with multiple string columns
- PR #3211 Fix breaking change caused by rapidsai/rmm#167
- PR #3265 Fix dangling pointer in `is_sorted`
- PR #3267 ORC writer: fix incorrect ByteRLE encoding of long literal runs
- PR #3277 Fix invalid reference to deleted temporary in `is_sorted`.
- PR #3274 ORC writer: fix integer RLEv2 mode2 unsigned base value encoding
- PR #3279 Fix shutdown hang issues with pinned memory pool init executor
- PR #3280 Invalid children check in mutable_column_device_view
- PR #3289 fix java memory usage API for empty columns
- PR #3293 Fix loading of csv files zipped on MacOS (disabled zip min version check)
- PR #3295 Fix storing storing invalid RMM exec policies.
- PR #3307 Add pd.RangeIndex to from_pandas to fix dask_cudf meta_nonempty bug
- PR #3313 Fix public headers including non-public headers
- PR #3318 Revert arrow to 0.15.0 temporarily to unblock downstream projects CI
- PR #3317 Fix index-argument bug in dask_cudf parquet reader
- PR #3323 Fix `insert` non-assert test case
- PR #3341 Fix `Series` constructor converting NoneType to "None"
- PR #3326 Fix and test for detail::gather map iterator type inference
- PR #3334 Remove zero-size exception check from make_strings_column factories
- PR #3333 Fix compilation issues with `constexpr` functions not marked `__device__`
- PR #3340 Make all benchmarks use cudf base fixture to initialize RMM pool
- PR #3337 Fix Java to pad validity buffers to 64-byte boundary
- PR #3362 Fix `find_and_replace` upcasting series for python scalars and lists
- PR #3357 Disabling `column_view` iterators for non fixed-width types
- PR #3383 Fix : properly compute null counts for rolling_window.
- PR #3386 Removing external includes from `column_view.hpp`
- PR #3369 Add write_partition to dask_cudf to fix to_parquet bug
- PR #3388 Support getitem with bools when DataFrame has a MultiIndex
- PR #3408 Fix String and Column (De-)Serialization
- PR #3372 Fix dask-distributed scatter_by_map bug
- PR #3419 Fix a bug in parse_into_parts (incomplete input causing walking past the end of string).
- PR #3413 Fix dask_cudf read_csv file-list bug
- PR #3416 Fix memory leak in ColumnVector when pulling strings off the GPU
- PR #3424 Fix benchmark build by adding libcudacxx to benchmark's CMakeLists.txt
- PR #3435 Fix diff and shift for empty series
- PR #3439 Fix index-name bug in StringColumn concat
- PR #3445 Fix ORC Writer default stripe size
- PR #3459 Fix printing of invalid entries
- PR #3466 Fix gather null mask allocation for invalid index
- PR #3468 Fix memory leak issue in `drop_duplicates`
- PR #3474 Fix small doc error in capitalize Docs
- PR #3491 Fix more doc errors in NVStrings
- PR #3478 Fix as_index deep copy via Index.rename inplace arg
- PR #3476 Fix ORC reader timezone conversion
- PR #3188 Repr slices up large DataFrames
- PR #3519 Fix strings column concatenate handling zero-sized columns
- PR #3530 Fix copy_if_else test case fail issue
- PR #3523 Fix lgenfe issue with debug build
- PR #3532 Fix potential use-after-free in cudf parquet reader
- PR #3540 Fix unary_op null_mask bug and add missing test cases
- PR #3559 Use HighLevelGraph api in DataFrame constructor (Fix upstream compatibility)
- PR #3572 Fix CI Issue with hypothesis tests that are flaky


# cuDF 0.10.0 (16 Oct 2019)

## New Features

- PR #2423 Added `groupby.quantile()`
- PR #2522 Add Java bindings for NVStrings backed upper and lower case mutators
- PR #2605 Added Sort based groupby in libcudf
- PR #2607 Add Java bindings for parsing JSON
- PR #2629 Add dropna= parameter to groupby
- PR #2585 ORC & Parquet Readers: Remove millisecond timestamp restriction
- PR #2507 Add GPU-accelerated ORC Writer
- PR #2559 Add Series.tolist()
- PR #2653 Add Java bindings for rolling window operations
- PR #2480 Merge `custreamz` codebase into `cudf` repo
- PR #2674 Add __contains__ for Index/Series/Column
- PR #2635 Add support to read from remote and cloud sources like s3, gcs, hdfs
- PR #2722 Add Java bindings for NVTX ranges
- PR #2702 Add make_bool to dataset generation functions
- PR #2394 Move `rapidsai/custrings` into `cudf`
- PR #2734 Final sync of custrings source into cudf
- PR #2724 Add libcudf support for __contains__
- PR #2777 Add python bindings for porter stemmer measure functionality
- PR #2781 Add issorted to is_monotonic
- PR #2685 Add cudf::scatter_to_tables and cython binding
- PR #2743 Add Java bindings for NVStrings timestamp2long as part of String ColumnVector casting
- PR #2785 Add nvstrings Python docs
- PR #2786 Add benchmarks option to root build.sh
- PR #2802 Add `cudf::repeat()` and `cudf.Series.repeat()`
- PR #2773 Add Fisher's unbiased kurtosis and skew for Series/DataFrame
- PR #2748 Parquet Reader: Add option to specify loading of PANDAS index
- PR #2807 Add scatter_by_map to DataFrame python API
- PR #2836 Add nvstrings.code_points method
- PR #2844 Add Series/DataFrame notnull
- PR #2858 Add GTest type list utilities
- PR #2870 Add support for grouping by Series of arbitrary length
- PR #2719 Series covariance and Pearson correlation
- PR #2207 Beginning of libcudf overhaul: introduce new column and table types
- PR #2869 Add `cudf.CategoricalDtype`
- PR #2838 CSV Reader: Support ARROW_RANDOM_FILE input
- PR #2655 CuPy-based Series and Dataframe .values property
- PR #2803 Added `edit_distance_matrix()` function to calculate pairwise edit distance for each string on a given nvstrings object.
- PR #2811 Start of cudf strings column work based on 2207
- PR #2872 Add Java pinned memory pool allocator
- PR #2969 Add findAndReplaceAll to ColumnVector
- PR #2814 Add Datetimeindex.weekday
- PR #2999 Add timestamp conversion support for string categories
- PR #2918 Add cudf::column timestamp wrapper types

## Improvements

- PR #2578 Update legacy_groupby to use libcudf group_by_without_aggregation
- PR #2581 Removed `managed` allocator from hash map classes.
- PR #2571 Remove unnecessary managed memory from gdf_column_concat
- PR #2648 Cython/Python reorg
- PR #2588 Update Series.append documentation
- PR #2632 Replace dask-cudf set_index code with upstream
- PR #2682 Add cudf.set_allocator() function for easier allocator init
- PR #2642 Improve null printing and testing
- PR #2747 Add missing Cython headers / cudftestutil lib to conda package for cuspatial build
- PR #2706 Compute CSV format in device code to speedup performance
- PR #2673 Add support for np.longlong type
- PR #2703 move dask serialization dispatch into cudf
- PR #2728 Add YYMMDD to version tag for nightly conda packages
- PR #2729 Handle file-handle input in to_csv
- PR #2741 CSV Reader: Move kernel functions into its own file
- PR #2766 Improve nvstrings python cmake flexibility
- PR #2756 Add out_time_unit option to csv reader, support timestamp resolutions
- PR #2771 Stopgap alias for to_gpu_matrix()
- PR #2783 Support mapping input columns to function arguments in apply kernels
- PR #2645 libcudf unique_count for Series.nunique
- PR #2817 Dask-cudf: `read_parquet` support for remote filesystems
- PR #2823 improve java data movement debugging
- PR #2806 CSV Reader: Clean-up row offset operations
- PR #2640 Add dask wait/persist exmaple to 10 minute guide
- PR #2828 Optimizations of kernel launch configuration for `DataFrame.apply_rows` and `DataFrame.apply_chunks`
- PR #2831 Add `column` argument to `DataFrame.drop`
- PR #2775 Various optimizations to improve __getitem__ and __setitem__ performance
- PR #2810 cudf::allocate_like can optionally always allocate a mask.
- PR #2833 Parquet reader: align page data allocation sizes to 4-bytes to satisfy cuda-memcheck
- PR #2832 Using the new Python bindings for UCX
- PR #2856 Update group_split_cudf to use scatter_by_map
- PR #2890 Optionally keep serialized table data on the host.
- PR #2778 Doc: Updated and fixed some docstrings that were formatted incorrectly.
- PR #2830 Use YYMMDD tag in custreamz nightly build
- PR #2875 Java: Remove synchronized from register methods in MemoryCleaner
- PR #2887 Minor snappy decompression optimization
- PR #2899 Use new RMM API based on Cython
- PR #2788 Guide to Python UDFs
- PR #2919 Change java API to use operators in groupby namespace
- PR #2909 CSV Reader: Avoid row offsets host vector default init
- PR #2834 DataFrame supports setting columns via attribute syntax `df.x = col`
- PR #3147 DataFrame can be initialized from rows via list of tuples
- PR #3539 Restrict CuPy to 6

## Bug Fixes

- PR #2584 ORC Reader: fix parsing of `DECIMAL` index positions
- PR #2619 Fix groupby serialization/deserialization
- PR #2614 Update Java version to match
- PR #2601 Fixes nlargest(1) issue in Series and Dataframe
- PR #2610 Fix a bug in index serialization (properly pass DeviceNDArray)
- PR #2621 Fixes the floordiv issue of not promoting float type when rhs is 0
- PR #2611 Types Test: fix static casting from negative int to string
- PR #2618 IO Readers: Fix datasource memory map failure for multiple reads
- PR #2628 groupby_without_aggregation non-nullable input table produces non-nullable output
- PR #2615 fix string category partitioning in java API
- PR #2641 fix string category and timeunit concat in the java API
- PR #2649 Fix groupby issue resulting from column_empty bug
- PR #2658 Fix astype() for null categorical columns
- PR #2660 fix column string category and timeunit concat in the java API
- PR #2664 ORC reader: fix `skip_rows` larger than first stripe
- PR #2654 Allow Java gdfOrderBy to work with string categories
- PR #2669 AVRO reader: fix non-deterministic output
- PR #2668 Update Java bindings to specify timestamp units for ORC and Parquet readers
- PR #2679 AVRO reader: fix cuda errors when decoding compressed streams
- PR #2692 Add concatenation for data-frame with different headers (empty and non-empty)
- PR #2651 Remove nvidia driver installation from ci/cpu/build.sh
- PR #2697 Ensure csv reader sets datetime column time units
- PR #2698 Return RangeIndex from contiguous slice of RangeIndex
- PR #2672 Fix null and integer handling in round
- PR #2704 Parquet Reader: Fix crash when loading string column with nulls
- PR #2725 Fix Jitify issue with running on Turing using CUDA version < 10
- PR #2731 Fix building of benchmarks
- PR #2738 Fix java to find new NVStrings locations
- PR #2736 Pin Jitify branch to v0.10 version
- PR #2742 IO Readers: Fix possible silent failures when creating `NvStrings` instance
- PR #2753 Fix java quantile API calls
- PR #2762 Fix validity processing for time in java
- PR #2796 Fix handling string slicing and other nvstrings delegated methods with dask
- PR #2769 Fix link to API docs in README.md
- PR #2772 Handle multiindex pandas Series #2772
- PR #2749 Fix apply_rows/apply_chunks pessimistic null mask to use in_cols null masks only
- PR #2752 CSV Reader: Fix exception when there's no rows to process
- PR #2716 Added Exception for `StringMethods` in string methods
- PR #2787 Fix Broadcasting `None` to `cudf-series`
- PR #2794 Fix async race in NVCategory::get_value and get_value_bounds
- PR #2795 Fix java build/cast error
- PR #2496 Fix improper merge of two dataframes when names differ
- PR #2824 Fix issue with incorrect result when Numeric Series replace is called several times
- PR #2751 Replace value with null
- PR #2765 Fix Java inequality comparisons for string category
- PR #2818 Fix java join API to use new C++ join API
- PR #2841 Fix nvstrings.slice and slice_from for range (0,0)
- PR #2837 Fix join benchmark
- PR #2809 Add hash_df and group_split dispatch functions for dask
- PR #2843 Parquet reader: fix skip_rows when not aligned with page or row_group boundaries
- PR #2851 Deleted existing dask-cudf/record.txt
- PR #2854 Fix column creation from ephemeral objects exposing __cuda_array_interface__
- PR #2860 Fix boolean indexing when the result is a single row
- PR #2859 Fix tail method issue for string columns
- PR #2852 Fixed `cumsum()` and `cumprod()` on boolean series.
- PR #2865 DaskIO: Fix `read_csv` and `read_orc` when input is list of files
- PR #2750 Fixed casting values to cudf::bool8 so non-zero values always cast to true
- PR #2873 Fixed dask_cudf read_partition bug by generating ParquetDatasetPiece
- PR #2850 Fixes dask_cudf.read_parquet on partitioned datasets
- PR #2896 Properly handle `axis` string keywords in `concat`
- PR #2926 Update rounding algorithm to avoid using fmod
- PR #2968 Fix Java dependency loading when using NVTX
- PR #2963 Fix ORC writer uncompressed block indexing
- PR #2928 CSV Reader: Fix using `byte_range` for large datasets
- PR #2983 Fix sm_70+ race condition in gpu_unsnap
- PR #2964 ORC Writer: Segfault when writing mixed numeric and string columns
- PR #3007 Java: Remove unit test that frees RMM invalid pointer
- PR #3009 Fix orc reader RLEv2 patch position regression from PR #2507
- PR #3002 Fix CUDA invalid configuration errors reported after loading an ORC file without data
- PR #3035 Update update-version.sh for new docs locations
- PR #3038 Fix uninitialized stream parameter in device_table deleter
- PR #3064 Fixes groupby performance issue
- PR #3061 Add rmmInitialize to nvstrings gtests
- PR #3058 Fix UDF doc markdown formatting
- PR #3059 Add nvstrings python build instructions to contributing.md


# cuDF 0.9.0 (21 Aug 2019)

## New Features

- PR #1993 Add CUDA-accelerated series aggregations: mean, var, std
- PR #2111 IO Readers: Support memory buffer, file-like object, and URL inputs
- PR #2012 Add `reindex()` to DataFrame and Series
- PR #2097 Add GPU-accelerated AVRO reader
- PR #2098 Support binary ops on DFs and Series with mismatched indices
- PR #2160 Merge `dask-cudf` codebase into `cudf` repo
- PR #2149 CSV Reader: Add `hex` dtype for explicit hexadecimal parsing
- PR #2156 Add `upper_bound()` and `lower_bound()` for libcudf tables and `searchsorted()` for cuDF Series
- PR #2158 CSV Reader: Support single, non-list/dict argument for `dtype`
- PR #2177 CSV Reader: Add `parse_dates` parameter for explicit date inference
- PR #1744 cudf::apply_boolean_mask and cudf::drop_nulls support for cudf::table inputs (multi-column)
- PR #2196 Add `DataFrame.dropna()`
- PR #2197 CSV Writer: add `chunksize` parameter for `to_csv`
- PR #2215 `type_dispatcher` benchmark
- PR #2179 Add Java quantiles
- PR #2157 Add __array_function__ to DataFrame and Series
- PR #2212 Java support for ORC reader
- PR #2224 Add DataFrame isna, isnull, notna functions
- PR #2236 Add Series.drop_duplicates
- PR #2105 Add hash-based join benchmark
- PR #2316 Add unique, nunique, and value_counts for datetime columns
- PR #2337 Add Java support for slicing a ColumnVector
- PR #2049 Add cudf::merge (sorted merge)
- PR #2368 Full cudf+dask Parquet Support
- PR #2380 New cudf::is_sorted checks whether cudf::table is sorted
- PR #2356 Java column vector standard deviation support
- PR #2221 MultiIndex full indexing - Support iloc and wildcards for loc
- PR #2429 Java support for getting length of strings in a ColumnVector
- PR #2415 Add `value_counts` for series of any type
- PR #2446 Add __array_function__ for index
- PR #2437 ORC reader: Add 'use_np_dtypes' option
- PR #2382 Add CategoricalAccessor add, remove, rename, and ordering methods
- PR #2464 Native implement `__cuda_array_interface__` for Series/Index/Column objects
- PR #2425 Rolling window now accepts array-based user-defined functions
- PR #2442 Add __setitem__
- PR #2449 Java support for getting byte count of strings in a ColumnVector
- PR #2492 Add groupby.size() method
- PR #2358 Add cudf::nans_to_nulls: convert floating point column into bitmask
- PR #2489 Add drop argument to set_index
- PR #2491 Add Java bindings for ORC reader 'use_np_dtypes' option
- PR #2213 Support s/ms/us/ns DatetimeColumn time unit resolutions
- PR #2536 Add _constructor properties to Series and DataFrame

## Improvements

- PR #2103 Move old `column` and `bitmask` files into `legacy/` directory
- PR #2109 added name to Python column classes
- PR #1947 Cleanup serialization code
- PR #2125 More aggregate in java API
- PR #2127 Add in java Scalar tests
- PR #2088 Refactor of Python groupby code
- PR #2130 Java serialization and deserialization of tables.
- PR #2131 Chunk rows logic added to csv_writer
- PR #2129 Add functions in the Java API to support nullable column filtering
- PR #2165 made changes to get_dummies api for it to be available in MethodCache
- PR #2171 Add CodeCov integration, fix doc version, make --skip-tests work when invoking with source
- PR #2184 handle remote orc files for dask-cudf
- PR #2186 Add `getitem` and `getattr` style access to Rolling objects
- PR #2168 Use cudf.Column for CategoricalColumn's categories instead of a tuple
- PR #2193 DOC: cudf::type_dispatcher documentation for specializing dispatched functors
- PR #2199 Better java support for appending strings
- PR #2176 Added column dtype support for datetime, int8, int16 to csv_writer
- PR #2209 Matching `get_dummies` & `select_dtypes` behavior to pandas
- PR #2217 Updated Java bindings to use the new groupby API
- PR #2214 DOC: Update doc instructions to build/install `cudf` and `dask-cudf`
- PR #2220 Update Java bindings for reduction rename
- PR #2232 Move CodeCov upload from build script to Jenkins
- PR #2225 refactor to use libcudf for gathering columns in dataframes
- PR #2293 Improve join performance (faster compute_join_output_size)
- PR #2300 Create separate dask codeowners for dask-cudf codebase
- PR #2304 gdf_group_by_without_aggregations returns gdf_column
- PR #2309 Java readers: remove redundant copy of result pointers
- PR #2307 Add `black` and `isort` to style checker script
- PR #2345 Restore removal of old groupby implementation
- PR #2342 Improve `astype()` to operate all ways
- PR #2329 using libcudf cudf::copy for column deep copy
- PR #2344 DOC: docs on code formatting for contributors
- PR #2376 Add inoperative axis= and win_type= arguments to Rolling()
- PR #2378 remove dask for (de-)serialization of cudf objects
- PR #2353 Bump Arrow and Dask versions
- PR #2377 Replace `standard_python_slice` with just `slice.indices()`
- PR #2373 cudf.DataFrame enchancements & Series.values support
- PR #2392 Remove dlpack submodule; make cuDF's Cython API externally accessible
- PR #2430 Updated Java bindings to use the new unary API
- PR #2406 Moved all existing `table` related files to a `legacy/` directory
- PR #2350 Performance related changes to get_dummies
- PR #2420 Remove `cudautils.astype` and replace with `typecast.apply_cast`
- PR #2456 Small improvement to typecast utility
- PR #2458 Fix handling of thirdparty packages in `isort` config
- PR #2459 IO Readers: Consolidate all readers to use `datasource` class
- PR #2475 Exposed type_dispatcher.hpp, nvcategory_util.hpp and wrapper_types.hpp in the include folder
- PR #2484 Enabled building libcudf as a static library
- PR #2453 Streamline CUDA_REL environment variable
- PR #2483 Bundle Boost filesystem dependency in the Java jar
- PR #2486 Java API hash functions
- PR #2481 Adds the ignore_null_keys option to the java api
- PR #2490 Java api: support multiple aggregates for the same column
- PR #2510 Java api: uses table based apply_boolean_mask
- PR #2432 Use pandas formatting for console, html, and latex output
- PR #2573 Bump numba version to 0.45.1
- PR #2606 Fix references to notebooks-contrib

## Bug Fixes

- PR #2086 Fixed quantile api behavior mismatch in series & dataframe
- PR #2128 Add offset param to host buffer readers in java API.
- PR #2145 Work around binops validity checks for java
- PR #2146 Work around unary_math validity checks for java
- PR #2151 Fixes bug in cudf::copy_range where null_count was invalid
- PR #2139 matching to pandas describe behavior & fixing nan values issue
- PR #2161 Implicitly convert unsigned to signed integer types in binops
- PR #2154 CSV Reader: Fix bools misdetected as strings dtype
- PR #2178 Fix bug in rolling bindings where a view of an ephemeral column was being taken
- PR #2180 Fix issue with isort reordering `importorskip` below imports depending on them
- PR #2187 fix to honor dtype when numpy arrays are passed to columnops.as_column
- PR #2190 Fix issue in astype conversion of string column to 'str'
- PR #2208 Fix issue with calling `head()` on one row dataframe
- PR #2229 Propagate exceptions from Cython cdef functions
- PR #2234 Fix issue with local build script not properly building
- PR #2223 Fix CUDA invalid configuration errors reported after loading small compressed ORC files
- PR #2162 Setting is_unique and is_monotonic-related attributes
- PR #2244 Fix ORC RLEv2 delta mode decoding with nonzero residual delta width
- PR #2297 Work around `var/std` unsupported only at debug build
- PR #2302 Fixed java serialization corner case
- PR #2355 Handle float16 in binary operations
- PR #2311 Fix copy behaviour for GenericIndex
- PR #2349 Fix issues with String filter in java API
- PR #2323 Fix groupby on categoricals
- PR #2328 Ensure order is preserved in CategoricalAccessor._set_categories
- PR #2202 Fix issue with unary ops mishandling empty input
- PR #2326 Fix for bug in DLPack when reading multiple columns
- PR #2324 Fix cudf Docker build
- PR #2325 Fix ORC RLEv2 patched base mode decoding with nonzero patch width
- PR #2235 Fix get_dummies to be compatible with dask
- PR #2332 Zero initialize gdf_dtype_extra_info
- PR #2355 Handle float16 in binary operations
- PR #2360 Fix missing dtype handling in cudf.Series & columnops.as_column
- PR #2364 Fix quantile api and other trivial issues around it
- PR #2361 Fixed issue with `codes` of CategoricalIndex
- PR #2357 Fixed inconsistent type of index created with from_pandas vs direct construction
- PR #2389 Fixed Rolling __getattr__ and __getitem__ for offset based windows
- PR #2402 Fixed bug in valid mask computation in cudf::copy_if (apply_boolean_mask)
- PR #2401 Fix to a scalar datetime(of type Days) issue
- PR #2386 Correctly allocate output valids in groupby
- PR #2411 Fixed failures on binary op on single element string column
- PR #2422 Fix Pandas logical binary operation incompatibilites
- PR #2447 Fix CodeCov posting build statuses temporarily
- PR #2450 Fix erroneous null handling in `cudf.DataFrame`'s `apply_rows`
- PR #2470 Fix issues with empty strings and string categories (Java)
- PR #2471 Fix String Column Validity.
- PR #2481 Fix java validity buffer serialization
- PR #2485 Updated bytes calculation to use size_t to avoid overflow in column concat
- PR #2461 Fix groupby multiple aggregations same column
- PR #2514 Fix cudf::drop_nulls threshold handling in Cython
- PR #2516 Fix utilities include paths and meta.yaml header paths
- PR #2517 Fix device memory leak in to_dlpack tensor deleter
- PR #2431 Fix local build generated file ownerships
- PR #2511 Added import of orc, refactored exception handlers to not squash fatal exceptions
- PR #2527 Fix index and column input handling in dask_cudf read_parquet
- PR #2466 Fix `dataframe.query` returning null rows erroneously
- PR #2548 Orc reader: fix non-deterministic data decoding at chunk boundaries
- PR #2557 fix cudautils import in string.py
- PR #2521 Fix casting datetimes from/to the same resolution
- PR #2545 Fix MultiIndexes with datetime levels
- PR #2560 Remove duplicate `dlpack` definition in conda recipe
- PR #2567 Fix ColumnVector.fromScalar issues while dealing with null scalars
- PR #2565 Orc reader: fix incorrect data decoding of int64 data types
- PR #2577 Fix search benchmark compilation error by adding necessary header
- PR #2604 Fix a bug in copying.pyx:_normalize_types that upcasted int32 to int64


# cuDF 0.8.0 (27 June 2019)

## New Features

- PR #1524 Add GPU-accelerated JSON Lines parser with limited feature set
- PR #1569 Add support for Json objects to the JSON Lines reader
- PR #1622 Add Series.loc
- PR #1654 Add cudf::apply_boolean_mask: faster replacement for gdf_apply_stencil
- PR #1487 cython gather/scatter
- PR #1310 Implemented the slice/split functionality.
- PR #1630 Add Python layer to the GPU-accelerated JSON reader
- PR #1745 Add rounding of numeric columns via Numba
- PR #1772 JSON reader: add support for BytesIO and StringIO input
- PR #1527 Support GDF_BOOL8 in readers and writers
- PR #1819 Logical operators (AND, OR, NOT) for libcudf and cuDF
- PR #1813 ORC Reader: Add support for stripe selection
- PR #1828 JSON Reader: add suport for bool8 columns
- PR #1833 Add column iterator with/without nulls
- PR #1665 Add the point-in-polygon GIS function
- PR #1863 Series and Dataframe methods for all and any
- PR #1908 cudf::copy_range and cudf::fill for copying/assigning an index or range to a constant
- PR #1921 Add additional formats for typecasting to/from strings
- PR #1807 Add Series.dropna()
- PR #1987 Allow user defined functions in the form of ptx code to be passed to binops
- PR #1948 Add operator functions like `Series.add()` to DataFrame and Series
- PR #1954 Add skip test argument to GPU build script
- PR #2018 Add bindings for new groupby C++ API
- PR #1984 Add rolling window operations Series.rolling() and DataFrame.rolling()
- PR #1542 Python method and bindings for to_csv
- PR #1995 Add Java API
- PR #1998 Add google benchmark to cudf
- PR #1845 Add cudf::drop_duplicates, DataFrame.drop_duplicates
- PR #1652 Added `Series.where()` feature
- PR #2074 Java Aggregates, logical ops, and better RMM support
- PR #2140 Add a `cudf::transform` function
- PR #2068 Concatenation of different typed columns

## Improvements

- PR #1538 Replacing LesserRTTI with inequality_comparator
- PR #1703 C++: Added non-aggregating `insert` to `concurrent_unordered_map` with specializations to store pairs with a single atomicCAS when possible.
- PR #1422 C++: Added a RAII wrapper for CUDA streams
- PR #1701 Added `unique` method for stringColumns
- PR #1713 Add documentation for Dask-XGBoost
- PR #1666 CSV Reader: Improve performance for files with large number of columns
- PR #1725 Enable the ability to use a single column groupby as its own index
- PR #1759 Add an example showing simultaneous rolling averages to `apply_grouped` documentation
- PR #1746 C++: Remove unused code: `windowed_ops.cu`, `sorting.cu`, `hash_ops.cu`
- PR #1748 C++: Add `bool` nullability flag to `device_table` row operators
- PR #1764 Improve Numerical column: `mean_var` and `mean`
- PR #1767 Speed up Python unit tests
- PR #1770 Added build.sh script, updated CI scripts and documentation
- PR #1739 ORC Reader: Add more pytest coverage
- PR #1696 Added null support in `Series.replace()`.
- PR #1390 Added some basic utility functions for `gdf_column`'s
- PR #1791 Added general column comparison code for testing
- PR #1795 Add printing of git submodule info to `print_env.sh`
- PR #1796 Removing old sort based group by code and gdf_filter
- PR #1811 Added funtions for copying/allocating `cudf::table`s
- PR #1838 Improve columnops.column_empty so that it returns typed columns instead of a generic Column
- PR #1890 Add utils.get_dummies- a pandas-like wrapper around one_hot-encoding
- PR #1823 CSV Reader: default the column type to string for empty dataframes
- PR #1827 Create bindings for scalar-vector binops, and update one_hot_encoding to use them
- PR #1817 Operators now support different sized dataframes as long as they don't share different sized columns
- PR #1855 Transition replace_nulls to new C++ API and update corresponding Cython/Python code
- PR #1858 Add `std::initializer_list` constructor to `column_wrapper`
- PR #1846 C++ type-erased gdf_equal_columns test util; fix gdf_equal_columns logic error
- PR #1390 Added some basic utility functions for `gdf_column`s
- PR #1391 Tidy up bit-resolution-operation and bitmask class code
- PR #1882 Add iloc functionality to MultiIndex dataframes
- PR #1884 Rolling windows: general enhancements and better coverage for unit tests
- PR #1886 support GDF_STRING_CATEGORY columns in apply_boolean_mask, drop_nulls and other libcudf functions
- PR #1896 Improve performance of groupby with levels specified in dask-cudf
- PR #1915 Improve iloc performance for non-contiguous row selection
- PR #1859 Convert read_json into a C++ API
- PR #1919 Rename libcudf namespace gdf to namespace cudf
- PR #1850 Support left_on and right_on for DataFrame merge operator
- PR #1930 Specialize constructor for `cudf::bool8` to cast argument to `bool`
- PR #1938 Add default constructor for `column_wrapper`
- PR #1930 Specialize constructor for `cudf::bool8` to cast argument to `bool`
- PR #1952 consolidate libcudf public API headers in include/cudf
- PR #1949 Improved selection with boolmask using libcudf `apply_boolean_mask`
- PR #1956 Add support for nulls in `query()`
- PR #1973 Update `std::tuple` to `std::pair` in top-most libcudf APIs and C++ transition guide
- PR #1981 Convert read_csv into a C++ API
- PR #1868 ORC Reader: Support row index for speed up on small/medium datasets
- PR #1964 Added support for list-like types in Series.str.cat
- PR #2005 Use HTML5 details tag in bug report issue template
- PR #2003 Removed few redundant unit-tests from test_string.py::test_string_cat
- PR #1944 Groupby design improvements
- PR #2017 Convert `read_orc()` into a C++ API
- PR #2011 Convert `read_parquet()` into a C++ API
- PR #1756 Add documentation "10 Minutes to cuDF and dask_cuDF"
- PR #2034 Adding support for string columns concatenation using "add" binary operator
- PR #2042 Replace old "10 Minutes" guide with new guide for docs build process
- PR #2036 Make library of common test utils to speed up tests compilation
- PR #2022 Facilitating get_dummies to be a high level api too
- PR #2050 Namespace IO readers and add back free-form `read_xxx` functions
- PR #2104 Add a functional ``sort=`` keyword argument to groupby
- PR #2108 Add `find_and_replace` for StringColumn for replacing single values
- PR #1803 cuDF/CuPy interoperability documentation

## Bug Fixes

- PR #1465 Fix for test_orc.py and test_sparse_df.py test failures
- PR #1583 Fix underlying issue in `as_index()` that was causing `Series.quantile()` to fail
- PR #1680 Add errors= keyword to drop() to fix cudf-dask bug
- PR #1651 Fix `query` function on empty dataframe
- PR #1616 Fix CategoricalColumn to access categories by index instead of iteration
- PR #1660 Fix bug in `loc` when indexing with a column name (a string)
- PR #1683 ORC reader: fix timestamp conversion to UTC
- PR #1613 Improve CategoricalColumn.fillna(-1) performance
- PR #1642 Fix failure of CSV_TEST gdf_csv_test.SkiprowsNrows on multiuser systems
- PR #1709 Fix handling of `datetime64[ms]` in `dataframe.select_dtypes`
- PR #1704 CSV Reader: Add support for the plus sign in number fields
- PR #1687 CSV reader: return an empty dataframe for zero size input
- PR #1757 Concatenating columns with null columns
- PR #1755 Add col_level keyword argument to melt
- PR #1758 Fix df.set_index() when setting index from an empty column
- PR #1749 ORC reader: fix long strings of NULL values resulting in incorrect data
- PR #1742 Parquet Reader: Fix index column name to match PANDAS compat
- PR #1782 Update libcudf doc version
- PR #1783 Update conda dependencies
- PR #1786 Maintain the original series name in series.unique output
- PR #1760 CSV Reader: fix segfault when dtype list only includes columns from usecols list
- PR #1831 build.sh: Assuming python is in PATH instead of using PYTHON env var
- PR #1839 Raise an error instead of segfaulting when transposing a DataFrame with StringColumns
- PR #1840 Retain index correctly during merge left_on right_on
- PR #1825 cuDF: Multiaggregation Groupby Failures
- PR #1789 CSV Reader: Fix missing support for specifying `int8` and `int16` dtypes
- PR #1857 Cython Bindings: Handle `bool` columns while calling `column_view_from_NDArrays`
- PR #1849 Allow DataFrame support methods to pass arguments to the methods
- PR #1847 Fixed #1375 by moving the nvstring check into the wrapper function
- PR #1864 Fixing cudf reduction for POWER platform
- PR #1869 Parquet reader: fix Dask timestamps not matching with Pandas (convert to milliseconds)
- PR #1876 add dtype=bool for `any`, `all` to treat integer column correctly
- PR #1875 CSV reader: take NaN values into account in dtype detection
- PR #1873 Add column dtype checking for the all/any methods
- PR #1902 Bug with string iteration in _apply_basic_agg
- PR #1887 Fix for initialization issue in pq_read_arg,orc_read_arg
- PR #1867 JSON reader: add support for null/empty fields, including the 'null' literal
- PR #1891 Fix bug #1750 in string column comparison
- PR #1909 Support of `to_pandas()` of boolean series with null values
- PR #1923 Use prefix removal when two aggs are called on a SeriesGroupBy
- PR #1914 Zero initialize gdf_column local variables
- PR #1959 Add support for comparing boolean Series to scalar
- PR #1966 Ignore index fix in series append
- PR #1967 Compute index __sizeof__ only once for DataFrame __sizeof__
- PR #1977 Support CUDA installation in default system directories
- PR #1982 Fixes incorrect index name after join operation
- PR #1985 Implement `GDF_PYMOD`, a special modulo that follows python's sign rules
- PR #1991 Parquet reader: fix decoding of NULLs
- PR #1990 Fixes a rendering bug in the `apply_grouped` documentation
- PR #1978 Fix for values being filled in an empty dataframe
- PR #2001 Correctly create MultiColumn from Pandas MultiColumn
- PR #2006 Handle empty dataframe groupby construction for dask
- PR #1965 Parquet Reader: Fix duplicate index column when it's already in `use_cols`
- PR #2033 Add pip to conda environment files to fix warning
- PR #2028 CSV Reader: Fix reading of uncompressed files without a recognized file extension
- PR #2073 Fix an issue when gathering columns with NVCategory and nulls
- PR #2053 cudf::apply_boolean_mask return empty column for empty boolean mask
- PR #2066 exclude `IteratorTest.mean_var_output` test from debug build
- PR #2069 Fix JNI code to use read_csv and read_parquet APIs
- PR #2071 Fix bug with unfound transitive dependencies for GTests in Ubuntu 18.04
- PR #2089 Configure Sphinx to render params correctly
- PR #2091 Fix another bug with unfound transitive dependencies for `cudftestutils` in Ubuntu 18.04
- PR #2115 Just apply `--disable-new-dtags` instead of trying to define all the transitive dependencies
- PR #2106 Fix errors in JitCache tests caused by sharing of device memory between processes
- PR #2120 Fix errors in JitCache tests caused by running multiple threads on the same data
- PR #2102 Fix memory leak in groupby
- PR #2113 fixed typo in to_csv code example


# cudf 0.7.2 (16 May 2019)

## New Features

- PR #1735 Added overload for atomicAdd on int64. Streamlined implementation of custom atomic overloads.
- PR #1741 Add MultiIndex concatenation

## Bug Fixes

- PR #1718 Fix issue with SeriesGroupBy MultiIndex in dask-cudf
- PR #1734 Python: fix performance regression for groupby count() aggregations
- PR #1768 Cython: fix handling read only schema buffers in gpuarrow reader


# cudf 0.7.1 (11 May 2019)

## New Features

- PR #1702 Lazy load MultiIndex to return groupby performance to near optimal.

## Bug Fixes

- PR #1708 Fix handling of `datetime64[ms]` in `dataframe.select_dtypes`


# cuDF 0.7.0 (10 May 2019)

## New Features

- PR #982 Implement gdf_group_by_without_aggregations and gdf_unique_indices functions
- PR #1142 Add `GDF_BOOL` column type
- PR #1194 Implement overloads for CUDA atomic operations
- PR #1292 Implemented Bitwise binary ops AND, OR, XOR (&, |, ^)
- PR #1235 Add GPU-accelerated Parquet Reader
- PR #1335 Added local_dict arg in `DataFrame.query()`.
- PR #1282 Add Series and DataFrame.describe()
- PR #1356 Rolling windows
- PR #1381 Add DataFrame._get_numeric_data
- PR #1388 Add CODEOWNERS file to auto-request reviews based on where changes are made
- PR #1396 Add DataFrame.drop method
- PR #1413 Add DataFrame.melt method
- PR #1412 Add DataFrame.pop()
- PR #1419 Initial CSV writer function
- PR #1441 Add Series level cumulative ops (cumsum, cummin, cummax, cumprod)
- PR #1420 Add script to build and test on a local gpuCI image
- PR #1440 Add DatetimeColumn.min(), DatetimeColumn.max()
- PR #1455 Add Series.Shift via Numba kernel
- PR #1441 Add Series level cumulative ops (cumsum, cummin, cummax, cumprod)
- PR #1461 Add Python coverage test to gpu build
- PR #1445 Parquet Reader: Add selective reading of rows and row group
- PR #1532 Parquet Reader: Add support for INT96 timestamps
- PR #1516 Add Series and DataFrame.ndim
- PR #1556 Add libcudf C++ transition guide
- PR #1466 Add GPU-accelerated ORC Reader
- PR #1565 Add build script for nightly doc builds
- PR #1508 Add Series isna, isnull, and notna
- PR #1456 Add Series.diff() via Numba kernel
- PR #1588 Add Index `astype` typecasting
- PR #1301 MultiIndex support
- PR #1599 Level keyword supported in groupby
- PR #929 Add support operations to dataframe
- PR #1609 Groupby accept list of Series
- PR #1658 Support `group_keys=True` keyword in groupby method

## Improvements

- PR #1531 Refactor closures as private functions in gpuarrow
- PR #1404 Parquet reader page data decoding speedup
- PR #1076 Use `type_dispatcher` in join, quantiles, filter, segmented sort, radix sort and hash_groupby
- PR #1202 Simplify README.md
- PR #1149 CSV Reader: Change convertStrToValue() functions to `__device__` only
- PR #1238 Improve performance of the CUDA trie used in the CSV reader
- PR #1245 Use file cache for JIT kernels
- PR #1278 Update CONTRIBUTING for new conda environment yml naming conventions
- PR #1163 Refactored UnaryOps. Reduced API to two functions: `gdf_unary_math` and `gdf_cast`. Added `abs`, `-`, and `~` ops. Changed bindings to Cython
- PR #1284 Update docs version
- PR #1287 add exclude argument to cudf.select_dtype function
- PR #1286 Refactor some of the CSV Reader kernels into generic utility functions
- PR #1291 fillna in `Series.to_gpu_array()` and `Series.to_array()` can accept the scalar too now.
- PR #1005 generic `reduction` and `scan` support
- PR #1349 Replace modernGPU sort join with thrust.
- PR #1363 Add a dataframe.mean(...) that raises NotImplementedError to satisfy `dask.dataframe.utils.is_dataframe_like`
- PR #1319 CSV Reader: Use column wrapper for gdf_column output alloc/dealloc
- PR #1376 Change series quantile default to linear
- PR #1399 Replace CFFI bindings for NVTX functions with Cython bindings
- PR #1389 Refactored `set_null_count()`
- PR #1386 Added macros `GDF_TRY()`, `CUDF_TRY()` and `ASSERT_CUDF_SUCCEEDED()`
- PR #1435 Rework CMake and conda recipes to depend on installed libraries
- PR #1391 Tidy up bit-resolution-operation and bitmask class code
- PR #1439 Add cmake variable to enable compiling CUDA code with -lineinfo
- PR #1462 Add ability to read parquet files from arrow::io::RandomAccessFile
- PR #1453 Convert CSV Reader CFFI to Cython
- PR #1479 Convert Parquet Reader CFFI to Cython
- PR #1397 Add a utility function for producing an overflow-safe kernel launch grid configuration
- PR #1382 Add GPU parsing of nested brackets to cuIO parsing utilities
- PR #1481 Add cudf::table constructor to allocate a set of `gdf_column`s
- PR #1484 Convert GroupBy CFFI to Cython
- PR #1463 Allow and default melt keyword argument var_name to be None
- PR #1486 Parquet Reader: Use device_buffer rather than device_ptr
- PR #1525 Add cudatoolkit conda dependency
- PR #1520 Renamed `src/dataframe` to `src/table` and moved `table.hpp`. Made `types.hpp` to be type declarations only.
- PR #1492 Convert transpose CFFI to Cython
- PR #1495 Convert binary and unary ops CFFI to Cython
- PR #1503 Convert sorting and hashing ops CFFI to Cython
- PR #1522 Use latest release version in update-version CI script
- PR #1533 Remove stale join CFFI, fix memory leaks in join Cython
- PR #1521 Added `row_bitmask` to compute bitmask for rows of a table. Merged `valids_ops.cu` and `bitmask_ops.cu`
- PR #1553 Overload `hash_row` to avoid using intial hash values. Updated `gdf_hash` to select between overloads
- PR #1585 Updated `cudf::table` to maintain own copy of wrapped `gdf_column*`s
- PR #1559 Add `except +` to all Cython function definitions to catch C++ exceptions properly
- PR #1617 `has_nulls` and `column_dtypes` for `cudf::table`
- PR #1590 Remove CFFI from the build / install process entirely
- PR #1536 Convert gpuarrow CFFI to Cython
- PR #1655 Add `Column._pointer` as a way to access underlying `gdf_column*` of a `Column`
- PR #1655 Update readme conda install instructions for cudf version 0.6 and 0.7


## Bug Fixes

- PR #1233 Fix dtypes issue while adding the column to `str` dataframe.
- PR #1254 CSV Reader: fix data type detection for floating-point numbers in scientific notation
- PR #1289 Fix looping over each value instead of each category in concatenation
- PR #1293 Fix Inaccurate error message in join.pyx
- PR #1308 Add atomicCAS overload for `int8_t`, `int16_t`
- PR #1317 Fix catch polymorphic exception by reference in ipc.cu
- PR #1325 Fix dtype of null bitmasks to int8
- PR #1326 Update build documentation to use -DCMAKE_CXX11_ABI=ON
- PR #1334 Add "na_position" argument to CategoricalColumn sort_by_values
- PR #1321 Fix out of bounds warning when checking Bzip2 header
- PR #1359 Add atomicAnd/Or/Xor for integers
- PR #1354 Fix `fillna()` behaviour when replacing values with different dtypes
- PR #1347 Fixed core dump issue while passing dict_dtypes without column names in `cudf.read_csv()`
- PR #1379 Fixed build failure caused due to error: 'col_dtype' may be used uninitialized
- PR #1392 Update cudf Dockerfile and package_versions.sh
- PR #1385 Added INT8 type to `_schema_to_dtype` for use in GpuArrowReader
- PR #1393 Fixed a bug in `gdf_count_nonzero_mask()` for the case of 0 bits to count
- PR #1395 Update CONTRIBUTING to use the environment variable CUDF_HOME
- PR #1416 Fix bug at gdf_quantile_exact and gdf_quantile_appox
- PR #1421 Fix remove creation of series multiple times during `add_column()`
- PR #1405 CSV Reader: Fix memory leaks on read_csv() failure
- PR #1328 Fix CategoricalColumn to_arrow() null mask
- PR #1433 Fix NVStrings/categories includes
- PR #1432 Update NVStrings to 0.7.* to coincide with 0.7 development
- PR #1483 Modify CSV reader to avoid cropping blank quoted characters in non-string fields
- PR #1446 Merge 1275 hotfix from master into branch-0.7
- PR #1447 Fix legacy groupby apply docstring
- PR #1451 Fix hash join estimated result size is not correct
- PR #1454 Fix local build script improperly change directory permissions
- PR #1490 Require Dask 1.1.0+ for `is_dataframe_like` test or skip otherwise.
- PR #1491 Use more specific directories & groups in CODEOWNERS
- PR #1497 Fix Thrust issue on CentOS caused by missing default constructor of host_vector elements
- PR #1498 Add missing include guard to device_atomics.cuh and separated DEVICE_ATOMICS_TEST
- PR #1506 Fix csv-write call to updated NVStrings method
- PR #1510 Added nvstrings `fillna()` function
- PR #1507 Parquet Reader: Default string data to GDF_STRING
- PR #1535 Fix doc issue to ensure correct labelling of cudf.series
- PR #1537 Fix `undefined reference` link error in HashPartitionTest
- PR #1548 Fix ci/local/build.sh README from using an incorrect image example
- PR #1551 CSV Reader: Fix integer column name indexing
- PR #1586 Fix broken `scalar_wrapper::operator==`
- PR #1591 ORC/Parquet Reader: Fix missing import for FileNotFoundError exception
- PR #1573 Parquet Reader: Fix crash due to clash with ORC reader datasource
- PR #1607 Revert change of `column.to_dense_buffer` always return by copy for performance concerns
- PR #1618 ORC reader: fix assert & data output when nrows/skiprows isn't aligned to stripe boundaries
- PR #1631 Fix failure of TYPES_TEST on some gcc-7 based systems.
- PR #1641 CSV Reader: Fix skip_blank_lines behavior with Windows line terminators (\r\n)
- PR #1648 ORC reader: fix non-deterministic output when skiprows is non-zero
- PR #1676 Fix groupby `as_index` behaviour with `MultiIndex`
- PR #1659 Fix bug caused by empty groupbys and multiindex slicing throwing exceptions
- PR #1656 Correct Groupby failure in dask when un-aggregable columns are left in dataframe.
- PR #1689 Fix groupby performance regression
- PR #1694 Add Cython as a runtime dependency since it's required in `setup.py`


# cuDF 0.6.1 (25 Mar 2019)

## Bug Fixes

- PR #1275 Fix CentOS exception in DataFrame.hash_partition from using value "returned" by a void function


# cuDF 0.6.0 (22 Mar 2019)

## New Features

- PR #760 Raise `FileNotFoundError` instead of `GDF_FILE_ERROR` in `read_csv` if the file does not exist
- PR #539 Add Python bindings for replace function
- PR #823 Add Doxygen configuration to enable building HTML documentation for libcudf C/C++ API
- PR #807 CSV Reader: Add byte_range parameter to specify the range in the input file to be read
- PR #857 Add Tail method for Series/DataFrame and update Head method to use iloc
- PR #858 Add series feature hashing support
- PR #871 CSV Reader: Add support for NA values, including user specified strings
- PR #893 Adds PyArrow based parquet readers / writers to Python, fix category dtype handling, fix arrow ingest buffer size issues
- PR #867 CSV Reader: Add support for ignoring blank lines and comment lines
- PR #887 Add Series digitize method
- PR #895 Add Series groupby
- PR #898 Add DataFrame.groupby(level=0) support
- PR #920 Add feather, JSON, HDF5 readers / writers from PyArrow / Pandas
- PR #888 CSV Reader: Add prefix parameter for column names, used when parsing without a header
- PR #913 Add DLPack support: convert between cuDF DataFrame and DLTensor
- PR #939 Add ORC reader from PyArrow
- PR #918 Add Series.groupby(level=0) support
- PR #906 Add binary and comparison ops to DataFrame
- PR #958 Support unary and binary ops on indexes
- PR #964 Add `rename` method to `DataFrame`, `Series`, and `Index`
- PR #985 Add `Series.to_frame` method
- PR #985 Add `drop=` keyword to reset_index method
- PR #994 Remove references to pygdf
- PR #990 Add external series groupby support
- PR #988 Add top-level merge function to cuDF
- PR #992 Add comparison binaryops to DateTime columns
- PR #996 Replace relative path imports with absolute paths in tests
- PR #995 CSV Reader: Add index_col parameter to specify the column name or index to be used as row labels
- PR #1004 Add `from_gpu_matrix` method to DataFrame
- PR #997 Add property index setter
- PR #1007 Replace relative path imports with absolute paths in cudf
- PR #1013 select columns with df.columns
- PR #1016 Rename Series.unique_count() to nunique() to match pandas API
- PR #947 Prefixsum to handle nulls and float types
- PR #1029 Remove rest of relative path imports
- PR #1021 Add filtered selection with assignment for Dataframes
- PR #872 Adding NVCategory support to cudf apis
- PR #1052 Add left/right_index and left/right_on keywords to merge
- PR #1091 Add `indicator=` and `suffixes=` keywords to merge
- PR #1107 Add unsupported keywords to Series.fillna
- PR #1032 Add string support to cuDF python
- PR #1136 Removed `gdf_concat`
- PR #1153 Added function for getting the padded allocation size for valid bitmask
- PR #1148 Add cudf.sqrt for dataframes and Series
- PR #1159 Add Python bindings for libcudf dlpack functions
- PR #1155 Add __array_ufunc__ for DataFrame and Series for sqrt
- PR #1168 to_frame for series accepts a name argument


## Improvements

- PR #1218 Add dask-cudf page to API docs
- PR #892 Add support for heterogeneous types in binary ops with JIT
- PR #730 Improve performance of `gdf_table` constructor
- PR #561 Add Doxygen style comments to Join CUDA functions
- PR #813 unified libcudf API functions by replacing gpu_ with gdf_
- PR #822 Add support for `__cuda_array_interface__` for ingest
- PR #756 Consolidate common helper functions from unordered map and multimap
- PR #753 Improve performance of groupby sum and average, especially for cases with few groups.
- PR #836 Add ingest support for arrow chunked arrays in Column, Series, DataFrame creation
- PR #763 Format doxygen comments for csv_read_arg struct
- PR #532 CSV Reader: Use type dispatcher instead of switch block
- PR #694 Unit test utilities improvements
- PR #878 Add better indexing to Groupby
- PR #554 Add `empty` method and `is_monotonic` attribute to `Index`
- PR #1040 Fixed up Doxygen comment tags
- PR #909 CSV Reader: Avoid host->device->host copy for header row data
- PR #916 Improved unit testing and error checking for `gdf_column_concat`
- PR #941 Replace `numpy` call in `Series.hash_encode` with `numba`
- PR #942 Added increment/decrement operators for wrapper types
- PR #943 Updated `count_nonzero_mask` to return `num_rows` when the mask is null
- PR #952 Added trait to map C++ type to `gdf_dtype`
- PR #966 Updated RMM submodule.
- PR #998 Add IO reader/writer modules to API docs, fix for missing cudf.Series docs
- PR #1017 concatenate along columns for Series and DataFrames
- PR #1002 Support indexing a dataframe with another boolean dataframe
- PR #1018 Better concatenation for Series and Dataframes
- PR #1036 Use Numpydoc style docstrings
- PR #1047 Adding gdf_dtype_extra_info to gdf_column_view_augmented
- PR #1054 Added default ctor to SerialTrieNode to overcome Thrust issue in CentOS7 + CUDA10
- PR #1024 CSV Reader: Add support for hexadecimal integers in integral-type columns
- PR #1033 Update `fillna()` to use libcudf function `gdf_replace_nulls`
- PR #1066 Added inplace assignment for columns and select_dtypes for dataframes
- PR #1026 CSV Reader: Change the meaning and type of the quoting parameter to match Pandas
- PR #1100 Adds `CUDF_EXPECTS` error-checking macro
- PR #1092 Fix select_dtype docstring
- PR #1111 Added cudf::table
- PR #1108 Sorting for datetime columns
- PR #1120 Return a `Series` (not a `Column`) from `Series.cat.set_categories()`
- PR #1128 CSV Reader: The last data row does not need to be line terminated
- PR #1183 Bump Arrow version to 0.12.1
- PR #1208 Default to CXX11_ABI=ON
- PR #1252 Fix NVStrings dependencies for cuda 9.2 and 10.0
- PR #2037 Optimize the existing `gather` and `scatter` routines in `libcudf`

## Bug Fixes

- PR #821 Fix flake8 issues revealed by flake8 update
- PR #808 Resolved renamed `d_columns_valids` variable name
- PR #820 CSV Reader: fix the issue where reader adds additional rows when file uses \r\n as a line terminator
- PR #780 CSV Reader: Fix scientific notation parsing and null values for empty quotes
- PR #815 CSV Reader: Fix data parsing when tabs are present in the input CSV file
- PR #850 Fix bug where left joins where the left df has 0 rows causes a crash
- PR #861 Fix memory leak by preserving the boolean mask index
- PR #875 Handle unnamed indexes in to/from arrow functions
- PR #877 Fix ingest of 1 row arrow tables in from arrow function
- PR #876 Added missing `<type_traits>` include
- PR #889 Deleted test_rmm.py which has now moved to RMM repo
- PR #866 Merge v0.5.1 numpy ABI hotfix into 0.6
- PR #917 value_counts return int type on empty columns
- PR #611 Renamed `gdf_reduce_optimal_output_size()` -> `gdf_reduction_get_intermediate_output_size()`
- PR #923 fix index for negative slicing for cudf dataframe and series
- PR #927 CSV Reader: Fix category GDF_CATEGORY hashes not being computed properly
- PR #921 CSV Reader: Fix parsing errors with delim_whitespace, quotations in the header row, unnamed columns
- PR #933 Fix handling objects of all nulls in series creation
- PR #940 CSV Reader: Fix an issue where the last data row is missing when using byte_range
- PR #945 CSV Reader: Fix incorrect datetime64 when milliseconds or space separator are used
- PR #959 Groupby: Problem with column name lookup
- PR #950 Converting dataframe/recarry with non-contiguous arrays
- PR #963 CSV Reader: Fix another issue with missing data rows when using byte_range
- PR #999 Fix 0 sized kernel launches and empty sort_index exception
- PR #993 Fix dtype in selecting 0 rows from objects
- PR #1009 Fix performance regression in `to_pandas` method on DataFrame
- PR #1008 Remove custom dask communication approach
- PR #1001 CSV Reader: Fix a memory access error when reading a large (>2GB) file with date columns
- PR #1019 Binary Ops: Fix error when one input column has null mask but other doesn't
- PR #1014 CSV Reader: Fix false positives in bool value detection
- PR #1034 CSV Reader: Fix parsing floating point precision and leading zero exponents
- PR #1044 CSV Reader: Fix a segfault when byte range aligns with a page
- PR #1058 Added support for `DataFrame.loc[scalar]`
- PR #1060 Fix column creation with all valid nan values
- PR #1073 CSV Reader: Fix an issue where a column name includes the return character
- PR #1090 Updating Doxygen Comments
- PR #1080 Fix dtypes returned from loc / iloc because of lists
- PR #1102 CSV Reader: Minor fixes and memory usage improvements
- PR #1174: Fix release script typo
- PR #1137 Add prebuild script for CI
- PR #1118 Enhanced the `DataFrame.from_records()` feature
- PR #1129 Fix join performance with index parameter from using numpy array
- PR #1145 Issue with .agg call on multi-column dataframes
- PR #908 Some testing code cleanup
- PR #1167 Fix issue with null_count not being set after inplace fillna()
- PR #1184 Fix iloc performance regression
- PR #1185 Support left_on/right_on and also on=str in merge
- PR #1200 Fix allocating bitmasks with numba instead of rmm in allocate_mask function
- PR #1213 Fix bug with csv reader requesting subset of columns using wrong datatype
- PR #1223 gpuCI: Fix label on rapidsai channel on gpu build scripts
- PR #1242 Add explicit Thrust exec policy to fix NVCATEGORY_TEST segfault on some platforms
- PR #1246 Fix categorical tests that failed due to bad implicit type conversion
- PR #1255 Fix overwriting conda package main label uploads
- PR #1259 Add dlpack includes to pip build


# cuDF 0.5.1 (05 Feb 2019)

## Bug Fixes

- PR #842 Avoid using numpy via cimport to prevent ABI issues in Cython compilation


# cuDF 0.5.0 (28 Jan 2019)

## New Features

- PR #722 Add bzip2 decompression support to `read_csv()`
- PR #693 add ZLIB-based GZIP/ZIP support to `read_csv_strings()`
- PR #411 added null support to gdf_order_by (new API) and cudf_table::sort
- PR #525 Added GitHub Issue templates for bugs, documentation, new features, and questions
- PR #501 CSV Reader: Add support for user-specified decimal point and thousands separator to read_csv_strings()
- PR #455 CSV Reader: Add support for user-specified decimal point and thousands separator to read_csv()
- PR #439 add `DataFrame.drop` method similar to pandas
- PR #356 add `DataFrame.transpose` method and `DataFrame.T` property similar to pandas
- PR #505 CSV Reader: Add support for user-specified boolean values
- PR #350 Implemented Series replace function
- PR #490 Added print_env.sh script to gather relevant environment details when reporting cuDF issues
- PR #474 add ZLIB-based GZIP/ZIP support to `read_csv()`
- PR #547 Added melt similar to `pandas.melt()`
- PR #491 Add CI test script to check for updates to CHANGELOG.md in PRs
- PR #550 Add CI test script to check for style issues in PRs
- PR #558 Add CI scripts for cpu-based conda and gpu-based test builds
- PR #524 Add Boolean Indexing
- PR #564 Update python `sort_values` method to use updated libcudf `gdf_order_by` API
- PR #509 CSV Reader: Input CSV file can now be passed in as a text or a binary buffer
- PR #607 Add `__iter__` and iteritems to DataFrame class
- PR #643 added a new api gdf_replace_nulls that allows a user to replace nulls in a column

## Improvements

- PR #426 Removed sort-based groupby and refactored existing groupby APIs. Also improves C++/CUDA compile time.
- PR #461 Add `CUDF_HOME` variable in README.md to replace relative pathing.
- PR #472 RMM: Created centralized rmm::device_vector alias and rmm::exec_policy
- PR #500 Improved the concurrent hash map class to support partitioned (multi-pass) hash table building.
- PR #454 Improve CSV reader docs and examples
- PR #465 Added templated C++ API for RMM to avoid explicit cast to `void**`
- PR #513 `.gitignore` tweaks
- PR #521 Add `assert_eq` function for testing
- PR #502 Simplify Dockerfile for local dev, eliminate old conda/pip envs
- PR #549 Adds `-rdynamic` compiler flag to nvcc for Debug builds
- PR #472 RMM: Created centralized rmm::device_vector alias and rmm::exec_policy
- PR #577 Added external C++ API for scatter/gather functions
- PR #500 Improved the concurrent hash map class to support partitioned (multi-pass) hash table building
- PR #583 Updated `gdf_size_type` to `int`
- PR #500 Improved the concurrent hash map class to support partitioned (multi-pass) hash table building
- PR #617 Added .dockerignore file. Prevents adding stale cmake cache files to the docker container
- PR #658 Reduced `JOIN_TEST` time by isolating overflow test of hash table size computation
- PR #664 Added Debuging instructions to README
- PR #651 Remove noqa marks in `__init__.py` files
- PR #671 CSV Reader: uncompressed buffer input can be parsed without explicitly specifying compression as None
- PR #684 Make RMM a submodule
- PR #718 Ensure sum, product, min, max methods pandas compatibility on empty datasets
- PR #720 Refactored Index classes to make them more Pandas-like, added CategoricalIndex
- PR #749 Improve to_arrow and from_arrow Pandas compatibility
- PR #766 Remove TravisCI references, remove unused variables from CMake, fix ARROW_VERSION in Cmake
- PR #773 Add build-args back to Dockerfile and handle dependencies based on environment yml file
- PR #781 Move thirdparty submodules to root and symlink in /cpp
- PR #843 Fix broken cudf/python API examples, add new methods to the API index

## Bug Fixes

- PR #569 CSV Reader: Fix days being off-by-one when parsing some dates
- PR #531 CSV Reader: Fix incorrect parsing of quoted numbers
- PR #465 Added templated C++ API for RMM to avoid explicit cast to `void**`
- PR #473 Added missing <random> include
- PR #478 CSV Reader: Add api support for auto column detection, header, mangle_dupe_cols, usecols
- PR #495 Updated README to correct where cffi pytest should be executed
- PR #501 Fix the intermittent segfault caused by the `thousands` and `compression` parameters in the csv reader
- PR #502 Simplify Dockerfile for local dev, eliminate old conda/pip envs
- PR #512 fix bug for `on` parameter in `DataFrame.merge` to allow for None or single column name
- PR #511 Updated python/cudf/bindings/join.pyx to fix cudf merge printing out dtypes
- PR #513 `.gitignore` tweaks
- PR #521 Add `assert_eq` function for testing
- PR #537 Fix CMAKE_CUDA_STANDARD_REQURIED typo in CMakeLists.txt
- PR #447 Fix silent failure in initializing DataFrame from generator
- PR #545 Temporarily disable csv reader thousands test to prevent segfault (test re-enabled in PR #501)
- PR #559 Fix Assertion error while using `applymap` to change the output dtype
- PR #575 Update `print_env.sh` script to better handle missing commands
- PR #612 Prevent an exception from occuring with true division on integer series.
- PR #630 Fix deprecation warning for `pd.core.common.is_categorical_dtype`
- PR #622 Fix Series.append() behaviour when appending values with different numeric dtype
- PR #603 Fix error while creating an empty column using None.
- PR #673 Fix array of strings not being caught in from_pandas
- PR #644 Fix return type and column support of dataframe.quantile()
- PR #634 Fix create `DataFrame.from_pandas()` with numeric column names
- PR #654 Add resolution check for GDF_TIMESTAMP in Join
- PR #648 Enforce one-to-one copy required when using `numba>=0.42.0`
- PR #645 Fix cmake build type handling not setting debug options when CMAKE_BUILD_TYPE=="Debug"
- PR #669 Fix GIL deadlock when launching multiple python threads that make Cython calls
- PR #665 Reworked the hash map to add a way to report the destination partition for a key
- PR #670 CMAKE: Fix env include path taking precedence over libcudf source headers
- PR #674 Check for gdf supported column types
- PR #677 Fix 'gdf_csv_test_Dates' gtest failure due to missing nrows parameter
- PR #604 Fix the parsing errors while reading a csv file using `sep` instead of `delimiter`.
- PR #686 Fix converting nulls to NaT values when converting Series to Pandas/Numpy
- PR #689 CSV Reader: Fix behavior with skiprows+header to match pandas implementation
- PR #691 Fixes Join on empty input DFs
- PR #706 CSV Reader: Fix broken dtype inference when whitespace is in data
- PR #717 CSV reader: fix behavior when parsing a csv file with no data rows
- PR #724 CSV Reader: fix build issue due to parameter type mismatch in a std::max call
- PR #734 Prevents reading undefined memory in gpu_expand_mask_bits numba kernel
- PR #747 CSV Reader: fix an issue where CUDA allocations fail with some large input files
- PR #750 Fix race condition for handling NVStrings in CMake
- PR #719 Fix merge column ordering
- PR #770 Fix issue where RMM submodule pointed to wrong branch and pin other to correct branches
- PR #778 Fix hard coded ABI off setting
- PR #784 Update RMM submodule commit-ish and pip paths
- PR #794 Update `rmm::exec_policy` usage to fix segmentation faults when used as temprory allocator.
- PR #800 Point git submodules to branches of forks instead of exact commits


# cuDF 0.4.0 (05 Dec 2018)

## New Features

- PR #398 add pandas-compatible `DataFrame.shape()` and `Series.shape()`
- PR #394 New documentation feature "10 Minutes to cuDF"
- PR #361 CSV Reader: Add support for strings with delimiters

## Improvements

 - PR #436 Improvements for type_dispatcher and wrapper structs
 - PR #429 Add CHANGELOG.md (this file)
 - PR #266 use faster CUDA-accelerated DataFrame column/Series concatenation.
 - PR #379 new C++ `type_dispatcher` reduces code complexity in supporting many data types.
 - PR #349 Improve performance for creating columns from memoryview objects
 - PR #445 Update reductions to use type_dispatcher. Adds integer types support to sum_of_squares.
 - PR #448 Improve installation instructions in README.md
 - PR #456 Change default CMake build to Release, and added option for disabling compilation of tests

## Bug Fixes

 - PR #444 Fix csv_test CUDA too many resources requested fail.
 - PR #396 added missing output buffer in validity tests for groupbys.
 - PR #408 Dockerfile updates for source reorganization
 - PR #437 Add cffi to Dockerfile conda env, fixes "cannot import name 'librmm'"
 - PR #417 Fix `map_test` failure with CUDA 10
 - PR #414 Fix CMake installation include file paths
 - PR #418 Properly cast string dtypes to programmatic dtypes when instantiating columns
 - PR #427 Fix and tests for Concatenation illegal memory access with nulls


# cuDF 0.3.0 (23 Nov 2018)

## New Features

 - PR #336 CSV Reader string support

## Improvements

 - PR #354 source code refactored for better organization. CMake build system overhaul. Beginning of transition to Cython bindings.
 - PR #290 Add support for typecasting to/from datetime dtype
 - PR #323 Add handling pyarrow boolean arrays in input/out, add tests
 - PR #325 GDF_VALIDITY_UNSUPPORTED now returned for algorithms that don't support non-empty valid bitmasks
 - PR #381 Faster InputTooLarge Join test completes in ms rather than minutes.
 - PR #373 .gitignore improvements
 - PR #367 Doc cleanup & examples for DataFrame methods
 - PR #333 Add Rapids Memory Manager documentation
 - PR #321 Rapids Memory Manager adds file/line location logging and convenience macros
 - PR #334 Implement DataFrame `__copy__` and `__deepcopy__`
 - PR #271 Add NVTX ranges to pygdf
 - PR #311 Document system requirements for conda install

## Bug Fixes

 - PR #337 Retain index on `scale()` function
 - PR #344 Fix test failure due to PyArrow 0.11 Boolean handling
 - PR #364 Remove noexcept from managed_allocator;  CMakeLists fix for NVstrings
 - PR #357 Fix bug that made all series be considered booleans for indexing
 - PR #351 replace conda env configuration for developers
 - PRs #346 #360 Fix CSV reading of negative numbers
 - PR #342 Fix CMake to use conda-installed nvstrings
 - PR #341 Preserve categorical dtype after groupby aggregations
 - PR #315 ReadTheDocs build update to fix missing libcuda.so
 - PR #320 FIX out-of-bounds access error in reductions.cu
 - PR #319 Fix out-of-bounds memory access in libcudf count_valid_bits
 - PR #303 Fix printing empty dataframe


# cuDF 0.2.0 and cuDF 0.1.0

These were initial releases of cuDF based on previously separate pyGDF and libGDF libraries.<|MERGE_RESOLUTION|>--- conflicted
+++ resolved
@@ -35,11 +35,8 @@
 - PR #3640 Enable memory_usage in dask_cudf (also adds pd.Index from_pandas)
 - PR #3654 Update Jitify submodule ref to include gcc-8 fix
 - PR #3639 Define and implement `nans_to_nulls`
-<<<<<<< HEAD
 - PR #3697 Improve column insert performance for wide frames
-=======
 - PR #3616 Add aggregation infrastructure for argmax/argmin.
->>>>>>> 69651242
 
 ## Bug Fixes
 
