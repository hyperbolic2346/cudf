--- conflicted
+++ resolved
@@ -85,12 +85,6 @@
 - PR #2738 Fix java to find new NVStrings locations
 - PR #2736 Pin Jitify branch to v0.10 version
 - PR #2742 IO Readers: Fix possible silent failures when creating `NvStrings` instance
-<<<<<<< HEAD
-- PR #XXXX Fixes dask_cudf.read_parquet on partitioned datasets
-
-
-# cuDF 0.9.0 (Date TBD)
-=======
 - PR #2753 Fix java quantile API calls
 - PR #2762 Fix validity processing for time in java
 - PR #2796 Fix handling string slicing and other nvstrings delegated methods with dask
@@ -107,10 +101,10 @@
 - PR #2765 Fix Java inequality comparisons for string category
 - PR #2818 Fix java join API to use new C++ join API
 - PR #2837 Fix join benchmark
+- PR #2850 Fixes dask_cudf.read_parquet on partitioned datasets
 
 
 # cuDF 0.9.0 (21 Aug 2019)
->>>>>>> 2794a261
 
 ## New Features
 
