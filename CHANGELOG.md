# cuDF 0.13.0 (Date TBD)

## New Features

- PR #3577 Add initial dictionary support to column classes
- PR #3917 Add dictionary add_keys function
- PR #3777 Add support for dictionary column in gather
- PR #3693 add string support, skipna to scan operation
- PR #3662 Define and implement `shift`.
- PR #3842 ORC writer: add support for column statistics
- PR #3861 Added Series.sum feature for String
- PR #4069 Added cast of numeric columns from/to String
- PR #3681 Add cudf::experimental::boolean_mask_scatter
- PR #4088 Added asString() on ColumnVector in Java that takes a format string
- PR #4040 Add support for n-way merge of sorted tables
- PR #4053 Multi-column quantiles.
- PR #4100 Add set_keys function for dictionary columns
- PR #3894 Add remove_keys functions for dictionary columns
- PR #4107 Add groupby nunique aggregation
- PR #4153 Support Dask serialization protocol on cuDF objects
- PR #4127 Add python API for n-way sorted merge (merge_sorted)
- PR #4164 Add Buffer "constructor-kwargs" header
- PR #4172 Add groupby nth aggregation
- PR #4159 Add COUNT aggregation that includes null values
- PR #4190 Add libcudf++ transpose Cython implementation
- PR #4063 Define and implement string capitalize and title API
- PR #4217 Add libcudf++ quantiles Cython implementation
- PR #4216 Add cudf.Scalar Python type
- PR #4272 Add stable sorted order
- PR #4129 Add libcudf++ interleave_columns and tile Cython implementation
- PR #4262 Port unaryops.pyx to use libcudf++ APIs
- PR #4276 Port avro.pyx to libcudf++
- PR #4259 Ability to create Java host buffers from memory-mapped files
- PR #4240 Add groupby::groups()
- PR #4315 ShiftLeft, ShiftRight, ShiftRightUnsigned binops
- PR #4321 Expose Python Semi and Anti Joins
- PR #4291 Add Java callback support for RMM events
- PR #4298 Port orc.pyx to libcudf++
- PR #4288 Add libcudf++ shift Cython implementation
- PR #4338 Add cudf::sequence() for generating an incrementing list of numeric values

## Improvements

- PR #4187 exposed getNativeView method in Java bindings
- PR #3525 build.sh option to disable nvtx
- PR #3748 Optimize hash_partition using shared memory
- PR #3808 Optimize hash_partition using shared memory and cub block scan
- PR #3698 Add count_(un)set_bits functions taking multiple ranges and updated slice to compute null counts at once.
- PR #3909 Move java backend to libcudf++
- PR #3971 Adding `as_table` to convert Column to Table in python
- PR #3910 Adding sinh, cosh, tanh, asinh, acosh, atanh cube root and rint unary support.
- PR #3972 Add Java bindings for left_semi_join and left_anti_join
- PR #3975 Simplify and generalize data handling in `Buffer`
- PR #3985 Update RMM include files and remove extraneously included header files.
- PR #3601 Port UDF functionality for rolling windows to libcudf++
- PR #3911 Adding null boolean handling for copy_if_else
- PR #4003 Drop old `to_device` utility wrapper function
- PR #4002 Adding to_frame and fix for categorical column issue
- PR #4035 Port NVText tokenize function to libcudf++
- PR #4009 build script update to enable cudf build without installing
- PR #3897 Port cuIO JSON reader to cudf::column types
- PR #4008 Eliminate extra copy in column constructor
- PR #4013 Add cython definition for io readers cudf/io/io_types.hpp
- PR #4028 Port json.pyx to use new libcudf APIs
- PR #4014 ORC/Parquet: add count parameter to stripe/rowgroup-based reader API
- PR #4042 Port cudf/io/functions.hpp to Cython for use in IO bindings
- PR #3880 Add aggregation infrastructure support for reduction
- PR #3880 Add aggregation infrastructure support for cudf::reduce
- PR #4059 Add aggregation infrastructure support for cudf::scan
- PR #4021 Change quantiles signature for clarity.
- PR #4058 Port hash.pyx to use libcudf++ APIs
- PR #4057 Handle offsets in cython Column class
- PR #4045 Reorganize `libxx` directory
- PR #4029 Port stream_compaction.pyx to use libcudf++ APIs
- PR #4031 Docs build scripts and instructions update
- PR #4062 Improve how java classifiers are produced
- PR #4038 JNI and Java support for is_nan and is_not_nan
- PR #3786 Adding string support to rolling_windows
- PR #4067 Removed unused `CATEGORY` type ID.
- PR #3891 Port NVStrings (r)split_record to contiguous_(r)split_record
- PR #4070 Port NVText normalize_spaces to use libcudf strings column
- PR #4072 Allow round_robin_partition to single partition
- PR #4064 Add cudaGetDeviceCount to JNI layer
- PR #4075 Port nvtext ngrams-tokenize to libcudf++
- PR #4087 Add support for writing large Parquet files in a chunked manner.
- PR #3716 Update cudf.to_parquet to use new GPU accelerated Parquet writer
- PR #4083 Use two partitions in test_groupby_multiindex_reset_index
- PR #4071 Add Java bindings for round robin partition
- PR #4079 Simply use `mask.size` to create the array view
- PR #4092 Keep mask on GPU for bit unpacking
- PR #4081 Copy from `Buffer`'s pointer directly to host
- PR #4105 Change threshold of using optimized hash partition code
- PR #4101 Redux serialize `Buffer` directly with `__cuda_array_interface__`
- PR #4098 Remove legacy calls from libcudf strings column code
- PR #4044 Port join.pyx to use libcudf++ APIs
- PR #4111 Use `Buffer`'s to serialize `StringColumn`
- PR #4133 Mask cleanup and fixes: use `int32` dtype, ensure 64 byte padding, handle offsets
- PR #4113 Get `len` of `StringColumn`s without `nvstrings`
- PR #4147 Remove workaround for UNKNOWN_NULL_COUNT in contiguous_split.
- PR #4130 Renames in-place `cudf::experimental::fill` to `cudf::experimental::fill_in_place`
- PR #4136 Add `Index.names` property
- PR #4139 Port rolling.pyx to new libcudf APIs
- PR #4143 Renames in-place `cudf::experimental::copy_range` to `cudf::experimental::copy_range_in_place`
- PR #4144 Release GIL when calling libcudf++ functions
- PR #4082 Rework MultiColumns in cuDF
- PR #4149 Use "type-serialized" for pickled types like Dask
- PR #4174 Port hash groupby to libcudf++
- PR #4171 Split java host and device vectors to make a vector truly immutable
- PR #4167 Port `search` to libcudf++ (support multi-column searchsorted)
- PR #4163 Assert Dask CUDA serializers have `Buffer` frames
- PR #4165 List serializable classes once
- PR #4168 IO readers: do not create null mask for non-nullable columns
- PR #4177 Use `uint8` type for host array copy of `Buffer`
- PR #4183 Update Google Test Execution
- PR #4182 Rename cuDF serialize functions to be more generic
- PR #4176 Add option to parallelize setup.py's cythonize
- PR #4191 Porting sort.pyx to use new libcudf APIs
- PR #4196 reduce CHANGELOG.md merge conflicts
- PR #4197 Added notebook testing to gpuCI gpu build
- PR #4220 Port strings wrap functionality.
- PR #4204 Port nvtext create-ngrams function
- PR #4219 Port dlpack.pyx to use new libcudf APIs
- PR #4225 Remove stale notebooks
- PR #4233 Porting replace.pyx to use new libcudf APIs
- PR #4223 Fix a few of the Cython warnings
- PR #4234 Add BUILD_LEGACY_TESTS cmake option
- PR #4251 Add class to docs in `dask-cudf` `derived_from`
- PR #4261 libxx Cython reorganization
- PR #4274 Support negative position values in slice_strings
- PR #4282 Porting nvstrings conversion functions from new libcudf++ to Python/Cython
- PR #4299 Convert cudf::shift to column-based api
- PR #4301 Add support for writing large ORC files in a chunked manner
- PR #4306 Use libcudf++ `unary.pyx` cast instead of legacy cast
- PR #4295 Port reduce.pyx to libcudf++ API
- PR #4305 Move gpuarrow.pyx and related libarrow_cuda files into `_libxx`
- PR #4244 Port nvstrings Substring Gather/Scatter functions to cuDF Python/Cython
- PR #4280 Port nvstrings Numeric Handling functions to cuDF Python/Cython
- PR #4328 Add memory threshold callbacks for Java RMM event handler
- PR #4336 Move a bunch of internal nvstrings code to use native StringColumns
- PR #4166 Port `is_sorted.pyx` to use libcudf++ APIs
- PR #4333 nvstrings case/capitalization cython bindings
- PR #4345 Removed an undesirable backwards include from /include to /src in cuIO writers.hpp
- PR #4362 Move pq_chunked_state struct into it's own header to match how orc writer is doing it.
- PR #4339 Port libcudf strings `wrap` api to cython/python
<<<<<<< HEAD
- PR #4377 Support loading avro files that contain nested arrays
=======
- PR #4311 Port nvstrings String Manipulations functions to cuDF Python/Cython
>>>>>>> eb3e3e6a

## Bug Fixes

- PR #3888 Drop `ptr=None` from `DeviceBuffer` call
- PR #3976 Fix string serialization and memory_usage method to be consistent
- PR #3902 Fix conversion of large size GPU array to dataframe
- PR #3953 Fix overflow in column_buffer when computing the device buffer size
- PR #3959 Add missing hash-dispatch function for cudf.Series
- PR #3970 Fix for Series Pickle
- PR #3964 Restore legacy NVStrings and NVCategory dependencies in Java jar
- PR #3982 Fix java unary op enum and add missing ops
- PR #3999 Fix issue serializing empty string columns (java)
- PR #3979 Add `name` to Series serialize and deserialize
- PR #4005 Fix null mask allocation bug in gather_bitmask
- PR #4000 Fix dask_cudf sort_values performance for single partitions
- PR #4007 Fix for copy_bitmask issue with uninitialized device_buffer
- PR #4037 Fix JNI quantile compile issue
- PR #4054 Fixed JNI to deal with reduction API changes
- PR #4052 Fix for round-robin when num_partitions divides nrows.
- PR #4061 Add NDEBUG guard on `constexpr_assert`.
- PR #4049 Fix `cudf::split` issue returning one less than expected column vectors
- PR #4065 Parquet writer: fix for out-of-range dictionary indices
- PR #4066 Fixed mismatch with dtype enums
- PR #4078 Fix joins for when column_in_common input parameter is empty
- PR #4080 Fix multi-index dask test with sort issue
- PR #4084 Update Java for removal of CATEGORY type
- PR #4086 ORC reader: fix potentially incorrect timestamp decoding in the last rowgroup
- PR #4089 Fix dask groupby mutliindex test case issues in join
- PR #4097 Fix strings concatenate logic with column offsets
- PR #4076 All null string entries should have null data buffer
- PR #4145 Support empty index case in DataFrame._from_table
- PR #4109 Use rmm::device_vector instead of thrust::device_vector
- PR #4113 Use `.nvstrings` in `StringColumn.sum(...)`
- PR #4116 Fix a bug in contiguous_split() where tables with mixed column types could corrupt string output
- PR #4108 Fix dtype bugs in dask_cudf metadata (metadata_nonempty overhaul)
- PR #4138 Really fix strings concatenate logic with column offsets
- PR #4119 Fix binary ops slowdown using jitify -remove-unused-globals
- PR #4125 Fix type enum to account for added Dictionary type in `types.hpp`
- PR #4132 Fix `hash_partition` null mask allocation
- PR #4137 Update Java for mutating fill and rolling window changes
- PR #4184 Add missing except+ to Cython bindings
- PR #4141 Fix NVStrings test_convert failure in 10.2 build
- PR #4158 Fix merge issue with empty table return if one of the two tables are empty
- PR #4162 Properly handle no index metadata generation for to_parquet
- PR #4175 Fix `__sizeof__` calculation in `StringColumn`
- PR #4155 Update groupby group_offsets size and fix unnecessary device dispatch.
- PR #4186 Fix from_timestamps 12-hour specifiers support
- PR #4198 Fix constructing `RangeIndex` from `range`
- PR #4192 Parquet writer: fix OOB read when computing string hash
- PR #4201 Fix java window tests
- PR #4199 Fix potential race condition in memcpy_block
- PR #4221 Fix series dict alignment to not drop index name
- PR #4218 Fix `get_aggregation` definition with `except *`
- PR #4215 Fix performance regression in strings::detail::concatenate
- PR #4214 Alter ValueError exception for GPU accelerated Parquet writer to properly report `categorical` columns are not supported.
- PR #4232 Fix handling empty tuples of children in string columns
- PR #4222 Fix no-return compile error in binop-null-test
- PR #4242 Fix for rolling tests CI failure
- PR #4245 Fix race condition in parquet reader
- PR #4253 Fix dictionary decode and set_keys with column offset
- PR #4258 Fix dask-cudf losing index name in `reset_index`
- PR #4268 Fix java build for hash aggregate
- PR #4275 Fix bug in searching nullable values in non-nullable search space in `upper_bound`
- PR #4273 Fix losing `StringIndex` name in dask `_meta_nonempty`
- PR #4279 Fix converting `np.float64` to Scalar
- PR #4285 Add init files for cython pkgs and fix `setup.py`
- PR #4287 Parquet reader: fix empty string potentially read as null
- PR #4310 Fix empty values case in groupby 
- PR #4297 Fix specification of package_data in setup.py
- PR #4302 Fix `_is_local_filesystem` check
- PR #4303 Parquet reader: fix empty columns missing from table
- PR #4324 Fix slice_strings for out-of-range start position value
- PR #4115 Serialize an empty column table with non zero rows
- PR #4327 Preemptive dispatch fix for changes in dask#5973
- PR #4358 Fix strings::concat where narep is an empty string
- PR #4369 Fix race condition in gpuinflate


# cuDF 0.12.0 (04 Feb 2020)

## New Features

- PR #3759 Updated 10 Minutes with clarification on how `dask_cudf` uses `cudf` API
- PR #3224 Define and implement new join APIs.
- PR #3284 Add gpu-accelerated parquet writer
- PR #3254 Python redesign for libcudf++
- PR #3336 Add `from_dlpack` and `to_dlpack`
- PR #3555 Add column names support to libcudf++ io readers and writers
- PR #3527 Add string functionality for merge API
- PR #3610 Add memory_usage to DataFrame and Series APIs
- PR #3557 Add contiguous_split() function. 
- PR #3619 Support CuPy 7
- PR #3604 Add nvtext ngrams-tokenize function
- PR #3403 Define and implement new stack + tile APIs
- PR #3627 Adding cudf::sort and cudf::sort_by_key
- PR #3597 Implement new sort based groupby
- PR #3776 Add column equivalence comparator (using epsilon for float equality)
- PR #3667 Define and implement round-robin partition API.
- PR #3690 Add bools_to_mask
- PR #3761 Introduce a Frame class and make Index, DataFrame and Series subclasses
- PR #3538 Define and implement left semi join and left anti join
- PR #3683 Added support for multiple delimiters in `nvtext.token_count()`
- PR #3792 Adding is_nan and is_notnan
- PR #3594 Adding clamp support to libcudf++

## Improvements

- PR #3124 Add support for grand-children in cudf column classes
- PR #3292 Port NVStrings regex contains function
- PR #3409 Port NVStrings regex replace function
- PR #3417 Port NVStrings regex findall function
- PR #3351 Add warning when filepath resolves to multiple files in cudf readers
- PR #3370 Port NVStrings strip functions
- PR #3453 Port NVStrings IPv4 convert functions to cudf strings column
- PR #3441 Port NVStrings url encode/decode to cudf strings column
- PR #3364 Port NVStrings split functions
- PR #3463 Port NVStrings partition/rpartition to cudf strings column
- PR #3502 ORC reader: add option to read DECIMALs as INT64
- PR #3461 Add a new overload to allocate_like() that takes explicit type and size params.
- PR #3590 Specialize hash functions for floating point
- PR #3569 Use `np.asarray` in `StringColumn.deserialize`
- PR #3553 Support Python NoneType in numeric binops
- PR #3511 Support DataFrame / Series mixed arithmetic
- PR #3567 Include `strides` in `__cuda_array_interface__`
- PR #3608 Update OPS codeowner group name
- PR #3431 Port NVStrings translate to cudf strings column
- PR #3507 Define and implement new binary operation APIs
- PR #3620 Add stream parameter to unary ops detail API
- PR #3593 Adding begin/end for mutable_column_device_view
- PR #3587 Merge CHECK_STREAM & CUDA_CHECK_LAST to CHECK_CUDA
- PR #3733 Rework `hash_partition` API
- PR #3655 Use move with make_pair to avoid copy construction
- PR #3402 Define and implement new quantiles APIs
- PR #3612 Add ability to customize the JIT kernel cache path
- PR #3647 Remove PatchedNumbaDeviceArray with CuPy 6.6.0
- PR #3641 Remove duplicate definitions of CUDA_DEVICE_CALLABLE
- PR #3640 Enable memory_usage in dask_cudf (also adds pd.Index from_pandas)
- PR #3654 Update Jitify submodule ref to include gcc-8 fix
- PR #3639 Define and implement `nans_to_nulls`
- PR #3561 Rework contains implementation in search
- PR #3616 Add aggregation infrastructure for argmax/argmin.
- PR #3673 Parquet reader: improve rounding of timestamp conversion to seconds
- PR #3699 Stringify libcudacxx headers for binary op JIT
- PR #3697 Improve column insert performance for wide frames
- PR #3653 Make `gather_bitmask_kernel` more reusable.
- PR #3710 Remove multiple CMake configuration steps from root build script
- PR #3657 Define and implement compiled binops for string column comparisons
- PR #3520 Change read_parquet defaults and add warnings
- PR #3780 Java APIs for selecting a GPU
- PR #3796 Improve on round-robin with the case when number partitions greater than number of rows.
- PR #3805 Avoid CuPy 7.1.0 for now
- PR #3758 detail::scatter variant with map iterator support
- PR #3882 Fail loudly when creating a StringColumn from nvstrings with > MAX_VAL(int32) bytes
- PR #3823 Add header file for detail search functions
- PR #2438 Build GBench Benchmarks in CI
- PR #3713 Adding aggregation support to rolling_window
- PR #3875 Add abstract sink for IO writers, used by ORC and Parquet writers for now
- PR #3916 Refactor gather bindings

## Bug Fixes

- PR #3618 Update 10 minutes to cudf and cupy to hide warning that were being shown in the docs
- PR #3550 Update Java package to 0.12
- PR #3549 Fix index name issue with iloc with RangeIndex
- PR #3562 Fix 4GB limit for gzipped-compressed csv files
- PR #2981 enable build.sh to build all targets without installation
- PR #3563 Use `__cuda_array_interface__` for serialization
- PR #3564 Fix cuda memory access error in gather_bitmask_kernel
- PR #3548 Replaced CUDA_RT_CALL with CUDA_TRY
- PR #3486 Pandas > 0.25 compatability
- PR #3622 Fix new warnings and errors when building with gcc-8
- PR #3588 Remove avro reader column order reversal
- PR #3629 Fix hash map test failure
- PR #3637 Fix sorted set_index operations in dask_cudf
- PR #3663 Fix libcudf++ ORC reader microseconds and milliseconds conversion
- PR #3668 Fixing CHECK_CUDA debug build issue
- PR #3684 Fix ends_with logic for matching string case
- PR #3691 Fix create_offsets to handle offset correctly
- PR #3687 Fixed bug while passing input GPU memory pointer in `nvtext.scatter_count()`
- PR #3701 Fix hash_partition hashing all columns instead of columns_to_hash
- PR #3694 Allow for null columns parameter in `csv_writer`
- PR #3706 Removed extra type-dispatcher call from merge
- PR #3704 Changed the default delimiter to `whitespace` for nvtext methods.
- PR #3741 Construct DataFrame from dict-of-Series with alignment
- PR #3724 Update rmm version to match release
- PR #3743 Fix for `None` data in `__array_interface__`
- PR #3731 Fix performance of zero sized dataframe slice
- PR #3709 Fix inner_join incorrect result issue
- PR #3734 Update numba to 0.46 in conda files
- PR #3738 Update libxx cython types.hpp path
- PR #3672 Fix to_host issue with column_view having offset
- PR #3730 CSV reader: Set invalid float values to NaN/null
- PR #3670 Floor when casting between timestamps of different precisions
- PR #3728 Fix apply_boolean_mask issue with non-null string column
- PR #3769 Don't look for a `name` attribute in column
- PR #3783 Bind cuDF operators to Dask Dataframe
- PR #3775 Fix segfault when reading compressed CSV files larger than 4GB
- PR #3799 Align indices of Series inputs when adding as columns to DataFrame
- PR #3803 Keep name when unpickling Index objects
- PR #3804 Fix cuda crash in AVRO reader
- PR #3766 Remove references to cudf::type_id::CATEGORY from IO code
- PR #3817 Don't always deepcopy an index
- PR #3821 Fix OOB read in gpuinflate prefetcher
- PR #3829 Parquet writer: fix empty dataframe causing cuda launch errors
- PR #3835 Fix memory leak in Cython when dealing with nulls in string columns
- PR #3866 Remove unnecessary if check in NVStrings.create_offsets
- PR #3858 Fixes the broken debug build after #3728
- PR #3850 Fix merge typecast scope issue and resulting memory leak
- PR #3855 Fix MultiColumn recreation with reset_index
- PR #3869 Fixed size calculation in NVStrings::byte_count()
- PR #3868 Fix apply_grouped moving average example
- PR #3900 Properly link `NVStrings` and `NVCategory` into tests
- PR #3868 Fix apply_grouped moving average example
- PR #3871 Fix `split_out` error
- PR #3886 Fix string column materialization from column view
- PR #3893 Parquet reader: fix segfault reading empty parquet file
- PR #3931 Dask-cudf groupby `.agg` multicolumn handling fix
- PR #4017 Fix memory leaks in `GDF_STRING` cython handling and `nans_to_nulls` cython


# cuDF 0.11.0 (11 Dec 2019)

## New Features

- PR #2905 Added `Series.median()` and null support for `Series.quantile()`
- PR #2930 JSON Reader: Support ARROW_RANDOM_FILE input
- PR #2956 Add `cudf::stack` and `cudf::tile`
- PR #2980 Added nvtext is_vowel/is_consonant functions
- PR #2987 Add `inplace` arg to `DataFrame.reset_index` and `Series`
- PR #3011 Added libcudf++ transition guide
- PR #3129 Add strings column factory from `std::vector`s
- PR #3054 Add parquet reader support for decimal data types
- PR #3022 adds DataFrame.astype for cuDF dataframes
- PR #2962 Add isnull(), notnull() and related functions
- PR #3025 Move search files to legacy
- PR #3068 Add `scalar` class
- PR #3094 Adding `any` and `all` support from libcudf
- PR #3130 Define and implement new `column_wrapper`
- PR #3143 Define and implement new copying APIs `slice` and `split`
- PR #3161 Move merge files to legacy
- PR #3079 Added support to write ORC files given a local path
- PR #3192 Add dtype param to cast `DataFrame` on init
- PR #3213 Port cuIO to libcudf++
- PR #3222 Add nvtext character tokenizer
- PR #3223 Java expose underlying buffers
- PR #3300 Add `DataFrame.insert`
- PR #3263 Define and implement new `valid_if`
- PR #3278 Add `to_host` utility to copy `column_view` to host
- PR #3087 Add new cudf::experimental bool8 wrapper
- PR #3219 Construct column from column_view
- PR #3250 Define and implement new merge APIs
- PR #3144 Define and implement new hashing APIs `hash` and `hash_partition`
- PR #3229 Define and implement new search APIs
- PR #3308 java add API for memory usage callbacks
- PR #2691 Row-wise reduction and scan operations via CuPy
- PR #3291 Add normalize_nans_and_zeros
- PR #3187 Define and implement new replace APIs
- PR #3356 Add vertical concatenation for table/columns
- PR #3344 java split API
- PR #2791 Add `groupby.std()`
- PR #3368 Enable dropna argument in dask_cudf groupby
- PR #3298 add null replacement iterator for column_device_view
- PR #3297 Define and implement new groupby API.
- PR #3396 Update device_atomics with new bool8 and timestamp specializations
- PR #3411 Java host memory management API
- PR #3393 Implement df.cov and enable covariance/correlation in dask_cudf
- PR #3401 Add dask_cudf ORC writer (to_orc)
- PR #3331 Add copy_if_else
- PR #3427 Define and Implement new multi-search API
- PR #3442 Add Bool-index + Multi column + DataFrame support for set-item
- PR #3172 Define and implement new fill/repeat/copy_range APIs
- PR #3490 Add pair iterators for columns
- PR #3497 Add DataFrame.drop(..., inplace=False) argument
- PR #3469 Add string functionality for replace API
- PR #3273 Define and implement new reduction APIs

## Improvements

- PR #2904 Move gpu decompressors to cudf::io namespace
- PR #2977 Moved old C++ test utilities to legacy directory.
- PR #2965 Fix slow orc reader perf with large uncompressed blocks
- PR #2995 Move JIT type utilities to legacy directory
- PR #2927 Add ``Table`` and ``TableView`` extension classes that wrap legacy cudf::table
- PR #3005 Renames `cudf::exp` namespace to `cudf::experimental`
- PR #3008 Make safe versions of `is_null` and `is_valid` in `column_device_view`
- PR #3026 Move fill and repeat files to legacy
- PR #3027 Move copying.hpp and related source to legacy folder
- PR #3014 Snappy decompression optimizations
- PR #3032 Use `asarray` to coerce indices to a NumPy array
- PR #2996 IO Readers: Replace `cuio::device_buffer` with `rmm::device_buffer`
- PR #3051 Specialized hash function for strings column
- PR #3065 Select and Concat for cudf::experimental::table
- PR #3080 Move `valid_if.cuh` to `legacy/`
- PR #3052 Moved replace.hpp functionality to legacy
- PR #3091 Move join files to legacy
- PR #3092 Implicitly init RMM if Java allocates before init
- PR #3029 Update gdf_ numeric types with stdint and move to cudf namespace
- PR #3052 Moved replace.hpp functionality to legacy
- PR #2955 Add cmake option to only build for present GPU architecture
- PR #3070 Move functions.h and related source to legacy
- PR #2951 Allow set_index to handle a list of column names
- PR #3093 Move groupby files to legacy
- PR #2988 Removing GIS functionality (now part of cuSpatial library)
- PR #3067 Java method to return size of device memory buffer
- PR #3083 Improved some binary operation tests to include null testing.
- PR #3084 Update to arrow-cpp and pyarrow 0.15.0
- PR #3071 Move cuIO to legacy
- PR #3126 Round 2 of snappy decompression optimizations
- PR #3046 Define and implement new copying APIs `empty_like` and `allocate_like`
- PR #3128 Support MultiIndex in DataFrame.join
- PR #2971 Added initial gather and scatter methods for strings_column_view
- PR #3133 Port NVStrings to cudf column: count_characters and count_bytes
- PR #2991 Added strings column functions concatenate and join_strings
- PR #3028 Define and implement new `gather` APIs.
- PR #3135 Add nvtx utilities to cudf::nvtx namespace
- PR #3021 Java host side concat of serialized buffers
- PR #3138 Move unary files to legacy
- PR #3170 Port NVStrings substring functions to cudf strings column
- PR #3159 Port NVStrings is-chars-types function to cudf strings column
- PR #3154 Make `table_view_base.column()` const and add `mutable_table_view.column()`
- PR #3175 Set cmake cuda version variables
- PR #3171 Move deprecated error macros to legacy
- PR #3191 Port NVStrings integer convert ops to cudf column
- PR #3189 Port NVStrings find ops to cudf column
- PR #3352 Port NVStrings convert float functions to cudf strings column
- PR #3193 Add cuPy as a formal dependency
- PR #3195 Support for zero columned `table_view`
- PR #3165 Java device memory size for string category
- PR #3205 Move transform files to legacy
- PR #3202 Rename and move error.hpp to public headers
- PR #2878 Use upstream merge code in dask_cudf
- PR #3217 Port NVStrings upper and lower case conversion functions
- PR #3350 Port NVStrings booleans convert functions
- PR #3231 Add `column::release()` to give up ownership of contents.
- PR #3157 Use enum class rather than enum for mask_allocation_policy
- PR #3232 Port NVStrings datetime conversion to cudf strings column
- PR #3136 Define and implement new transpose API
- PR #3237 Define and implement new transform APIs
- PR #3245 Move binaryop files to legacy
- PR #3241 Move stream_compaction files to legacy
- PR #3166 Move reductions to legacy
- PR #3261 Small cleanup: remove `== true`
- PR #3271 Update rmm API based on `rmm.reinitialize(...)` change
- PR #3266 Remove optional checks for CuPy
- PR #3268 Adding null ordering per column feature when sorting
- PR #3239 Adding floating point specialization to comparators for NaNs
- PR #3270 Move predicates files to legacy
- PR #3281 Add to_host specialization for strings in column test utilities
- PR #3282 Add `num_bitmask_words`
- PR #3252 Add new factory methods to include passing an existing null mask
- PR #3288 Make `bit.cuh` utilities usable from host code.
- PR #3287 Move rolling windows files to legacy
- PR #3182 Define and implement new unary APIs `is_null` and `is_not_null`
- PR #3314 Drop `cython` from run requirements
- PR #3301 Add tests for empty column wrapper.
- PR #3294 Update to arrow-cpp and pyarrow 0.15.1
- PR #3310 Add `row_hasher` and `element_hasher` utilities
- PR #3272 Support non-default streams when creating/destroying hash maps
- PR #3286 Clean up the starter code on README
- PR #3332 Port NVStrings replace to cudf strings column
- PR #3354 Define and implement new `scatter` APIs
- PR #3322 Port NVStrings pad operations to cudf strings column
- PR #3345 Add cache member for number of characters in string_view class
- PR #3299 Define and implement new `is_sorted` APIs
- PR #3328 Partition by stripes in dask_cudf ORC reader
- PR #3243 Use upstream join code in dask_cudf
- PR #3371 Add `select` method to `table_view`
- PR #3309 Add java and JNI bindings for search bounds
- PR #3305 Define and implement new rolling window APIs
- PR #3380 Concatenate columns of strings
- PR #3382 Add fill function for strings column
- PR #3391 Move device_atomics_tests.cu files to legacy
- PR #3303 Define and implement new stream compaction APIs `copy_if`, `drop_nulls`,
           `apply_boolean_mask`, `drop_duplicate` and `unique_count`.
- PR #3387 Strings column gather function
- PR #3440 Strings column scatter function
- PR #3389 Move quantiles.hpp + group_quantiles.hpp files to legacy
- PR #3397 Port unary cast to libcudf++
- PR #3398 Move reshape.hpp files to legacy
- PR #3395 Port NVStrings regex extract to cudf strings column
- PR #3423 Port NVStrings htoi to cudf strings column
- PR #3425 Strings column copy_if_else implementation
- PR #3422 Move utilities to legacy
- PR #3201 Define and implement new datetime_ops APIs
- PR #3421 Port NVStrings find_multiple to cudf strings column
- PR #3448 Port scatter_to_tables to libcudf++
- PR #3458 Update strings sections in the transition guide
- PR #3462 Add `make_empty_column` and update `empty_like`.
- PR #3465 Port `aggregation` traits and utilities.
- PR #3214 Define and implement new unary operations APIs
- PR #3475 Add `bitmask_to_host` column utility
- PR #3487 Add is_boolean trait and random timestamp generator for testing
- PR #3492 Small cleanup (remove std::abs) and comment
- PR #3407 Allow multiple row-groups per task in dask_cudf read_parquet
- PR #3512 Remove unused CUDA conda labels
- PR #3500 cudf::fill()/cudf::repeat() support for strings columns.
- PR #3438 Update scalar and scalar_device_view to better support strings
- PR #3414 Add copy_range function for strings column
- PR #3685 Add string support to contiguous_split.
- PR #3471 Add scalar/column, column/scalar and scalar/scalar overloads to copy_if_else.
- PR #3451 Add support for implicit typecasting of join columns

## Bug Fixes

- PR #2895 Fixed dask_cudf group_split behavior to handle upstream rearrange_by_divisions
- PR #3048 Support for zero columned tables
- PR #3030 Fix snappy decoding regression in PR #3014
- PR #3041 Fixed exp to experimental namespace name change issue
- PR #3056 Add additional cmake hint for finding local build of RMM files
- PR #3060 Move copying.hpp includes to legacy
- PR #3139 Fixed java RMM auto initalization
- PR #3141 Java fix for relocated IO headers
- PR #3149 Rename column_wrapper.cuh to column_wrapper.hpp
- PR #3168 Fix mutable_column_device_view head const_cast
- PR #3199 Update JNI includes for legacy moves
- PR #3204 ORC writer: Fix ByteRLE encoding of NULLs
- PR #2994 Fix split_out-support but with hash_object_dispatch
- PR #3212 Fix string to date casting when format is not specified
- PR #3218 Fixes `row_lexicographic_comparator` issue with handling two tables
- PR #3228 Default initialize RMM when Java native dependencies are loaded
- PR #3012 replacing instances of `to_gpu_array` with `mem`
- PR #3236 Fix Numba 0.46+/CuPy 6.3 interface compatibility
- PR #3276 Update JNI includes for legacy moves
- PR #3256 Fix orc writer crash with multiple string columns
- PR #3211 Fix breaking change caused by rapidsai/rmm#167
- PR #3265 Fix dangling pointer in `is_sorted`
- PR #3267 ORC writer: fix incorrect ByteRLE encoding of long literal runs
- PR #3277 Fix invalid reference to deleted temporary in `is_sorted`.
- PR #3274 ORC writer: fix integer RLEv2 mode2 unsigned base value encoding
- PR #3279 Fix shutdown hang issues with pinned memory pool init executor
- PR #3280 Invalid children check in mutable_column_device_view
- PR #3289 fix java memory usage API for empty columns
- PR #3293 Fix loading of csv files zipped on MacOS (disabled zip min version check)
- PR #3295 Fix storing storing invalid RMM exec policies.
- PR #3307 Add pd.RangeIndex to from_pandas to fix dask_cudf meta_nonempty bug
- PR #3313 Fix public headers including non-public headers
- PR #3318 Revert arrow to 0.15.0 temporarily to unblock downstream projects CI
- PR #3317 Fix index-argument bug in dask_cudf parquet reader
- PR #3323 Fix `insert` non-assert test case
- PR #3341 Fix `Series` constructor converting NoneType to "None"
- PR #3326 Fix and test for detail::gather map iterator type inference
- PR #3334 Remove zero-size exception check from make_strings_column factories
- PR #3333 Fix compilation issues with `constexpr` functions not marked `__device__`
- PR #3340 Make all benchmarks use cudf base fixture to initialize RMM pool
- PR #3337 Fix Java to pad validity buffers to 64-byte boundary
- PR #3362 Fix `find_and_replace` upcasting series for python scalars and lists
- PR #3357 Disabling `column_view` iterators for non fixed-width types
- PR #3383 Fix : properly compute null counts for rolling_window.
- PR #3386 Removing external includes from `column_view.hpp`
- PR #3369 Add write_partition to dask_cudf to fix to_parquet bug
- PR #3388 Support getitem with bools when DataFrame has a MultiIndex
- PR #3408 Fix String and Column (De-)Serialization
- PR #3372 Fix dask-distributed scatter_by_map bug
- PR #3419 Fix a bug in parse_into_parts (incomplete input causing walking past the end of string).
- PR #3413 Fix dask_cudf read_csv file-list bug
- PR #3416 Fix memory leak in ColumnVector when pulling strings off the GPU
- PR #3424 Fix benchmark build by adding libcudacxx to benchmark's CMakeLists.txt
- PR #3435 Fix diff and shift for empty series
- PR #3439 Fix index-name bug in StringColumn concat
- PR #3445 Fix ORC Writer default stripe size
- PR #3459 Fix printing of invalid entries
- PR #3466 Fix gather null mask allocation for invalid index
- PR #3468 Fix memory leak issue in `drop_duplicates`
- PR #3474 Fix small doc error in capitalize Docs
- PR #3491 Fix more doc errors in NVStrings
- PR #3478 Fix as_index deep copy via Index.rename inplace arg
- PR #3476 Fix ORC reader timezone conversion
- PR #3188 Repr slices up large DataFrames
- PR #3519 Fix strings column concatenate handling zero-sized columns
- PR #3530 Fix copy_if_else test case fail issue
- PR #3523 Fix lgenfe issue with debug build
- PR #3532 Fix potential use-after-free in cudf parquet reader
- PR #3540 Fix unary_op null_mask bug and add missing test cases
- PR #3559 Use HighLevelGraph api in DataFrame constructor (Fix upstream compatibility)
- PR #3572 Fix CI Issue with hypothesis tests that are flaky


# cuDF 0.10.0 (16 Oct 2019)

## New Features

- PR #2423 Added `groupby.quantile()`
- PR #2522 Add Java bindings for NVStrings backed upper and lower case mutators
- PR #2605 Added Sort based groupby in libcudf
- PR #2607 Add Java bindings for parsing JSON
- PR #2629 Add dropna= parameter to groupby
- PR #2585 ORC & Parquet Readers: Remove millisecond timestamp restriction
- PR #2507 Add GPU-accelerated ORC Writer
- PR #2559 Add Series.tolist()
- PR #2653 Add Java bindings for rolling window operations
- PR #2480 Merge `custreamz` codebase into `cudf` repo
- PR #2674 Add __contains__ for Index/Series/Column
- PR #2635 Add support to read from remote and cloud sources like s3, gcs, hdfs
- PR #2722 Add Java bindings for NVTX ranges
- PR #2702 Add make_bool to dataset generation functions
- PR #2394 Move `rapidsai/custrings` into `cudf`
- PR #2734 Final sync of custrings source into cudf
- PR #2724 Add libcudf support for __contains__
- PR #2777 Add python bindings for porter stemmer measure functionality
- PR #2781 Add issorted to is_monotonic
- PR #2685 Add cudf::scatter_to_tables and cython binding
- PR #2743 Add Java bindings for NVStrings timestamp2long as part of String ColumnVector casting
- PR #2785 Add nvstrings Python docs
- PR #2786 Add benchmarks option to root build.sh
- PR #2802 Add `cudf::repeat()` and `cudf.Series.repeat()`
- PR #2773 Add Fisher's unbiased kurtosis and skew for Series/DataFrame
- PR #2748 Parquet Reader: Add option to specify loading of PANDAS index
- PR #2807 Add scatter_by_map to DataFrame python API
- PR #2836 Add nvstrings.code_points method
- PR #2844 Add Series/DataFrame notnull
- PR #2858 Add GTest type list utilities
- PR #2870 Add support for grouping by Series of arbitrary length
- PR #2719 Series covariance and Pearson correlation
- PR #2207 Beginning of libcudf overhaul: introduce new column and table types
- PR #2869 Add `cudf.CategoricalDtype`
- PR #2838 CSV Reader: Support ARROW_RANDOM_FILE input
- PR #2655 CuPy-based Series and Dataframe .values property
- PR #2803 Added `edit_distance_matrix()` function to calculate pairwise edit distance for each string on a given nvstrings object.
- PR #2811 Start of cudf strings column work based on 2207
- PR #2872 Add Java pinned memory pool allocator
- PR #2969 Add findAndReplaceAll to ColumnVector
- PR #2814 Add Datetimeindex.weekday
- PR #2999 Add timestamp conversion support for string categories
- PR #2918 Add cudf::column timestamp wrapper types

## Improvements

- PR #2578 Update legacy_groupby to use libcudf group_by_without_aggregation
- PR #2581 Removed `managed` allocator from hash map classes.
- PR #2571 Remove unnecessary managed memory from gdf_column_concat
- PR #2648 Cython/Python reorg
- PR #2588 Update Series.append documentation
- PR #2632 Replace dask-cudf set_index code with upstream
- PR #2682 Add cudf.set_allocator() function for easier allocator init
- PR #2642 Improve null printing and testing
- PR #2747 Add missing Cython headers / cudftestutil lib to conda package for cuspatial build
- PR #2706 Compute CSV format in device code to speedup performance
- PR #2673 Add support for np.longlong type
- PR #2703 move dask serialization dispatch into cudf
- PR #2728 Add YYMMDD to version tag for nightly conda packages
- PR #2729 Handle file-handle input in to_csv
- PR #2741 CSV Reader: Move kernel functions into its own file
- PR #2766 Improve nvstrings python cmake flexibility
- PR #2756 Add out_time_unit option to csv reader, support timestamp resolutions
- PR #2771 Stopgap alias for to_gpu_matrix()
- PR #2783 Support mapping input columns to function arguments in apply kernels
- PR #2645 libcudf unique_count for Series.nunique
- PR #2817 Dask-cudf: `read_parquet` support for remote filesystems
- PR #2823 improve java data movement debugging
- PR #2806 CSV Reader: Clean-up row offset operations
- PR #2640 Add dask wait/persist exmaple to 10 minute guide
- PR #2828 Optimizations of kernel launch configuration for `DataFrame.apply_rows` and `DataFrame.apply_chunks`
- PR #2831 Add `column` argument to `DataFrame.drop`
- PR #2775 Various optimizations to improve __getitem__ and __setitem__ performance
- PR #2810 cudf::allocate_like can optionally always allocate a mask.
- PR #2833 Parquet reader: align page data allocation sizes to 4-bytes to satisfy cuda-memcheck
- PR #2832 Using the new Python bindings for UCX
- PR #2856 Update group_split_cudf to use scatter_by_map
- PR #2890 Optionally keep serialized table data on the host.
- PR #2778 Doc: Updated and fixed some docstrings that were formatted incorrectly.
- PR #2830 Use YYMMDD tag in custreamz nightly build
- PR #2875 Java: Remove synchronized from register methods in MemoryCleaner
- PR #2887 Minor snappy decompression optimization
- PR #2899 Use new RMM API based on Cython
- PR #2788 Guide to Python UDFs
- PR #2919 Change java API to use operators in groupby namespace
- PR #2909 CSV Reader: Avoid row offsets host vector default init
- PR #2834 DataFrame supports setting columns via attribute syntax `df.x = col`
- PR #3147 DataFrame can be initialized from rows via list of tuples
- PR #3539 Restrict CuPy to 6

## Bug Fixes

- PR #2584 ORC Reader: fix parsing of `DECIMAL` index positions
- PR #2619 Fix groupby serialization/deserialization
- PR #2614 Update Java version to match
- PR #2601 Fixes nlargest(1) issue in Series and Dataframe
- PR #2610 Fix a bug in index serialization (properly pass DeviceNDArray)
- PR #2621 Fixes the floordiv issue of not promoting float type when rhs is 0
- PR #2611 Types Test: fix static casting from negative int to string
- PR #2618 IO Readers: Fix datasource memory map failure for multiple reads
- PR #2628 groupby_without_aggregation non-nullable input table produces non-nullable output
- PR #2615 fix string category partitioning in java API
- PR #2641 fix string category and timeunit concat in the java API
- PR #2649 Fix groupby issue resulting from column_empty bug
- PR #2658 Fix astype() for null categorical columns
- PR #2660 fix column string category and timeunit concat in the java API
- PR #2664 ORC reader: fix `skip_rows` larger than first stripe
- PR #2654 Allow Java gdfOrderBy to work with string categories
- PR #2669 AVRO reader: fix non-deterministic output
- PR #2668 Update Java bindings to specify timestamp units for ORC and Parquet readers
- PR #2679 AVRO reader: fix cuda errors when decoding compressed streams
- PR #2692 Add concatenation for data-frame with different headers (empty and non-empty)
- PR #2651 Remove nvidia driver installation from ci/cpu/build.sh
- PR #2697 Ensure csv reader sets datetime column time units
- PR #2698 Return RangeIndex from contiguous slice of RangeIndex
- PR #2672 Fix null and integer handling in round
- PR #2704 Parquet Reader: Fix crash when loading string column with nulls
- PR #2725 Fix Jitify issue with running on Turing using CUDA version < 10
- PR #2731 Fix building of benchmarks
- PR #2738 Fix java to find new NVStrings locations
- PR #2736 Pin Jitify branch to v0.10 version
- PR #2742 IO Readers: Fix possible silent failures when creating `NvStrings` instance
- PR #2753 Fix java quantile API calls
- PR #2762 Fix validity processing for time in java
- PR #2796 Fix handling string slicing and other nvstrings delegated methods with dask
- PR #2769 Fix link to API docs in README.md
- PR #2772 Handle multiindex pandas Series #2772
- PR #2749 Fix apply_rows/apply_chunks pessimistic null mask to use in_cols null masks only
- PR #2752 CSV Reader: Fix exception when there's no rows to process
- PR #2716 Added Exception for `StringMethods` in string methods
- PR #2787 Fix Broadcasting `None` to `cudf-series`
- PR #2794 Fix async race in NVCategory::get_value and get_value_bounds
- PR #2795 Fix java build/cast error
- PR #2496 Fix improper merge of two dataframes when names differ
- PR #2824 Fix issue with incorrect result when Numeric Series replace is called several times
- PR #2751 Replace value with null
- PR #2765 Fix Java inequality comparisons for string category
- PR #2818 Fix java join API to use new C++ join API
- PR #2841 Fix nvstrings.slice and slice_from for range (0,0)
- PR #2837 Fix join benchmark
- PR #2809 Add hash_df and group_split dispatch functions for dask
- PR #2843 Parquet reader: fix skip_rows when not aligned with page or row_group boundaries
- PR #2851 Deleted existing dask-cudf/record.txt
- PR #2854 Fix column creation from ephemeral objects exposing __cuda_array_interface__
- PR #2860 Fix boolean indexing when the result is a single row
- PR #2859 Fix tail method issue for string columns
- PR #2852 Fixed `cumsum()` and `cumprod()` on boolean series.
- PR #2865 DaskIO: Fix `read_csv` and `read_orc` when input is list of files
- PR #2750 Fixed casting values to cudf::bool8 so non-zero values always cast to true
- PR #2873 Fixed dask_cudf read_partition bug by generating ParquetDatasetPiece
- PR #2850 Fixes dask_cudf.read_parquet on partitioned datasets
- PR #2896 Properly handle `axis` string keywords in `concat`
- PR #2926 Update rounding algorithm to avoid using fmod
- PR #2968 Fix Java dependency loading when using NVTX
- PR #2963 Fix ORC writer uncompressed block indexing
- PR #2928 CSV Reader: Fix using `byte_range` for large datasets
- PR #2983 Fix sm_70+ race condition in gpu_unsnap
- PR #2964 ORC Writer: Segfault when writing mixed numeric and string columns
- PR #3007 Java: Remove unit test that frees RMM invalid pointer
- PR #3009 Fix orc reader RLEv2 patch position regression from PR #2507
- PR #3002 Fix CUDA invalid configuration errors reported after loading an ORC file without data
- PR #3035 Update update-version.sh for new docs locations
- PR #3038 Fix uninitialized stream parameter in device_table deleter
- PR #3064 Fixes groupby performance issue
- PR #3061 Add rmmInitialize to nvstrings gtests
- PR #3058 Fix UDF doc markdown formatting
- PR #3059 Add nvstrings python build instructions to contributing.md


# cuDF 0.9.0 (21 Aug 2019)

## New Features

- PR #1993 Add CUDA-accelerated series aggregations: mean, var, std
- PR #2111 IO Readers: Support memory buffer, file-like object, and URL inputs
- PR #2012 Add `reindex()` to DataFrame and Series
- PR #2097 Add GPU-accelerated AVRO reader
- PR #2098 Support binary ops on DFs and Series with mismatched indices
- PR #2160 Merge `dask-cudf` codebase into `cudf` repo
- PR #2149 CSV Reader: Add `hex` dtype for explicit hexadecimal parsing
- PR #2156 Add `upper_bound()` and `lower_bound()` for libcudf tables and `searchsorted()` for cuDF Series
- PR #2158 CSV Reader: Support single, non-list/dict argument for `dtype`
- PR #2177 CSV Reader: Add `parse_dates` parameter for explicit date inference
- PR #1744 cudf::apply_boolean_mask and cudf::drop_nulls support for cudf::table inputs (multi-column)
- PR #2196 Add `DataFrame.dropna()`
- PR #2197 CSV Writer: add `chunksize` parameter for `to_csv`
- PR #2215 `type_dispatcher` benchmark
- PR #2179 Add Java quantiles
- PR #2157 Add __array_function__ to DataFrame and Series
- PR #2212 Java support for ORC reader
- PR #2224 Add DataFrame isna, isnull, notna functions
- PR #2236 Add Series.drop_duplicates
- PR #2105 Add hash-based join benchmark
- PR #2316 Add unique, nunique, and value_counts for datetime columns
- PR #2337 Add Java support for slicing a ColumnVector
- PR #2049 Add cudf::merge (sorted merge)
- PR #2368 Full cudf+dask Parquet Support
- PR #2380 New cudf::is_sorted checks whether cudf::table is sorted
- PR #2356 Java column vector standard deviation support
- PR #2221 MultiIndex full indexing - Support iloc and wildcards for loc
- PR #2429 Java support for getting length of strings in a ColumnVector
- PR #2415 Add `value_counts` for series of any type
- PR #2446 Add __array_function__ for index
- PR #2437 ORC reader: Add 'use_np_dtypes' option
- PR #2382 Add CategoricalAccessor add, remove, rename, and ordering methods
- PR #2464 Native implement `__cuda_array_interface__` for Series/Index/Column objects
- PR #2425 Rolling window now accepts array-based user-defined functions
- PR #2442 Add __setitem__
- PR #2449 Java support for getting byte count of strings in a ColumnVector
- PR #2492 Add groupby.size() method
- PR #2358 Add cudf::nans_to_nulls: convert floating point column into bitmask
- PR #2489 Add drop argument to set_index
- PR #2491 Add Java bindings for ORC reader 'use_np_dtypes' option
- PR #2213 Support s/ms/us/ns DatetimeColumn time unit resolutions
- PR #2536 Add _constructor properties to Series and DataFrame

## Improvements

- PR #2103 Move old `column` and `bitmask` files into `legacy/` directory
- PR #2109 added name to Python column classes
- PR #1947 Cleanup serialization code
- PR #2125 More aggregate in java API
- PR #2127 Add in java Scalar tests
- PR #2088 Refactor of Python groupby code
- PR #2130 Java serialization and deserialization of tables.
- PR #2131 Chunk rows logic added to csv_writer
- PR #2129 Add functions in the Java API to support nullable column filtering
- PR #2165 made changes to get_dummies api for it to be available in MethodCache
- PR #2171 Add CodeCov integration, fix doc version, make --skip-tests work when invoking with source
- PR #2184 handle remote orc files for dask-cudf
- PR #2186 Add `getitem` and `getattr` style access to Rolling objects
- PR #2168 Use cudf.Column for CategoricalColumn's categories instead of a tuple
- PR #2193 DOC: cudf::type_dispatcher documentation for specializing dispatched functors
- PR #2199 Better java support for appending strings
- PR #2176 Added column dtype support for datetime, int8, int16 to csv_writer
- PR #2209 Matching `get_dummies` & `select_dtypes` behavior to pandas
- PR #2217 Updated Java bindings to use the new groupby API
- PR #2214 DOC: Update doc instructions to build/install `cudf` and `dask-cudf`
- PR #2220 Update Java bindings for reduction rename
- PR #2232 Move CodeCov upload from build script to Jenkins
- PR #2225 refactor to use libcudf for gathering columns in dataframes
- PR #2293 Improve join performance (faster compute_join_output_size)
- PR #2300 Create separate dask codeowners for dask-cudf codebase
- PR #2304 gdf_group_by_without_aggregations returns gdf_column
- PR #2309 Java readers: remove redundant copy of result pointers
- PR #2307 Add `black` and `isort` to style checker script
- PR #2345 Restore removal of old groupby implementation
- PR #2342 Improve `astype()` to operate all ways
- PR #2329 using libcudf cudf::copy for column deep copy
- PR #2344 DOC: docs on code formatting for contributors
- PR #2376 Add inoperative axis= and win_type= arguments to Rolling()
- PR #2378 remove dask for (de-)serialization of cudf objects
- PR #2353 Bump Arrow and Dask versions
- PR #2377 Replace `standard_python_slice` with just `slice.indices()`
- PR #2373 cudf.DataFrame enchancements & Series.values support
- PR #2392 Remove dlpack submodule; make cuDF's Cython API externally accessible
- PR #2430 Updated Java bindings to use the new unary API
- PR #2406 Moved all existing `table` related files to a `legacy/` directory
- PR #2350 Performance related changes to get_dummies
- PR #2420 Remove `cudautils.astype` and replace with `typecast.apply_cast`
- PR #2456 Small improvement to typecast utility
- PR #2458 Fix handling of thirdparty packages in `isort` config
- PR #2459 IO Readers: Consolidate all readers to use `datasource` class
- PR #2475 Exposed type_dispatcher.hpp, nvcategory_util.hpp and wrapper_types.hpp in the include folder
- PR #2484 Enabled building libcudf as a static library
- PR #2453 Streamline CUDA_REL environment variable
- PR #2483 Bundle Boost filesystem dependency in the Java jar
- PR #2486 Java API hash functions
- PR #2481 Adds the ignore_null_keys option to the java api
- PR #2490 Java api: support multiple aggregates for the same column
- PR #2510 Java api: uses table based apply_boolean_mask
- PR #2432 Use pandas formatting for console, html, and latex output
- PR #2573 Bump numba version to 0.45.1
- PR #2606 Fix references to notebooks-contrib

## Bug Fixes

- PR #2086 Fixed quantile api behavior mismatch in series & dataframe
- PR #2128 Add offset param to host buffer readers in java API.
- PR #2145 Work around binops validity checks for java
- PR #2146 Work around unary_math validity checks for java
- PR #2151 Fixes bug in cudf::copy_range where null_count was invalid
- PR #2139 matching to pandas describe behavior & fixing nan values issue
- PR #2161 Implicitly convert unsigned to signed integer types in binops
- PR #2154 CSV Reader: Fix bools misdetected as strings dtype
- PR #2178 Fix bug in rolling bindings where a view of an ephemeral column was being taken
- PR #2180 Fix issue with isort reordering `importorskip` below imports depending on them
- PR #2187 fix to honor dtype when numpy arrays are passed to columnops.as_column
- PR #2190 Fix issue in astype conversion of string column to 'str'
- PR #2208 Fix issue with calling `head()` on one row dataframe
- PR #2229 Propagate exceptions from Cython cdef functions
- PR #2234 Fix issue with local build script not properly building
- PR #2223 Fix CUDA invalid configuration errors reported after loading small compressed ORC files
- PR #2162 Setting is_unique and is_monotonic-related attributes
- PR #2244 Fix ORC RLEv2 delta mode decoding with nonzero residual delta width
- PR #2297 Work around `var/std` unsupported only at debug build
- PR #2302 Fixed java serialization corner case
- PR #2355 Handle float16 in binary operations
- PR #2311 Fix copy behaviour for GenericIndex
- PR #2349 Fix issues with String filter in java API
- PR #2323 Fix groupby on categoricals
- PR #2328 Ensure order is preserved in CategoricalAccessor._set_categories
- PR #2202 Fix issue with unary ops mishandling empty input
- PR #2326 Fix for bug in DLPack when reading multiple columns
- PR #2324 Fix cudf Docker build
- PR #2325 Fix ORC RLEv2 patched base mode decoding with nonzero patch width
- PR #2235 Fix get_dummies to be compatible with dask
- PR #2332 Zero initialize gdf_dtype_extra_info
- PR #2355 Handle float16 in binary operations
- PR #2360 Fix missing dtype handling in cudf.Series & columnops.as_column
- PR #2364 Fix quantile api and other trivial issues around it
- PR #2361 Fixed issue with `codes` of CategoricalIndex
- PR #2357 Fixed inconsistent type of index created with from_pandas vs direct construction
- PR #2389 Fixed Rolling __getattr__ and __getitem__ for offset based windows
- PR #2402 Fixed bug in valid mask computation in cudf::copy_if (apply_boolean_mask)
- PR #2401 Fix to a scalar datetime(of type Days) issue
- PR #2386 Correctly allocate output valids in groupby
- PR #2411 Fixed failures on binary op on single element string column
- PR #2422 Fix Pandas logical binary operation incompatibilites
- PR #2447 Fix CodeCov posting build statuses temporarily
- PR #2450 Fix erroneous null handling in `cudf.DataFrame`'s `apply_rows`
- PR #2470 Fix issues with empty strings and string categories (Java)
- PR #2471 Fix String Column Validity.
- PR #2481 Fix java validity buffer serialization
- PR #2485 Updated bytes calculation to use size_t to avoid overflow in column concat
- PR #2461 Fix groupby multiple aggregations same column
- PR #2514 Fix cudf::drop_nulls threshold handling in Cython
- PR #2516 Fix utilities include paths and meta.yaml header paths
- PR #2517 Fix device memory leak in to_dlpack tensor deleter
- PR #2431 Fix local build generated file ownerships
- PR #2511 Added import of orc, refactored exception handlers to not squash fatal exceptions
- PR #2527 Fix index and column input handling in dask_cudf read_parquet
- PR #2466 Fix `dataframe.query` returning null rows erroneously
- PR #2548 Orc reader: fix non-deterministic data decoding at chunk boundaries
- PR #2557 fix cudautils import in string.py
- PR #2521 Fix casting datetimes from/to the same resolution
- PR #2545 Fix MultiIndexes with datetime levels
- PR #2560 Remove duplicate `dlpack` definition in conda recipe
- PR #2567 Fix ColumnVector.fromScalar issues while dealing with null scalars
- PR #2565 Orc reader: fix incorrect data decoding of int64 data types
- PR #2577 Fix search benchmark compilation error by adding necessary header
- PR #2604 Fix a bug in copying.pyx:_normalize_types that upcasted int32 to int64


# cuDF 0.8.0 (27 June 2019)

## New Features

- PR #1524 Add GPU-accelerated JSON Lines parser with limited feature set
- PR #1569 Add support for Json objects to the JSON Lines reader
- PR #1622 Add Series.loc
- PR #1654 Add cudf::apply_boolean_mask: faster replacement for gdf_apply_stencil
- PR #1487 cython gather/scatter
- PR #1310 Implemented the slice/split functionality.
- PR #1630 Add Python layer to the GPU-accelerated JSON reader
- PR #1745 Add rounding of numeric columns via Numba
- PR #1772 JSON reader: add support for BytesIO and StringIO input
- PR #1527 Support GDF_BOOL8 in readers and writers
- PR #1819 Logical operators (AND, OR, NOT) for libcudf and cuDF
- PR #1813 ORC Reader: Add support for stripe selection
- PR #1828 JSON Reader: add suport for bool8 columns
- PR #1833 Add column iterator with/without nulls
- PR #1665 Add the point-in-polygon GIS function
- PR #1863 Series and Dataframe methods for all and any
- PR #1908 cudf::copy_range and cudf::fill for copying/assigning an index or range to a constant
- PR #1921 Add additional formats for typecasting to/from strings
- PR #1807 Add Series.dropna()
- PR #1987 Allow user defined functions in the form of ptx code to be passed to binops
- PR #1948 Add operator functions like `Series.add()` to DataFrame and Series
- PR #1954 Add skip test argument to GPU build script
- PR #2018 Add bindings for new groupby C++ API
- PR #1984 Add rolling window operations Series.rolling() and DataFrame.rolling()
- PR #1542 Python method and bindings for to_csv
- PR #1995 Add Java API
- PR #1998 Add google benchmark to cudf
- PR #1845 Add cudf::drop_duplicates, DataFrame.drop_duplicates
- PR #1652 Added `Series.where()` feature
- PR #2074 Java Aggregates, logical ops, and better RMM support
- PR #2140 Add a `cudf::transform` function
- PR #2068 Concatenation of different typed columns

## Improvements

- PR #1538 Replacing LesserRTTI with inequality_comparator
- PR #1703 C++: Added non-aggregating `insert` to `concurrent_unordered_map` with specializations to store pairs with a single atomicCAS when possible.
- PR #1422 C++: Added a RAII wrapper for CUDA streams
- PR #1701 Added `unique` method for stringColumns
- PR #1713 Add documentation for Dask-XGBoost
- PR #1666 CSV Reader: Improve performance for files with large number of columns
- PR #1725 Enable the ability to use a single column groupby as its own index
- PR #1759 Add an example showing simultaneous rolling averages to `apply_grouped` documentation
- PR #1746 C++: Remove unused code: `windowed_ops.cu`, `sorting.cu`, `hash_ops.cu`
- PR #1748 C++: Add `bool` nullability flag to `device_table` row operators
- PR #1764 Improve Numerical column: `mean_var` and `mean`
- PR #1767 Speed up Python unit tests
- PR #1770 Added build.sh script, updated CI scripts and documentation
- PR #1739 ORC Reader: Add more pytest coverage
- PR #1696 Added null support in `Series.replace()`.
- PR #1390 Added some basic utility functions for `gdf_column`'s
- PR #1791 Added general column comparison code for testing
- PR #1795 Add printing of git submodule info to `print_env.sh`
- PR #1796 Removing old sort based group by code and gdf_filter
- PR #1811 Added funtions for copying/allocating `cudf::table`s
- PR #1838 Improve columnops.column_empty so that it returns typed columns instead of a generic Column
- PR #1890 Add utils.get_dummies- a pandas-like wrapper around one_hot-encoding
- PR #1823 CSV Reader: default the column type to string for empty dataframes
- PR #1827 Create bindings for scalar-vector binops, and update one_hot_encoding to use them
- PR #1817 Operators now support different sized dataframes as long as they don't share different sized columns
- PR #1855 Transition replace_nulls to new C++ API and update corresponding Cython/Python code
- PR #1858 Add `std::initializer_list` constructor to `column_wrapper`
- PR #1846 C++ type-erased gdf_equal_columns test util; fix gdf_equal_columns logic error
- PR #1390 Added some basic utility functions for `gdf_column`s
- PR #1391 Tidy up bit-resolution-operation and bitmask class code
- PR #1882 Add iloc functionality to MultiIndex dataframes
- PR #1884 Rolling windows: general enhancements and better coverage for unit tests
- PR #1886 support GDF_STRING_CATEGORY columns in apply_boolean_mask, drop_nulls and other libcudf functions
- PR #1896 Improve performance of groupby with levels specified in dask-cudf
- PR #1915 Improve iloc performance for non-contiguous row selection
- PR #1859 Convert read_json into a C++ API
- PR #1919 Rename libcudf namespace gdf to namespace cudf
- PR #1850 Support left_on and right_on for DataFrame merge operator
- PR #1930 Specialize constructor for `cudf::bool8` to cast argument to `bool`
- PR #1938 Add default constructor for `column_wrapper`
- PR #1930 Specialize constructor for `cudf::bool8` to cast argument to `bool`
- PR #1952 consolidate libcudf public API headers in include/cudf
- PR #1949 Improved selection with boolmask using libcudf `apply_boolean_mask`
- PR #1956 Add support for nulls in `query()`
- PR #1973 Update `std::tuple` to `std::pair` in top-most libcudf APIs and C++ transition guide
- PR #1981 Convert read_csv into a C++ API
- PR #1868 ORC Reader: Support row index for speed up on small/medium datasets
- PR #1964 Added support for list-like types in Series.str.cat
- PR #2005 Use HTML5 details tag in bug report issue template
- PR #2003 Removed few redundant unit-tests from test_string.py::test_string_cat
- PR #1944 Groupby design improvements
- PR #2017 Convert `read_orc()` into a C++ API
- PR #2011 Convert `read_parquet()` into a C++ API
- PR #1756 Add documentation "10 Minutes to cuDF and dask_cuDF"
- PR #2034 Adding support for string columns concatenation using "add" binary operator
- PR #2042 Replace old "10 Minutes" guide with new guide for docs build process
- PR #2036 Make library of common test utils to speed up tests compilation
- PR #2022 Facilitating get_dummies to be a high level api too
- PR #2050 Namespace IO readers and add back free-form `read_xxx` functions
- PR #2104 Add a functional ``sort=`` keyword argument to groupby
- PR #2108 Add `find_and_replace` for StringColumn for replacing single values
- PR #1803 cuDF/CuPy interoperability documentation

## Bug Fixes

- PR #1465 Fix for test_orc.py and test_sparse_df.py test failures
- PR #1583 Fix underlying issue in `as_index()` that was causing `Series.quantile()` to fail
- PR #1680 Add errors= keyword to drop() to fix cudf-dask bug
- PR #1651 Fix `query` function on empty dataframe
- PR #1616 Fix CategoricalColumn to access categories by index instead of iteration
- PR #1660 Fix bug in `loc` when indexing with a column name (a string)
- PR #1683 ORC reader: fix timestamp conversion to UTC
- PR #1613 Improve CategoricalColumn.fillna(-1) performance
- PR #1642 Fix failure of CSV_TEST gdf_csv_test.SkiprowsNrows on multiuser systems
- PR #1709 Fix handling of `datetime64[ms]` in `dataframe.select_dtypes`
- PR #1704 CSV Reader: Add support for the plus sign in number fields
- PR #1687 CSV reader: return an empty dataframe for zero size input
- PR #1757 Concatenating columns with null columns
- PR #1755 Add col_level keyword argument to melt
- PR #1758 Fix df.set_index() when setting index from an empty column
- PR #1749 ORC reader: fix long strings of NULL values resulting in incorrect data
- PR #1742 Parquet Reader: Fix index column name to match PANDAS compat
- PR #1782 Update libcudf doc version
- PR #1783 Update conda dependencies
- PR #1786 Maintain the original series name in series.unique output
- PR #1760 CSV Reader: fix segfault when dtype list only includes columns from usecols list
- PR #1831 build.sh: Assuming python is in PATH instead of using PYTHON env var
- PR #1839 Raise an error instead of segfaulting when transposing a DataFrame with StringColumns
- PR #1840 Retain index correctly during merge left_on right_on
- PR #1825 cuDF: Multiaggregation Groupby Failures
- PR #1789 CSV Reader: Fix missing support for specifying `int8` and `int16` dtypes
- PR #1857 Cython Bindings: Handle `bool` columns while calling `column_view_from_NDArrays`
- PR #1849 Allow DataFrame support methods to pass arguments to the methods
- PR #1847 Fixed #1375 by moving the nvstring check into the wrapper function
- PR #1864 Fixing cudf reduction for POWER platform
- PR #1869 Parquet reader: fix Dask timestamps not matching with Pandas (convert to milliseconds)
- PR #1876 add dtype=bool for `any`, `all` to treat integer column correctly
- PR #1875 CSV reader: take NaN values into account in dtype detection
- PR #1873 Add column dtype checking for the all/any methods
- PR #1902 Bug with string iteration in _apply_basic_agg
- PR #1887 Fix for initialization issue in pq_read_arg,orc_read_arg
- PR #1867 JSON reader: add support for null/empty fields, including the 'null' literal
- PR #1891 Fix bug #1750 in string column comparison
- PR #1909 Support of `to_pandas()` of boolean series with null values
- PR #1923 Use prefix removal when two aggs are called on a SeriesGroupBy
- PR #1914 Zero initialize gdf_column local variables
- PR #1959 Add support for comparing boolean Series to scalar
- PR #1966 Ignore index fix in series append
- PR #1967 Compute index __sizeof__ only once for DataFrame __sizeof__
- PR #1977 Support CUDA installation in default system directories
- PR #1982 Fixes incorrect index name after join operation
- PR #1985 Implement `GDF_PYMOD`, a special modulo that follows python's sign rules
- PR #1991 Parquet reader: fix decoding of NULLs
- PR #1990 Fixes a rendering bug in the `apply_grouped` documentation
- PR #1978 Fix for values being filled in an empty dataframe
- PR #2001 Correctly create MultiColumn from Pandas MultiColumn
- PR #2006 Handle empty dataframe groupby construction for dask
- PR #1965 Parquet Reader: Fix duplicate index column when it's already in `use_cols`
- PR #2033 Add pip to conda environment files to fix warning
- PR #2028 CSV Reader: Fix reading of uncompressed files without a recognized file extension
- PR #2073 Fix an issue when gathering columns with NVCategory and nulls
- PR #2053 cudf::apply_boolean_mask return empty column for empty boolean mask
- PR #2066 exclude `IteratorTest.mean_var_output` test from debug build
- PR #2069 Fix JNI code to use read_csv and read_parquet APIs
- PR #2071 Fix bug with unfound transitive dependencies for GTests in Ubuntu 18.04
- PR #2089 Configure Sphinx to render params correctly
- PR #2091 Fix another bug with unfound transitive dependencies for `cudftestutils` in Ubuntu 18.04
- PR #2115 Just apply `--disable-new-dtags` instead of trying to define all the transitive dependencies
- PR #2106 Fix errors in JitCache tests caused by sharing of device memory between processes
- PR #2120 Fix errors in JitCache tests caused by running multiple threads on the same data
- PR #2102 Fix memory leak in groupby
- PR #2113 fixed typo in to_csv code example


# cudf 0.7.2 (16 May 2019)

## New Features

- PR #1735 Added overload for atomicAdd on int64. Streamlined implementation of custom atomic overloads.
- PR #1741 Add MultiIndex concatenation

## Bug Fixes

- PR #1718 Fix issue with SeriesGroupBy MultiIndex in dask-cudf
- PR #1734 Python: fix performance regression for groupby count() aggregations
- PR #1768 Cython: fix handling read only schema buffers in gpuarrow reader


# cudf 0.7.1 (11 May 2019)

## New Features

- PR #1702 Lazy load MultiIndex to return groupby performance to near optimal.

## Bug Fixes

- PR #1708 Fix handling of `datetime64[ms]` in `dataframe.select_dtypes`


# cuDF 0.7.0 (10 May 2019)

## New Features

- PR #982 Implement gdf_group_by_without_aggregations and gdf_unique_indices functions
- PR #1142 Add `GDF_BOOL` column type
- PR #1194 Implement overloads for CUDA atomic operations
- PR #1292 Implemented Bitwise binary ops AND, OR, XOR (&, |, ^)
- PR #1235 Add GPU-accelerated Parquet Reader
- PR #1335 Added local_dict arg in `DataFrame.query()`.
- PR #1282 Add Series and DataFrame.describe()
- PR #1356 Rolling windows
- PR #1381 Add DataFrame._get_numeric_data
- PR #1388 Add CODEOWNERS file to auto-request reviews based on where changes are made
- PR #1396 Add DataFrame.drop method
- PR #1413 Add DataFrame.melt method
- PR #1412 Add DataFrame.pop()
- PR #1419 Initial CSV writer function
- PR #1441 Add Series level cumulative ops (cumsum, cummin, cummax, cumprod)
- PR #1420 Add script to build and test on a local gpuCI image
- PR #1440 Add DatetimeColumn.min(), DatetimeColumn.max()
- PR #1455 Add Series.Shift via Numba kernel
- PR #1441 Add Series level cumulative ops (cumsum, cummin, cummax, cumprod)
- PR #1461 Add Python coverage test to gpu build
- PR #1445 Parquet Reader: Add selective reading of rows and row group
- PR #1532 Parquet Reader: Add support for INT96 timestamps
- PR #1516 Add Series and DataFrame.ndim
- PR #1556 Add libcudf C++ transition guide
- PR #1466 Add GPU-accelerated ORC Reader
- PR #1565 Add build script for nightly doc builds
- PR #1508 Add Series isna, isnull, and notna
- PR #1456 Add Series.diff() via Numba kernel
- PR #1588 Add Index `astype` typecasting
- PR #1301 MultiIndex support
- PR #1599 Level keyword supported in groupby
- PR #929 Add support operations to dataframe
- PR #1609 Groupby accept list of Series
- PR #1658 Support `group_keys=True` keyword in groupby method

## Improvements

- PR #1531 Refactor closures as private functions in gpuarrow
- PR #1404 Parquet reader page data decoding speedup
- PR #1076 Use `type_dispatcher` in join, quantiles, filter, segmented sort, radix sort and hash_groupby
- PR #1202 Simplify README.md
- PR #1149 CSV Reader: Change convertStrToValue() functions to `__device__` only
- PR #1238 Improve performance of the CUDA trie used in the CSV reader
- PR #1245 Use file cache for JIT kernels
- PR #1278 Update CONTRIBUTING for new conda environment yml naming conventions
- PR #1163 Refactored UnaryOps. Reduced API to two functions: `gdf_unary_math` and `gdf_cast`. Added `abs`, `-`, and `~` ops. Changed bindings to Cython
- PR #1284 Update docs version
- PR #1287 add exclude argument to cudf.select_dtype function
- PR #1286 Refactor some of the CSV Reader kernels into generic utility functions
- PR #1291 fillna in `Series.to_gpu_array()` and `Series.to_array()` can accept the scalar too now.
- PR #1005 generic `reduction` and `scan` support
- PR #1349 Replace modernGPU sort join with thrust.
- PR #1363 Add a dataframe.mean(...) that raises NotImplementedError to satisfy `dask.dataframe.utils.is_dataframe_like`
- PR #1319 CSV Reader: Use column wrapper for gdf_column output alloc/dealloc
- PR #1376 Change series quantile default to linear
- PR #1399 Replace CFFI bindings for NVTX functions with Cython bindings
- PR #1389 Refactored `set_null_count()`
- PR #1386 Added macros `GDF_TRY()`, `CUDF_TRY()` and `ASSERT_CUDF_SUCCEEDED()`
- PR #1435 Rework CMake and conda recipes to depend on installed libraries
- PR #1391 Tidy up bit-resolution-operation and bitmask class code
- PR #1439 Add cmake variable to enable compiling CUDA code with -lineinfo
- PR #1462 Add ability to read parquet files from arrow::io::RandomAccessFile
- PR #1453 Convert CSV Reader CFFI to Cython
- PR #1479 Convert Parquet Reader CFFI to Cython
- PR #1397 Add a utility function for producing an overflow-safe kernel launch grid configuration
- PR #1382 Add GPU parsing of nested brackets to cuIO parsing utilities
- PR #1481 Add cudf::table constructor to allocate a set of `gdf_column`s
- PR #1484 Convert GroupBy CFFI to Cython
- PR #1463 Allow and default melt keyword argument var_name to be None
- PR #1486 Parquet Reader: Use device_buffer rather than device_ptr
- PR #1525 Add cudatoolkit conda dependency
- PR #1520 Renamed `src/dataframe` to `src/table` and moved `table.hpp`. Made `types.hpp` to be type declarations only.
- PR #1492 Convert transpose CFFI to Cython
- PR #1495 Convert binary and unary ops CFFI to Cython
- PR #1503 Convert sorting and hashing ops CFFI to Cython
- PR #1522 Use latest release version in update-version CI script
- PR #1533 Remove stale join CFFI, fix memory leaks in join Cython
- PR #1521 Added `row_bitmask` to compute bitmask for rows of a table. Merged `valids_ops.cu` and `bitmask_ops.cu`
- PR #1553 Overload `hash_row` to avoid using intial hash values. Updated `gdf_hash` to select between overloads
- PR #1585 Updated `cudf::table` to maintain own copy of wrapped `gdf_column*`s
- PR #1559 Add `except +` to all Cython function definitions to catch C++ exceptions properly
- PR #1617 `has_nulls` and `column_dtypes` for `cudf::table`
- PR #1590 Remove CFFI from the build / install process entirely
- PR #1536 Convert gpuarrow CFFI to Cython
- PR #1655 Add `Column._pointer` as a way to access underlying `gdf_column*` of a `Column`
- PR #1655 Update readme conda install instructions for cudf version 0.6 and 0.7


## Bug Fixes

- PR #1233 Fix dtypes issue while adding the column to `str` dataframe.
- PR #1254 CSV Reader: fix data type detection for floating-point numbers in scientific notation
- PR #1289 Fix looping over each value instead of each category in concatenation
- PR #1293 Fix Inaccurate error message in join.pyx
- PR #1308 Add atomicCAS overload for `int8_t`, `int16_t`
- PR #1317 Fix catch polymorphic exception by reference in ipc.cu
- PR #1325 Fix dtype of null bitmasks to int8
- PR #1326 Update build documentation to use -DCMAKE_CXX11_ABI=ON
- PR #1334 Add "na_position" argument to CategoricalColumn sort_by_values
- PR #1321 Fix out of bounds warning when checking Bzip2 header
- PR #1359 Add atomicAnd/Or/Xor for integers
- PR #1354 Fix `fillna()` behaviour when replacing values with different dtypes
- PR #1347 Fixed core dump issue while passing dict_dtypes without column names in `cudf.read_csv()`
- PR #1379 Fixed build failure caused due to error: 'col_dtype' may be used uninitialized
- PR #1392 Update cudf Dockerfile and package_versions.sh
- PR #1385 Added INT8 type to `_schema_to_dtype` for use in GpuArrowReader
- PR #1393 Fixed a bug in `gdf_count_nonzero_mask()` for the case of 0 bits to count
- PR #1395 Update CONTRIBUTING to use the environment variable CUDF_HOME
- PR #1416 Fix bug at gdf_quantile_exact and gdf_quantile_appox
- PR #1421 Fix remove creation of series multiple times during `add_column()`
- PR #1405 CSV Reader: Fix memory leaks on read_csv() failure
- PR #1328 Fix CategoricalColumn to_arrow() null mask
- PR #1433 Fix NVStrings/categories includes
- PR #1432 Update NVStrings to 0.7.* to coincide with 0.7 development
- PR #1483 Modify CSV reader to avoid cropping blank quoted characters in non-string fields
- PR #1446 Merge 1275 hotfix from master into branch-0.7
- PR #1447 Fix legacy groupby apply docstring
- PR #1451 Fix hash join estimated result size is not correct
- PR #1454 Fix local build script improperly change directory permissions
- PR #1490 Require Dask 1.1.0+ for `is_dataframe_like` test or skip otherwise.
- PR #1491 Use more specific directories & groups in CODEOWNERS
- PR #1497 Fix Thrust issue on CentOS caused by missing default constructor of host_vector elements
- PR #1498 Add missing include guard to device_atomics.cuh and separated DEVICE_ATOMICS_TEST
- PR #1506 Fix csv-write call to updated NVStrings method
- PR #1510 Added nvstrings `fillna()` function
- PR #1507 Parquet Reader: Default string data to GDF_STRING
- PR #1535 Fix doc issue to ensure correct labelling of cudf.series
- PR #1537 Fix `undefined reference` link error in HashPartitionTest
- PR #1548 Fix ci/local/build.sh README from using an incorrect image example
- PR #1551 CSV Reader: Fix integer column name indexing
- PR #1586 Fix broken `scalar_wrapper::operator==`
- PR #1591 ORC/Parquet Reader: Fix missing import for FileNotFoundError exception
- PR #1573 Parquet Reader: Fix crash due to clash with ORC reader datasource
- PR #1607 Revert change of `column.to_dense_buffer` always return by copy for performance concerns
- PR #1618 ORC reader: fix assert & data output when nrows/skiprows isn't aligned to stripe boundaries
- PR #1631 Fix failure of TYPES_TEST on some gcc-7 based systems.
- PR #1641 CSV Reader: Fix skip_blank_lines behavior with Windows line terminators (\r\n)
- PR #1648 ORC reader: fix non-deterministic output when skiprows is non-zero
- PR #1676 Fix groupby `as_index` behaviour with `MultiIndex`
- PR #1659 Fix bug caused by empty groupbys and multiindex slicing throwing exceptions
- PR #1656 Correct Groupby failure in dask when un-aggregable columns are left in dataframe.
- PR #1689 Fix groupby performance regression
- PR #1694 Add Cython as a runtime dependency since it's required in `setup.py`


# cuDF 0.6.1 (25 Mar 2019)

## Bug Fixes

- PR #1275 Fix CentOS exception in DataFrame.hash_partition from using value "returned" by a void function


# cuDF 0.6.0 (22 Mar 2019)

## New Features

- PR #760 Raise `FileNotFoundError` instead of `GDF_FILE_ERROR` in `read_csv` if the file does not exist
- PR #539 Add Python bindings for replace function
- PR #823 Add Doxygen configuration to enable building HTML documentation for libcudf C/C++ API
- PR #807 CSV Reader: Add byte_range parameter to specify the range in the input file to be read
- PR #857 Add Tail method for Series/DataFrame and update Head method to use iloc
- PR #858 Add series feature hashing support
- PR #871 CSV Reader: Add support for NA values, including user specified strings
- PR #893 Adds PyArrow based parquet readers / writers to Python, fix category dtype handling, fix arrow ingest buffer size issues
- PR #867 CSV Reader: Add support for ignoring blank lines and comment lines
- PR #887 Add Series digitize method
- PR #895 Add Series groupby
- PR #898 Add DataFrame.groupby(level=0) support
- PR #920 Add feather, JSON, HDF5 readers / writers from PyArrow / Pandas
- PR #888 CSV Reader: Add prefix parameter for column names, used when parsing without a header
- PR #913 Add DLPack support: convert between cuDF DataFrame and DLTensor
- PR #939 Add ORC reader from PyArrow
- PR #918 Add Series.groupby(level=0) support
- PR #906 Add binary and comparison ops to DataFrame
- PR #958 Support unary and binary ops on indexes
- PR #964 Add `rename` method to `DataFrame`, `Series`, and `Index`
- PR #985 Add `Series.to_frame` method
- PR #985 Add `drop=` keyword to reset_index method
- PR #994 Remove references to pygdf
- PR #990 Add external series groupby support
- PR #988 Add top-level merge function to cuDF
- PR #992 Add comparison binaryops to DateTime columns
- PR #996 Replace relative path imports with absolute paths in tests
- PR #995 CSV Reader: Add index_col parameter to specify the column name or index to be used as row labels
- PR #1004 Add `from_gpu_matrix` method to DataFrame
- PR #997 Add property index setter
- PR #1007 Replace relative path imports with absolute paths in cudf
- PR #1013 select columns with df.columns
- PR #1016 Rename Series.unique_count() to nunique() to match pandas API
- PR #947 Prefixsum to handle nulls and float types
- PR #1029 Remove rest of relative path imports
- PR #1021 Add filtered selection with assignment for Dataframes
- PR #872 Adding NVCategory support to cudf apis
- PR #1052 Add left/right_index and left/right_on keywords to merge
- PR #1091 Add `indicator=` and `suffixes=` keywords to merge
- PR #1107 Add unsupported keywords to Series.fillna
- PR #1032 Add string support to cuDF python
- PR #1136 Removed `gdf_concat`
- PR #1153 Added function for getting the padded allocation size for valid bitmask
- PR #1148 Add cudf.sqrt for dataframes and Series
- PR #1159 Add Python bindings for libcudf dlpack functions
- PR #1155 Add __array_ufunc__ for DataFrame and Series for sqrt
- PR #1168 to_frame for series accepts a name argument


## Improvements

- PR #1218 Add dask-cudf page to API docs
- PR #892 Add support for heterogeneous types in binary ops with JIT
- PR #730 Improve performance of `gdf_table` constructor
- PR #561 Add Doxygen style comments to Join CUDA functions
- PR #813 unified libcudf API functions by replacing gpu_ with gdf_
- PR #822 Add support for `__cuda_array_interface__` for ingest
- PR #756 Consolidate common helper functions from unordered map and multimap
- PR #753 Improve performance of groupby sum and average, especially for cases with few groups.
- PR #836 Add ingest support for arrow chunked arrays in Column, Series, DataFrame creation
- PR #763 Format doxygen comments for csv_read_arg struct
- PR #532 CSV Reader: Use type dispatcher instead of switch block
- PR #694 Unit test utilities improvements
- PR #878 Add better indexing to Groupby
- PR #554 Add `empty` method and `is_monotonic` attribute to `Index`
- PR #1040 Fixed up Doxygen comment tags
- PR #909 CSV Reader: Avoid host->device->host copy for header row data
- PR #916 Improved unit testing and error checking for `gdf_column_concat`
- PR #941 Replace `numpy` call in `Series.hash_encode` with `numba`
- PR #942 Added increment/decrement operators for wrapper types
- PR #943 Updated `count_nonzero_mask` to return `num_rows` when the mask is null
- PR #952 Added trait to map C++ type to `gdf_dtype`
- PR #966 Updated RMM submodule.
- PR #998 Add IO reader/writer modules to API docs, fix for missing cudf.Series docs
- PR #1017 concatenate along columns for Series and DataFrames
- PR #1002 Support indexing a dataframe with another boolean dataframe
- PR #1018 Better concatenation for Series and Dataframes
- PR #1036 Use Numpydoc style docstrings
- PR #1047 Adding gdf_dtype_extra_info to gdf_column_view_augmented
- PR #1054 Added default ctor to SerialTrieNode to overcome Thrust issue in CentOS7 + CUDA10
- PR #1024 CSV Reader: Add support for hexadecimal integers in integral-type columns
- PR #1033 Update `fillna()` to use libcudf function `gdf_replace_nulls`
- PR #1066 Added inplace assignment for columns and select_dtypes for dataframes
- PR #1026 CSV Reader: Change the meaning and type of the quoting parameter to match Pandas
- PR #1100 Adds `CUDF_EXPECTS` error-checking macro
- PR #1092 Fix select_dtype docstring
- PR #1111 Added cudf::table
- PR #1108 Sorting for datetime columns
- PR #1120 Return a `Series` (not a `Column`) from `Series.cat.set_categories()`
- PR #1128 CSV Reader: The last data row does not need to be line terminated
- PR #1183 Bump Arrow version to 0.12.1
- PR #1208 Default to CXX11_ABI=ON
- PR #1252 Fix NVStrings dependencies for cuda 9.2 and 10.0
- PR #2037 Optimize the existing `gather` and `scatter` routines in `libcudf`

## Bug Fixes

- PR #821 Fix flake8 issues revealed by flake8 update
- PR #808 Resolved renamed `d_columns_valids` variable name
- PR #820 CSV Reader: fix the issue where reader adds additional rows when file uses \r\n as a line terminator
- PR #780 CSV Reader: Fix scientific notation parsing and null values for empty quotes
- PR #815 CSV Reader: Fix data parsing when tabs are present in the input CSV file
- PR #850 Fix bug where left joins where the left df has 0 rows causes a crash
- PR #861 Fix memory leak by preserving the boolean mask index
- PR #875 Handle unnamed indexes in to/from arrow functions
- PR #877 Fix ingest of 1 row arrow tables in from arrow function
- PR #876 Added missing `<type_traits>` include
- PR #889 Deleted test_rmm.py which has now moved to RMM repo
- PR #866 Merge v0.5.1 numpy ABI hotfix into 0.6
- PR #917 value_counts return int type on empty columns
- PR #611 Renamed `gdf_reduce_optimal_output_size()` -> `gdf_reduction_get_intermediate_output_size()`
- PR #923 fix index for negative slicing for cudf dataframe and series
- PR #927 CSV Reader: Fix category GDF_CATEGORY hashes not being computed properly
- PR #921 CSV Reader: Fix parsing errors with delim_whitespace, quotations in the header row, unnamed columns
- PR #933 Fix handling objects of all nulls in series creation
- PR #940 CSV Reader: Fix an issue where the last data row is missing when using byte_range
- PR #945 CSV Reader: Fix incorrect datetime64 when milliseconds or space separator are used
- PR #959 Groupby: Problem with column name lookup
- PR #950 Converting dataframe/recarry with non-contiguous arrays
- PR #963 CSV Reader: Fix another issue with missing data rows when using byte_range
- PR #999 Fix 0 sized kernel launches and empty sort_index exception
- PR #993 Fix dtype in selecting 0 rows from objects
- PR #1009 Fix performance regression in `to_pandas` method on DataFrame
- PR #1008 Remove custom dask communication approach
- PR #1001 CSV Reader: Fix a memory access error when reading a large (>2GB) file with date columns
- PR #1019 Binary Ops: Fix error when one input column has null mask but other doesn't
- PR #1014 CSV Reader: Fix false positives in bool value detection
- PR #1034 CSV Reader: Fix parsing floating point precision and leading zero exponents
- PR #1044 CSV Reader: Fix a segfault when byte range aligns with a page
- PR #1058 Added support for `DataFrame.loc[scalar]`
- PR #1060 Fix column creation with all valid nan values
- PR #1073 CSV Reader: Fix an issue where a column name includes the return character
- PR #1090 Updating Doxygen Comments
- PR #1080 Fix dtypes returned from loc / iloc because of lists
- PR #1102 CSV Reader: Minor fixes and memory usage improvements
- PR #1174: Fix release script typo
- PR #1137 Add prebuild script for CI
- PR #1118 Enhanced the `DataFrame.from_records()` feature
- PR #1129 Fix join performance with index parameter from using numpy array
- PR #1145 Issue with .agg call on multi-column dataframes
- PR #908 Some testing code cleanup
- PR #1167 Fix issue with null_count not being set after inplace fillna()
- PR #1184 Fix iloc performance regression
- PR #1185 Support left_on/right_on and also on=str in merge
- PR #1200 Fix allocating bitmasks with numba instead of rmm in allocate_mask function
- PR #1213 Fix bug with csv reader requesting subset of columns using wrong datatype
- PR #1223 gpuCI: Fix label on rapidsai channel on gpu build scripts
- PR #1242 Add explicit Thrust exec policy to fix NVCATEGORY_TEST segfault on some platforms
- PR #1246 Fix categorical tests that failed due to bad implicit type conversion
- PR #1255 Fix overwriting conda package main label uploads
- PR #1259 Add dlpack includes to pip build


# cuDF 0.5.1 (05 Feb 2019)

## Bug Fixes

- PR #842 Avoid using numpy via cimport to prevent ABI issues in Cython compilation


# cuDF 0.5.0 (28 Jan 2019)

## New Features

- PR #722 Add bzip2 decompression support to `read_csv()`
- PR #693 add ZLIB-based GZIP/ZIP support to `read_csv_strings()`
- PR #411 added null support to gdf_order_by (new API) and cudf_table::sort
- PR #525 Added GitHub Issue templates for bugs, documentation, new features, and questions
- PR #501 CSV Reader: Add support for user-specified decimal point and thousands separator to read_csv_strings()
- PR #455 CSV Reader: Add support for user-specified decimal point and thousands separator to read_csv()
- PR #439 add `DataFrame.drop` method similar to pandas
- PR #356 add `DataFrame.transpose` method and `DataFrame.T` property similar to pandas
- PR #505 CSV Reader: Add support for user-specified boolean values
- PR #350 Implemented Series replace function
- PR #490 Added print_env.sh script to gather relevant environment details when reporting cuDF issues
- PR #474 add ZLIB-based GZIP/ZIP support to `read_csv()`
- PR #547 Added melt similar to `pandas.melt()`
- PR #491 Add CI test script to check for updates to CHANGELOG.md in PRs
- PR #550 Add CI test script to check for style issues in PRs
- PR #558 Add CI scripts for cpu-based conda and gpu-based test builds
- PR #524 Add Boolean Indexing
- PR #564 Update python `sort_values` method to use updated libcudf `gdf_order_by` API
- PR #509 CSV Reader: Input CSV file can now be passed in as a text or a binary buffer
- PR #607 Add `__iter__` and iteritems to DataFrame class
- PR #643 added a new api gdf_replace_nulls that allows a user to replace nulls in a column

## Improvements

- PR #426 Removed sort-based groupby and refactored existing groupby APIs. Also improves C++/CUDA compile time.
- PR #461 Add `CUDF_HOME` variable in README.md to replace relative pathing.
- PR #472 RMM: Created centralized rmm::device_vector alias and rmm::exec_policy
- PR #500 Improved the concurrent hash map class to support partitioned (multi-pass) hash table building.
- PR #454 Improve CSV reader docs and examples
- PR #465 Added templated C++ API for RMM to avoid explicit cast to `void**`
- PR #513 `.gitignore` tweaks
- PR #521 Add `assert_eq` function for testing
- PR #502 Simplify Dockerfile for local dev, eliminate old conda/pip envs
- PR #549 Adds `-rdynamic` compiler flag to nvcc for Debug builds
- PR #472 RMM: Created centralized rmm::device_vector alias and rmm::exec_policy
- PR #577 Added external C++ API for scatter/gather functions
- PR #500 Improved the concurrent hash map class to support partitioned (multi-pass) hash table building
- PR #583 Updated `gdf_size_type` to `int`
- PR #500 Improved the concurrent hash map class to support partitioned (multi-pass) hash table building
- PR #617 Added .dockerignore file. Prevents adding stale cmake cache files to the docker container
- PR #658 Reduced `JOIN_TEST` time by isolating overflow test of hash table size computation
- PR #664 Added Debuging instructions to README
- PR #651 Remove noqa marks in `__init__.py` files
- PR #671 CSV Reader: uncompressed buffer input can be parsed without explicitly specifying compression as None
- PR #684 Make RMM a submodule
- PR #718 Ensure sum, product, min, max methods pandas compatibility on empty datasets
- PR #720 Refactored Index classes to make them more Pandas-like, added CategoricalIndex
- PR #749 Improve to_arrow and from_arrow Pandas compatibility
- PR #766 Remove TravisCI references, remove unused variables from CMake, fix ARROW_VERSION in Cmake
- PR #773 Add build-args back to Dockerfile and handle dependencies based on environment yml file
- PR #781 Move thirdparty submodules to root and symlink in /cpp
- PR #843 Fix broken cudf/python API examples, add new methods to the API index

## Bug Fixes

- PR #569 CSV Reader: Fix days being off-by-one when parsing some dates
- PR #531 CSV Reader: Fix incorrect parsing of quoted numbers
- PR #465 Added templated C++ API for RMM to avoid explicit cast to `void**`
- PR #473 Added missing <random> include
- PR #478 CSV Reader: Add api support for auto column detection, header, mangle_dupe_cols, usecols
- PR #495 Updated README to correct where cffi pytest should be executed
- PR #501 Fix the intermittent segfault caused by the `thousands` and `compression` parameters in the csv reader
- PR #502 Simplify Dockerfile for local dev, eliminate old conda/pip envs
- PR #512 fix bug for `on` parameter in `DataFrame.merge` to allow for None or single column name
- PR #511 Updated python/cudf/bindings/join.pyx to fix cudf merge printing out dtypes
- PR #513 `.gitignore` tweaks
- PR #521 Add `assert_eq` function for testing
- PR #537 Fix CMAKE_CUDA_STANDARD_REQURIED typo in CMakeLists.txt
- PR #447 Fix silent failure in initializing DataFrame from generator
- PR #545 Temporarily disable csv reader thousands test to prevent segfault (test re-enabled in PR #501)
- PR #559 Fix Assertion error while using `applymap` to change the output dtype
- PR #575 Update `print_env.sh` script to better handle missing commands
- PR #612 Prevent an exception from occuring with true division on integer series.
- PR #630 Fix deprecation warning for `pd.core.common.is_categorical_dtype`
- PR #622 Fix Series.append() behaviour when appending values with different numeric dtype
- PR #603 Fix error while creating an empty column using None.
- PR #673 Fix array of strings not being caught in from_pandas
- PR #644 Fix return type and column support of dataframe.quantile()
- PR #634 Fix create `DataFrame.from_pandas()` with numeric column names
- PR #654 Add resolution check for GDF_TIMESTAMP in Join
- PR #648 Enforce one-to-one copy required when using `numba>=0.42.0`
- PR #645 Fix cmake build type handling not setting debug options when CMAKE_BUILD_TYPE=="Debug"
- PR #669 Fix GIL deadlock when launching multiple python threads that make Cython calls
- PR #665 Reworked the hash map to add a way to report the destination partition for a key
- PR #670 CMAKE: Fix env include path taking precedence over libcudf source headers
- PR #674 Check for gdf supported column types
- PR #677 Fix 'gdf_csv_test_Dates' gtest failure due to missing nrows parameter
- PR #604 Fix the parsing errors while reading a csv file using `sep` instead of `delimiter`.
- PR #686 Fix converting nulls to NaT values when converting Series to Pandas/Numpy
- PR #689 CSV Reader: Fix behavior with skiprows+header to match pandas implementation
- PR #691 Fixes Join on empty input DFs
- PR #706 CSV Reader: Fix broken dtype inference when whitespace is in data
- PR #717 CSV reader: fix behavior when parsing a csv file with no data rows
- PR #724 CSV Reader: fix build issue due to parameter type mismatch in a std::max call
- PR #734 Prevents reading undefined memory in gpu_expand_mask_bits numba kernel
- PR #747 CSV Reader: fix an issue where CUDA allocations fail with some large input files
- PR #750 Fix race condition for handling NVStrings in CMake
- PR #719 Fix merge column ordering
- PR #770 Fix issue where RMM submodule pointed to wrong branch and pin other to correct branches
- PR #778 Fix hard coded ABI off setting
- PR #784 Update RMM submodule commit-ish and pip paths
- PR #794 Update `rmm::exec_policy` usage to fix segmentation faults when used as temprory allocator.
- PR #800 Point git submodules to branches of forks instead of exact commits


# cuDF 0.4.0 (05 Dec 2018)

## New Features

- PR #398 add pandas-compatible `DataFrame.shape()` and `Series.shape()`
- PR #394 New documentation feature "10 Minutes to cuDF"
- PR #361 CSV Reader: Add support for strings with delimiters

## Improvements

 - PR #436 Improvements for type_dispatcher and wrapper structs
 - PR #429 Add CHANGELOG.md (this file)
 - PR #266 use faster CUDA-accelerated DataFrame column/Series concatenation.
 - PR #379 new C++ `type_dispatcher` reduces code complexity in supporting many data types.
 - PR #349 Improve performance for creating columns from memoryview objects
 - PR #445 Update reductions to use type_dispatcher. Adds integer types support to sum_of_squares.
 - PR #448 Improve installation instructions in README.md
 - PR #456 Change default CMake build to Release, and added option for disabling compilation of tests

## Bug Fixes

 - PR #444 Fix csv_test CUDA too many resources requested fail.
 - PR #396 added missing output buffer in validity tests for groupbys.
 - PR #408 Dockerfile updates for source reorganization
 - PR #437 Add cffi to Dockerfile conda env, fixes "cannot import name 'librmm'"
 - PR #417 Fix `map_test` failure with CUDA 10
 - PR #414 Fix CMake installation include file paths
 - PR #418 Properly cast string dtypes to programmatic dtypes when instantiating columns
 - PR #427 Fix and tests for Concatenation illegal memory access with nulls


# cuDF 0.3.0 (23 Nov 2018)

## New Features

 - PR #336 CSV Reader string support

## Improvements

 - PR #354 source code refactored for better organization. CMake build system overhaul. Beginning of transition to Cython bindings.
 - PR #290 Add support for typecasting to/from datetime dtype
 - PR #323 Add handling pyarrow boolean arrays in input/out, add tests
 - PR #325 GDF_VALIDITY_UNSUPPORTED now returned for algorithms that don't support non-empty valid bitmasks
 - PR #381 Faster InputTooLarge Join test completes in ms rather than minutes.
 - PR #373 .gitignore improvements
 - PR #367 Doc cleanup & examples for DataFrame methods
 - PR #333 Add Rapids Memory Manager documentation
 - PR #321 Rapids Memory Manager adds file/line location logging and convenience macros
 - PR #334 Implement DataFrame `__copy__` and `__deepcopy__`
 - PR #271 Add NVTX ranges to pygdf
 - PR #311 Document system requirements for conda install

## Bug Fixes

 - PR #337 Retain index on `scale()` function
 - PR #344 Fix test failure due to PyArrow 0.11 Boolean handling
 - PR #364 Remove noexcept from managed_allocator;  CMakeLists fix for NVstrings
 - PR #357 Fix bug that made all series be considered booleans for indexing
 - PR #351 replace conda env configuration for developers
 - PRs #346 #360 Fix CSV reading of negative numbers
 - PR #342 Fix CMake to use conda-installed nvstrings
 - PR #341 Preserve categorical dtype after groupby aggregations
 - PR #315 ReadTheDocs build update to fix missing libcuda.so
 - PR #320 FIX out-of-bounds access error in reductions.cu
 - PR #319 Fix out-of-bounds memory access in libcudf count_valid_bits
 - PR #303 Fix printing empty dataframe


# cuDF 0.2.0 and cuDF 0.1.0

These were initial releases of cuDF based on previously separate pyGDF and libGDF libraries.<|MERGE_RESOLUTION|>--- conflicted
+++ resolved
@@ -142,11 +142,8 @@
 - PR #4345 Removed an undesirable backwards include from /include to /src in cuIO writers.hpp
 - PR #4362 Move pq_chunked_state struct into it's own header to match how orc writer is doing it.
 - PR #4339 Port libcudf strings `wrap` api to cython/python
-<<<<<<< HEAD
+- PR #4311 Port nvstrings String Manipulations functions to cuDF Python/Cython
 - PR #4377 Support loading avro files that contain nested arrays
-=======
-- PR #4311 Port nvstrings String Manipulations functions to cuDF Python/Cython
->>>>>>> eb3e3e6a
 
 ## Bug Fixes
 
