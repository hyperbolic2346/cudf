# cuDF 0.11.0 (Date TBD)

## New Features
- PR #2905 Added `Series.median()` and null support for `Series.quantile()`
- PR #2930 JSON Reader: Support ARROW_RANDOM_FILE input
- PR #2956 Add `cudf::stack` and `cudf::tile`
- PR #2980 Added nvtext is_vowel/is_consonant functions
- PR #2987 Add `inplace` arg to `DataFrame.reset_index` and `Series`
- PR #3011 Added libcudf++ transition guide
- PR #3129 Add strings column factory from `std::vector`s
- PR #3054 Add parquet reader support for decimal data types
- PR #3022 adds DataFrame.astype for cuDF dataframes
- PR #2962 Add isnull(), notnull() and related functions
- PR #3025 Move search files to legacy
- PR #3068 Add `scalar` class
- PR #3094 Adding `any` and `all` support from libcudf
- PR #3130 Define and implement new `column_wrapper`
- PR #3143 Define and implement new copying APIs `slice` and `split`
- PR #3161 Move merge files to legacy
- PR #3079 Added support to write ORC files given a local path
- PR #3192 Add dtype param to cast `DataFrame` on init
- PR #3222 Add nvtext character tokenizer
- PR #3223 Java expose underlying buffers
- PR #3300 Add `DataFrame.insert`
- PR #3263 Define and implement new `valid_if`
- PR #3278 Add `to_host` utility to copy `column_view` to host
- PR #3087 Add new cudf::experimental bool8 wrapper
- PR #3219 Construct column from column_view
- PR #3229 Define and implement new search APIs
- PR #3308 java add API for memory usage callbacks
- PR #2691 Row-wise reduction and scan operations via CuPy
- PR #3291 Add normalize_nans_and_zeros
- PR #3344 java split API
- PR #2791 Add `groupby.std()`
- PR #3368 Enable dropna argument in dask_cudf groupby
- PR #3298 add null replacement iterator for column_device_view
- PR #3297 Define and implement new groupby API.
- PR #3396 Update device_atomics with new bool8 and timestamp specializations
- PR #3393 Implement df.cov and enable covariance/correlation in dask_cudf
- PR #3401 Add dask_cudf ORC writer (to_orc)
<<<<<<< HEAD
- PR #3172 Define and implement new fill/repeat/copy_range APIs
=======
- PR #3331 Add copy_if_else
>>>>>>> d5024acc

## Improvements

- PR #2904 Move gpu decompressors to cudf::io namespace
- PR #2977 Moved old C++ test utilities to legacy directory.
- PR #2965 Fix slow orc reader perf with large uncompressed blocks
- PR #2995 Move JIT type utilities to legacy directory
- PR #2927 Add ``Table`` and ``TableView`` extension classes that wrap legacy cudf::table
- PR #3005 Renames `cudf::exp` namespace to `cudf::experimental`
- PR #3008 Make safe versions of `is_null` and `is_valid` in `column_device_view`
- PR #3026 Move fill and repeat files to legacy
- PR #3027 Move copying.hpp and related source to legacy folder
- PR #3014 Snappy decompression optimizations
- PR #3032 Use `asarray` to coerce indices to a NumPy array
- PR #2996 IO Readers: Replace `cuio::device_buffer` with `rmm::device_buffer`
- PR #3051 Specialized hash function for strings column
- PR #3065 Select and Concat for cudf::experimental::table
- PR #3080 Move `valid_if.cuh` to `legacy/`
- PR #3052 Moved replace.hpp functionality to legacy
- PR #3091 Move join files to legacy
- PR #3092 Implicitly init RMM if Java allocates before init
- PR #3029 Update gdf_ numeric types with stdint and move to cudf namespace
- PR #3052 Moved replace.hpp functionality to legacy
- PR #2955 Add cmake option to only build for present GPU architecture
- PR #3070 Move functions.h and related source to legacy
- PR #2951 Allow set_index to handle a list of column names
- PR #3093 Move groupby files to legacy
- PR #2988 Removing GIS functionality (now part of cuSpatial library)
- PR #3067 Java method to return size of device memory buffer
- PR #3083 Improved some binary operation tests to include null testing.
- PR #3084 Update to arrow-cpp and pyarrow 0.15.0
- PR #3071 Move cuIO to legacy
- PR #3126 Round 2 of snappy decompression optimizations
- PR #3046 Define and implement new copying APIs `empty_like` and `allocate_like`
- PR #3128 Support MultiIndex in DataFrame.join
- PR #2971 Added initial gather and scatter methods for strings_column_view
- PR #3133 Port NVStrings to cudf column: count_characters and count_bytes
- PR #2991 Added strings column functions concatenate and join_strings
- PR #3028 Port gather and scatter to libcudf++
- PR #3135 Add nvtx utilities to cudf::nvtx namespace
- PR #3021 Java host side concat of serialized buffers
- PR #3138 Move unary files to legacy
- PR #3170 Port NVStrings substring functions to cudf strings column
- PR #3159 Port NVStrings is-chars-types function to cudf strings column
- PR #3154 Make `table_view_base.column()` const and add `mutable_table_view.column()`
- PR #3175 Set cmake cuda version variables
- PR #3171 Move deprecated error macros to legacy
- PR #3191 Port NVStrings integer convert ops to cudf column
- PR #3189 Port NVStrings find ops to cudf column
- PR #3352 Port NVStrings convert float functions to cudf strings column
- PR #3193 Add cuPy as a formal dependency
- PR #3195 Support for zero columned `table_view`
- PR #3165 Java device memory size for string category
- PR #3205 Move transform files to legacy
- PR #3202 Rename and move error.hpp to public headers
- PR #2878 Use upstream merge code in dask_cudf
- PR #3217 Port NVStrings upper and lower case conversion functions
- PR #3350 Port NVStrings booleans convert functions
- PR #3231 Add `column::release()` to give up ownership of contents.
- PR #3157 Use enum class rather than enum for mask_allocation_policy
- PR #3232 Port NVStrings datetime conversion to cudf strings column
- PR #3136 Define and implement new transpose API
- PR #3237 Define and implement new transform APIs
- PR #3245 Move binaryop files to legacy
- PR #3241 Move stream_compaction files to legacy
- PR #3166 Move reductions to legacy
- PR #3261 Small cleanup: remove `== true`
- PR #3271 Update rmm API based on `rmm.reinitialize(...)` change
- PR #3266 Remove optional checks for CuPy
- PR #3268 Adding null ordering per column feature when sorting
- PR #3239 Adding floating point specialization to comparators for NaNs
- PR #3270 Move predicates files to legacy
- PR #3281 Add to_host specialization for strings in column test utilities
- PR #3282 Add `num_bitmask_words`
- PR #3252 Add new factory methods to include passing an existing null mask
- PR #3288 Make `bit.cuh` utilities usable from host code.
- PR #3287 Move rolling windows files to legacy
- PR #3182 Define and implement new unary APIs `is_null` and `is_not_null`
- PR #3314 Drop `cython` from run requirements
- PR #3301 Add tests for empty column wrapper.
- PR #3294 Update to arrow-cpp and pyarrow 0.15.1
- PR #3310 Add `row_hasher` and `element_hasher` utilities
- PR #3286 Clean up the starter code on README
- PR #3322 Port NVStrings pad operations to cudf strings column
- PR #3345 Add cache member for number of characters in string_view class
- PR #3299 Define and implement new `is_sorted` APIs
- PR #3328 Partition by stripes in dask_cudf ORC reader
- PR #3243 Use upstream join code in dask_cudf
- PR #3371 Add `select` method to `table_view`
- PR #3309 Add java and JNI bindings for search bounds
- PR #3380 Concatenate columns of strings
- PR #3382 Add fill function for strings column
- PR #3391 Move device_atomics_tests.cu files to legacy
- PR #3387 Strings column gather function
- PR #3389 Move quantiles.hpp + group_quantiles.hpp files to legacy
- PR #3398 Move reshape.hpp files to legacy

## Bug Fixes

- PR #2895 Fixed dask_cudf group_split behavior to handle upstream rearrange_by_divisions
- PR #3048 Support for zero columned tables
- PR #3030 Fix snappy decoding regression in PR #3014
- PR #3041 Fixed exp to experimental namespace name change issue
- PR #3056 Add additional cmake hint for finding local build of RMM files
- PR #3060 Move copying.hpp includes to legacy
- PR #3139 Fixed java RMM auto initalization
- PR #3141 Java fix for relocated IO headers
- PR #3149 Rename column_wrapper.cuh to column_wrapper.hpp
- PR #3168 Fix mutable_column_device_view head const_cast
- PR #3199 Update JNI includes for legacy moves
- PR #3204 ORC writer: Fix ByteRLE encoding of NULLs
- PR #2994 Fix split_out-support but with hash_object_dispatch
- PR #3212 Fix string to date casting when format is not specified
- PR #3218 Fixes `row_lexicographic_comparator` issue with handling two tables
- PR #3228 Default initialize RMM when Java native dependencies are loaded
- PR #3012 replacing instances of `to_gpu_array` with `mem`
- PR #3236 Fix Numba 0.46+/CuPy 6.3 interface compatibility
- PR #3276 Update JNI includes for legacy moves
- PR #3256 Fix orc writer crash with multiple string columns
- PR #3211 Fix breaking change caused by rapidsai/rmm#167
- PR #3265 Fix dangling pointer in `is_sorted`
- PR #3267 ORC writer: fix incorrect ByteRLE encoding of long literal runs
- PR #3277 Fix invalid reference to deleted temporary in `is_sorted`.
- PR #3274 ORC writer: fix integer RLEv2 mode2 unsigned base value encoding
- PR #3279 Fix shutdown hang issues with pinned memory pool init executor
- PR #3280 Invalid children check in mutable_column_device_view
- PR #3289 fix java memory usage API for empty columns
- PR #3293 Fix loading of csv files zipped on MacOS (disabled zip min version check)
- PR #3295 Fix storing storing invalid RMM exec policies.
- PR #3307 Add pd.RangeIndex to from_pandas to fix dask_cudf meta_nonempty bug
- PR #3313 Fix public headers including non-public headers
- PR #3318 Revert arrow to 0.15.0 temporarily to unblock downstream projects CI
- PR #3317 Fix index-argument bug in dask_cudf parquet reader
- PR #3323 Fix `insert` non-assert test case
- PR #3341 Fix `Series` constructor converting NoneType to "None"
- PR #3326 Fix and test for detail::gather map iterator type inference
- PR #3334 Remove zero-size exception check from make_strings_column factories
- PR #3333 Fix compilation issues with `constexpr` functions not marked `__device__`
- PR #3340 Make all benchmarks use cudf base fixture to initialize RMM pool
- PR #3337 Fix Java to pad validity buffers to 64-byte boundary
- PR #3362 Fix `find_and_replace` upcasting series for python scalars and lists
- PR #3357 Disabling `column_view` iterators for non fixed-width types
- PR #3383 Fix : properly compute null counts for rolling_window.
- PR #3386 Removing external includes from `column_view.hpp`
- PR #3369 Add write_partition to dask_cudf to fix to_parquet bug
- PR #3388 Support getitem with bools when DataFrame has a MultiIndex
- PR #3408 Fix String and Column (De-)Serialization
- PR #3372 Fix dask-distributed scatter_by_map bug
- PR #3413 Fix dask_cudf read_csv file-list bug



# cuDF 0.10.0 (16 Oct 2019)

## New Features

- PR #2423 Added `groupby.quantile()`
- PR #2522 Add Java bindings for NVStrings backed upper and lower case mutators
- PR #2605 Added Sort based groupby in libcudf
- PR #2607 Add Java bindings for parsing JSON
- PR #2629 Add dropna= parameter to groupby
- PR #2585 ORC & Parquet Readers: Remove millisecond timestamp restriction
- PR #2507 Add GPU-accelerated ORC Writer
- PR #2559 Add Series.tolist()
- PR #2653 Add Java bindings for rolling window operations
- PR #2480 Merge `custreamz` codebase into `cudf` repo
- PR #2674 Add __contains__ for Index/Series/Column
- PR #2635 Add support to read from remote and cloud sources like s3, gcs, hdfs
- PR #2722 Add Java bindings for NVTX ranges
- PR #2702 Add make_bool to dataset generation functions
- PR #2394 Move `rapidsai/custrings` into `cudf`
- PR #2734 Final sync of custrings source into cudf
- PR #2724 Add libcudf support for __contains__
- PR #2777 Add python bindings for porter stemmer measure functionality
- PR #2781 Add issorted to is_monotonic
- PR #2685 Add cudf::scatter_to_tables and cython binding
- PR #2743 Add Java bindings for NVStrings timestamp2long as part of String ColumnVector casting
- PR #2785 Add nvstrings Python docs
- PR #2786 Add benchmarks option to root build.sh
- PR #2802 Add `cudf::repeat()` and `cudf.Series.repeat()`
- PR #2773 Add Fisher's unbiased kurtosis and skew for Series/DataFrame
- PR #2748 Parquet Reader: Add option to specify loading of PANDAS index
- PR #2807 Add scatter_by_map to DataFrame python API
- PR #2836 Add nvstrings.code_points method
- PR #2844 Add Series/DataFrame notnull
- PR #2858 Add GTest type list utilities
- PR #2870 Add support for grouping by Series of arbitrary length
- PR #2719 Series covariance and Pearson correlation
- PR #2207 Beginning of libcudf overhaul: introduce new column and table types
- PR #2869 Add `cudf.CategoricalDtype`
- PR #2838 CSV Reader: Support ARROW_RANDOM_FILE input
- PR #2655 CuPy-based Series and Dataframe .values property
- PR #2803 Added `edit_distance_matrix()` function to calculate pairwise edit distance for each string on a given nvstrings object.
- PR #2811 Start of cudf strings column work based on 2207
- PR #2872 Add Java pinned memory pool allocator
- PR #2969 Add findAndReplaceAll to ColumnVector
- PR #2814 Add Datetimeindex.weekday
- PR #2999 Add timestamp conversion support for string categories
- PR #2918 Add cudf::column timestamp wrapper types

## Improvements

- PR #2578 Update legacy_groupby to use libcudf group_by_without_aggregation
- PR #2581 Removed `managed` allocator from hash map classes.
- PR #2571 Remove unnecessary managed memory from gdf_column_concat
- PR #2648 Cython/Python reorg
- PR #2588 Update Series.append documentation
- PR #2632 Replace dask-cudf set_index code with upstream
- PR #2682 Add cudf.set_allocator() function for easier allocator init
- PR #2642 Improve null printing and testing
- PR #2747 Add missing Cython headers / cudftestutil lib to conda package for cuspatial build
- PR #2706 Compute CSV format in device code to speedup performance
- PR #2673 Add support for np.longlong type
- PR #2703 move dask serialization dispatch into cudf
- PR #2728 Add YYMMDD to version tag for nightly conda packages
- PR #2729 Handle file-handle input in to_csv
- PR #2741 CSV Reader: Move kernel functions into its own file
- PR #2766 Improve nvstrings python cmake flexibility
- PR #2756 Add out_time_unit option to csv reader, support timestamp resolutions
- PR #2771 Stopgap alias for to_gpu_matrix()
- PR #2783 Support mapping input columns to function arguments in apply kernels
- PR #2645 libcudf unique_count for Series.nunique
- PR #2817 Dask-cudf: `read_parquet` support for remote filesystems
- PR #2823 improve java data movement debugging
- PR #2806 CSV Reader: Clean-up row offset operations
- PR #2640 Add dask wait/persist exmaple to 10 minute guide
- PR #2828 Optimizations of kernel launch configuration for `DataFrame.apply_rows` and `DataFrame.apply_chunks`
- PR #2831 Add `column` argument to `DataFrame.drop`
- PR #2775 Various optimizations to improve __getitem__ and __setitem__ performance
- PR #2810 cudf::allocate_like can optionally always allocate a mask.
- PR #2833 Parquet reader: align page data allocation sizes to 4-bytes to satisfy cuda-memcheck
- PR #2832 Using the new Python bindings for UCX
- PR #2856 Update group_split_cudf to use scatter_by_map
- PR #2890 Optionally keep serialized table data on the host.
- PR #2778 Doc: Updated and fixed some docstrings that were formatted incorrectly.
- PR #2830 Use YYMMDD tag in custreamz nightly build
- PR #2875 Java: Remove synchronized from register methods in MemoryCleaner
- PR #2887 Minor snappy decompression optimization
- PR #2899 Use new RMM API based on Cython
- PR #2788 Guide to Python UDFs
- PR #2919 Change java API to use operators in groupby namespace
- PR #2909 CSV Reader: Avoid row offsets host vector default init
- PR #2834 DataFrame supports setting columns via attribute syntax `df.x = col`
- PR #3147 DataFrame can be initialized from rows via list of tuples

## Bug Fixes

- PR #2584 ORC Reader: fix parsing of `DECIMAL` index positions
- PR #2619 Fix groupby serialization/deserialization
- PR #2614 Update Java version to match
- PR #2601 Fixes nlargest(1) issue in Series and Dataframe
- PR #2610 Fix a bug in index serialization (properly pass DeviceNDArray)
- PR #2621 Fixes the floordiv issue of not promoting float type when rhs is 0
- PR #2611 Types Test: fix static casting from negative int to string
- PR #2618 IO Readers: Fix datasource memory map failure for multiple reads
- PR #2628 groupby_without_aggregation non-nullable input table produces non-nullable output
- PR #2615 fix string category partitioning in java API
- PR #2641 fix string category and timeunit concat in the java API
- PR #2649 Fix groupby issue resulting from column_empty bug
- PR #2658 Fix astype() for null categorical columns
- PR #2660 fix column string category and timeunit concat in the java API
- PR #2664 ORC reader: fix `skip_rows` larger than first stripe
- PR #2654 Allow Java gdfOrderBy to work with string categories
- PR #2669 AVRO reader: fix non-deterministic output
- PR #2668 Update Java bindings to specify timestamp units for ORC and Parquet readers
- PR #2679 AVRO reader: fix cuda errors when decoding compressed streams
- PR #2692 Add concatenation for data-frame with different headers (empty and non-empty)
- PR #2651 Remove nvidia driver installation from ci/cpu/build.sh
- PR #2697 Ensure csv reader sets datetime column time units
- PR #2698 Return RangeIndex from contiguous slice of RangeIndex
- PR #2672 Fix null and integer handling in round
- PR #2704 Parquet Reader: Fix crash when loading string column with nulls
- PR #2725 Fix Jitify issue with running on Turing using CUDA version < 10
- PR #2731 Fix building of benchmarks
- PR #2738 Fix java to find new NVStrings locations
- PR #2736 Pin Jitify branch to v0.10 version
- PR #2742 IO Readers: Fix possible silent failures when creating `NvStrings` instance
- PR #2753 Fix java quantile API calls
- PR #2762 Fix validity processing for time in java
- PR #2796 Fix handling string slicing and other nvstrings delegated methods with dask
- PR #2769 Fix link to API docs in README.md
- PR #2772 Handle multiindex pandas Series #2772
- PR #2749 Fix apply_rows/apply_chunks pessimistic null mask to use in_cols null masks only
- PR #2752 CSV Reader: Fix exception when there's no rows to process
- PR #2716 Added Exception for `StringMethods` in string methods
- PR #2787 Fix Broadcasting `None` to `cudf-series`
- PR #2794 Fix async race in NVCategory::get_value and get_value_bounds
- PR #2795 Fix java build/cast error
- PR #2496 Fix improper merge of two dataframes when names differ
- PR #2824 Fix issue with incorrect result when Numeric Series replace is called several times
- PR #2751 Replace value with null
- PR #2765 Fix Java inequality comparisons for string category
- PR #2818 Fix java join API to use new C++ join API
- PR #2841 Fix nvstrings.slice and slice_from for range (0,0)
- PR #2837 Fix join benchmark
- PR #2809 Add hash_df and group_split dispatch functions for dask
- PR #2843 Parquet reader: fix skip_rows when not aligned with page or row_group boundaries
- PR #2851 Deleted existing dask-cudf/record.txt
- PR #2854 Fix column creation from ephemeral objects exposing __cuda_array_interface__
- PR #2860 Fix boolean indexing when the result is a single row
- PR #2859 Fix tail method issue for string columns
- PR #2852 Fixed `cumsum()` and `cumprod()` on boolean series.
- PR #2865 DaskIO: Fix `read_csv` and `read_orc` when input is list of files
- PR #2750 Fixed casting values to cudf::bool8 so non-zero values always cast to true
- PR #2873 Fixed dask_cudf read_partition bug by generating ParquetDatasetPiece
- PR #2850 Fixes dask_cudf.read_parquet on partitioned datasets
- PR #2896 Properly handle `axis` string keywords in `concat`
- PR #2926 Update rounding algorithm to avoid using fmod
- PR #2968 Fix Java dependency loading when using NVTX
- PR #2963 Fix ORC writer uncompressed block indexing
- PR #2928 CSV Reader: Fix using `byte_range` for large datasets
- PR #2983 Fix sm_70+ race condition in gpu_unsnap
- PR #2964 ORC Writer: Segfault when writing mixed numeric and string columns
- PR #3007 Java: Remove unit test that frees RMM invalid pointer
- PR #3009 Fix orc reader RLEv2 patch position regression from PR #2507
- PR #3002 Fix CUDA invalid configuration errors reported after loading an ORC file without data
- PR #3035 Update update-version.sh for new docs locations
- PR #3038 Fix uninitialized stream parameter in device_table deleter
- PR #3064 Fixes groupby performance issue
- PR #3061 Add rmmInitialize to nvstrings gtests
- PR #3058 Fix UDF doc markdown formatting
- PR #3059 Add nvstrings python build instructions to contributing.md


# cuDF 0.9.0 (21 Aug 2019)

## New Features

- PR #1993 Add CUDA-accelerated series aggregations: mean, var, std
- PR #2111 IO Readers: Support memory buffer, file-like object, and URL inputs
- PR #2012 Add `reindex()` to DataFrame and Series
- PR #2097 Add GPU-accelerated AVRO reader
- PR #2098 Support binary ops on DFs and Series with mismatched indices
- PR #2160 Merge `dask-cudf` codebase into `cudf` repo
- PR #2149 CSV Reader: Add `hex` dtype for explicit hexadecimal parsing
- PR #2156 Add `upper_bound()` and `lower_bound()` for libcudf tables and `searchsorted()` for cuDF Series
- PR #2158 CSV Reader: Support single, non-list/dict argument for `dtype`
- PR #2177 CSV Reader: Add `parse_dates` parameter for explicit date inference
- PR #1744 cudf::apply_boolean_mask and cudf::drop_nulls support for cudf::table inputs (multi-column)
- PR #2196 Add `DataFrame.dropna()`
- PR #2197 CSV Writer: add `chunksize` parameter for `to_csv`
- PR #2215 `type_dispatcher` benchmark
- PR #2179 Add Java quantiles
- PR #2157 Add __array_function__ to DataFrame and Series
- PR #2212 Java support for ORC reader
- PR #2224 Add DataFrame isna, isnull, notna functions
- PR #2236 Add Series.drop_duplicates
- PR #2105 Add hash-based join benchmark
- PR #2316 Add unique, nunique, and value_counts for datetime columns
- PR #2337 Add Java support for slicing a ColumnVector
- PR #2049 Add cudf::merge (sorted merge)
- PR #2368 Full cudf+dask Parquet Support
- PR #2380 New cudf::is_sorted checks whether cudf::table is sorted
- PR #2356 Java column vector standard deviation support
- PR #2221 MultiIndex full indexing - Support iloc and wildcards for loc
- PR #2429 Java support for getting length of strings in a ColumnVector
- PR #2415 Add `value_counts` for series of any type
- PR #2446 Add __array_function__ for index
- PR #2437 ORC reader: Add 'use_np_dtypes' option
- PR #2382 Add CategoricalAccessor add, remove, rename, and ordering methods
- PR #2464 Native implement `__cuda_array_interface__` for Series/Index/Column objects
- PR #2425 Rolling window now accepts array-based user-defined functions
- PR #2442 Add __setitem__
- PR #2449 Java support for getting byte count of strings in a ColumnVector
- PR #2492 Add groupby.size() method
- PR #2358 Add cudf::nans_to_nulls: convert floating point column into bitmask
- PR #2489 Add drop argument to set_index
- PR #2491 Add Java bindings for ORC reader 'use_np_dtypes' option
- PR #2213 Support s/ms/us/ns DatetimeColumn time unit resolutions
- PR #2536 Add _constructor properties to Series and DataFrame

## Improvements

- PR #2103 Move old `column` and `bitmask` files into `legacy/` directory
- PR #2109 added name to Python column classes
- PR #1947 Cleanup serialization code
- PR #2125 More aggregate in java API
- PR #2127 Add in java Scalar tests
- PR #2088 Refactor of Python groupby code
- PR #2130 Java serialization and deserialization of tables.
- PR #2131 Chunk rows logic added to csv_writer
- PR #2129 Add functions in the Java API to support nullable column filtering
- PR #2165 made changes to get_dummies api for it to be available in MethodCache
- PR #2171 Add CodeCov integration, fix doc version, make --skip-tests work when invoking with source
- PR #2184 handle remote orc files for dask-cudf
- PR #2186 Add `getitem` and `getattr` style access to Rolling objects
- PR #2168 Use cudf.Column for CategoricalColumn's categories instead of a tuple
- PR #2193 DOC: cudf::type_dispatcher documentation for specializing dispatched functors
- PR #2199 Better java support for appending strings
- PR #2176 Added column dtype support for datetime, int8, int16 to csv_writer
- PR #2209 Matching `get_dummies` & `select_dtypes` behavior to pandas
- PR #2217 Updated Java bindings to use the new groupby API
- PR #2214 DOC: Update doc instructions to build/install `cudf` and `dask-cudf`
- PR #2220 Update Java bindings for reduction rename
- PR #2232 Move CodeCov upload from build script to Jenkins
- PR #2225 refactor to use libcudf for gathering columns in dataframes
- PR #2293 Improve join performance (faster compute_join_output_size)
- PR #2300 Create separate dask codeowners for dask-cudf codebase
- PR #2304 gdf_group_by_without_aggregations returns gdf_column
- PR #2309 Java readers: remove redundant copy of result pointers
- PR #2307 Add `black` and `isort` to style checker script
- PR #2345 Restore removal of old groupby implementation
- PR #2342 Improve `astype()` to operate all ways
- PR #2329 using libcudf cudf::copy for column deep copy
- PR #2344 DOC: docs on code formatting for contributors
- PR #2376 Add inoperative axis= and win_type= arguments to Rolling()
- PR #2378 remove dask for (de-)serialization of cudf objects
- PR #2353 Bump Arrow and Dask versions
- PR #2377 Replace `standard_python_slice` with just `slice.indices()`
- PR #2373 cudf.DataFrame enchancements & Series.values support
- PR #2392 Remove dlpack submodule; make cuDF's Cython API externally accessible
- PR #2430 Updated Java bindings to use the new unary API
- PR #2406 Moved all existing `table` related files to a `legacy/` directory
- PR #2350 Performance related changes to get_dummies
- PR #2420 Remove `cudautils.astype` and replace with `typecast.apply_cast`
- PR #2456 Small improvement to typecast utility
- PR #2458 Fix handling of thirdparty packages in `isort` config
- PR #2459 IO Readers: Consolidate all readers to use `datasource` class
- PR #2475 Exposed type_dispatcher.hpp, nvcategory_util.hpp and wrapper_types.hpp in the include folder
- PR #2484 Enabled building libcudf as a static library
- PR #2453 Streamline CUDA_REL environment variable
- PR #2483 Bundle Boost filesystem dependency in the Java jar
- PR #2486 Java API hash functions
- PR #2481 Adds the ignore_null_keys option to the java api
- PR #2490 Java api: support multiple aggregates for the same column
- PR #2510 Java api: uses table based apply_boolean_mask
- PR #2432 Use pandas formatting for console, html, and latex output
- PR #2573 Bump numba version to 0.45.1
- PR #2606 Fix references to notebooks-contrib

## Bug Fixes

- PR #2086 Fixed quantile api behavior mismatch in series & dataframe
- PR #2128 Add offset param to host buffer readers in java API.
- PR #2145 Work around binops validity checks for java
- PR #2146 Work around unary_math validity checks for java
- PR #2151 Fixes bug in cudf::copy_range where null_count was invalid
- PR #2139 matching to pandas describe behavior & fixing nan values issue
- PR #2161 Implicitly convert unsigned to signed integer types in binops
- PR #2154 CSV Reader: Fix bools misdetected as strings dtype
- PR #2178 Fix bug in rolling bindings where a view of an ephemeral column was being taken
- PR #2180 Fix issue with isort reordering `importorskip` below imports depending on them
- PR #2187 fix to honor dtype when numpy arrays are passed to columnops.as_column
- PR #2190 Fix issue in astype conversion of string column to 'str'
- PR #2208 Fix issue with calling `head()` on one row dataframe
- PR #2229 Propagate exceptions from Cython cdef functions
- PR #2234 Fix issue with local build script not properly building
- PR #2223 Fix CUDA invalid configuration errors reported after loading small compressed ORC files
- PR #2162 Setting is_unique and is_monotonic-related attributes
- PR #2244 Fix ORC RLEv2 delta mode decoding with nonzero residual delta width
- PR #2297 Work around `var/std` unsupported only at debug build
- PR #2302 Fixed java serialization corner case
- PR #2355 Handle float16 in binary operations
- PR #2311 Fix copy behaviour for GenericIndex
- PR #2349 Fix issues with String filter in java API
- PR #2323 Fix groupby on categoricals
- PR #2328 Ensure order is preserved in CategoricalAccessor._set_categories
- PR #2202 Fix issue with unary ops mishandling empty input
- PR #2326 Fix for bug in DLPack when reading multiple columns
- PR #2324 Fix cudf Docker build
- PR #2325 Fix ORC RLEv2 patched base mode decoding with nonzero patch width
- PR #2235 Fix get_dummies to be compatible with dask
- PR #2332 Zero initialize gdf_dtype_extra_info
- PR #2355 Handle float16 in binary operations
- PR #2360 Fix missing dtype handling in cudf.Series & columnops.as_column
- PR #2364 Fix quantile api and other trivial issues around it
- PR #2361 Fixed issue with `codes` of CategoricalIndex
- PR #2357 Fixed inconsistent type of index created with from_pandas vs direct construction
- PR #2389 Fixed Rolling __getattr__ and __getitem__ for offset based windows
- PR #2402 Fixed bug in valid mask computation in cudf::copy_if (apply_boolean_mask)
- PR #2401 Fix to a scalar datetime(of type Days) issue
- PR #2386 Correctly allocate output valids in groupby
- PR #2411 Fixed failures on binary op on single element string column
- PR #2422 Fix Pandas logical binary operation incompatibilites
- PR #2447 Fix CodeCov posting build statuses temporarily
- PR #2450 Fix erroneous null handling in `cudf.DataFrame`'s `apply_rows`
- PR #2470 Fix issues with empty strings and string categories (Java)
- PR #2471 Fix String Column Validity.
- PR #2481 Fix java validity buffer serialization
- PR #2485 Updated bytes calculation to use size_t to avoid overflow in column concat
- PR #2461 Fix groupby multiple aggregations same column
- PR #2514 Fix cudf::drop_nulls threshold handling in Cython
- PR #2516 Fix utilities include paths and meta.yaml header paths
- PR #2517 Fix device memory leak in to_dlpack tensor deleter
- PR #2431 Fix local build generated file ownerships
- PR #2511 Added import of orc, refactored exception handlers to not squash fatal exceptions
- PR #2527 Fix index and column input handling in dask_cudf read_parquet
- PR #2466 Fix `dataframe.query` returning null rows erroneously
- PR #2548 Orc reader: fix non-deterministic data decoding at chunk boundaries
- PR #2557 fix cudautils import in string.py
- PR #2521 Fix casting datetimes from/to the same resolution
- PR #2545 Fix MultiIndexes with datetime levels
- PR #2560 Remove duplicate `dlpack` definition in conda recipe
- PR #2567 Fix ColumnVector.fromScalar issues while dealing with null scalars
- PR #2565 Orc reader: fix incorrect data decoding of int64 data types
- PR #2577 Fix search benchmark compilation error by adding necessary header
- PR #2604 Fix a bug in copying.pyx:_normalize_types that upcasted int32 to int64


# cuDF 0.8.0 (27 June 2019)

## New Features

- PR #1524 Add GPU-accelerated JSON Lines parser with limited feature set
- PR #1569 Add support for Json objects to the JSON Lines reader
- PR #1622 Add Series.loc
- PR #1654 Add cudf::apply_boolean_mask: faster replacement for gdf_apply_stencil
- PR #1487 cython gather/scatter
- PR #1310 Implemented the slice/split functionality.
- PR #1630 Add Python layer to the GPU-accelerated JSON reader
- PR #1745 Add rounding of numeric columns via Numba
- PR #1772 JSON reader: add support for BytesIO and StringIO input
- PR #1527 Support GDF_BOOL8 in readers and writers
- PR #1819 Logical operators (AND, OR, NOT) for libcudf and cuDF
- PR #1813 ORC Reader: Add support for stripe selection
- PR #1828 JSON Reader: add suport for bool8 columns
- PR #1833 Add column iterator with/without nulls
- PR #1665 Add the point-in-polygon GIS function
- PR #1863 Series and Dataframe methods for all and any
- PR #1908 cudf::copy_range and cudf::fill for copying/assigning an index or range to a constant
- PR #1921 Add additional formats for typecasting to/from strings
- PR #1807 Add Series.dropna()
- PR #1987 Allow user defined functions in the form of ptx code to be passed to binops
- PR #1948 Add operator functions like `Series.add()` to DataFrame and Series
- PR #1954 Add skip test argument to GPU build script
- PR #2018 Add bindings for new groupby C++ API
- PR #1984 Add rolling window operations Series.rolling() and DataFrame.rolling()
- PR #1542 Python method and bindings for to_csv
- PR #1995 Add Java API
- PR #1998 Add google benchmark to cudf
- PR #1845 Add cudf::drop_duplicates, DataFrame.drop_duplicates
- PR #1652 Added `Series.where()` feature
- PR #2074 Java Aggregates, logical ops, and better RMM support
- PR #2140 Add a `cudf::transform` function
- PR #2068 Concatenation of different typed columns

## Improvements

- PR #1538 Replacing LesserRTTI with inequality_comparator
- PR #1703 C++: Added non-aggregating `insert` to `concurrent_unordered_map` with specializations to store pairs with a single atomicCAS when possible.
- PR #1422 C++: Added a RAII wrapper for CUDA streams
- PR #1701 Added `unique` method for stringColumns
- PR #1713 Add documentation for Dask-XGBoost
- PR #1666 CSV Reader: Improve performance for files with large number of columns
- PR #1725 Enable the ability to use a single column groupby as its own index
- PR #1759 Add an example showing simultaneous rolling averages to `apply_grouped` documentation
- PR #1746 C++: Remove unused code: `windowed_ops.cu`, `sorting.cu`, `hash_ops.cu`
- PR #1748 C++: Add `bool` nullability flag to `device_table` row operators
- PR #1764 Improve Numerical column: `mean_var` and `mean`
- PR #1767 Speed up Python unit tests
- PR #1770 Added build.sh script, updated CI scripts and documentation
- PR #1739 ORC Reader: Add more pytest coverage
- PR #1696 Added null support in `Series.replace()`.
- PR #1390 Added some basic utility functions for `gdf_column`'s
- PR #1791 Added general column comparison code for testing
- PR #1795 Add printing of git submodule info to `print_env.sh`
- PR #1796 Removing old sort based group by code and gdf_filter
- PR #1811 Added funtions for copying/allocating `cudf::table`s
- PR #1838 Improve columnops.column_empty so that it returns typed columns instead of a generic Column
- PR #1890 Add utils.get_dummies- a pandas-like wrapper around one_hot-encoding
- PR #1823 CSV Reader: default the column type to string for empty dataframes
- PR #1827 Create bindings for scalar-vector binops, and update one_hot_encoding to use them
- PR #1817 Operators now support different sized dataframes as long as they don't share different sized columns
- PR #1855 Transition replace_nulls to new C++ API and update corresponding Cython/Python code
- PR #1858 Add `std::initializer_list` constructor to `column_wrapper`
- PR #1846 C++ type-erased gdf_equal_columns test util; fix gdf_equal_columns logic error
- PR #1390 Added some basic utility functions for `gdf_column`s
- PR #1391 Tidy up bit-resolution-operation and bitmask class code
- PR #1882 Add iloc functionality to MultiIndex dataframes
- PR #1884 Rolling windows: general enhancements and better coverage for unit tests
- PR #1886 support GDF_STRING_CATEGORY columns in apply_boolean_mask, drop_nulls and other libcudf functions
- PR #1896 Improve performance of groupby with levels specified in dask-cudf
- PR #1915 Improve iloc performance for non-contiguous row selection
- PR #1859 Convert read_json into a C++ API
- PR #1919 Rename libcudf namespace gdf to namespace cudf
- PR #1850 Support left_on and right_on for DataFrame merge operator
- PR #1930 Specialize constructor for `cudf::bool8` to cast argument to `bool`
- PR #1938 Add default constructor for `column_wrapper`
- PR #1930 Specialize constructor for `cudf::bool8` to cast argument to `bool`
- PR #1952 consolidate libcudf public API headers in include/cudf
- PR #1949 Improved selection with boolmask using libcudf `apply_boolean_mask`
- PR #1956 Add support for nulls in `query()`
- PR #1973 Update `std::tuple` to `std::pair` in top-most libcudf APIs and C++ transition guide
- PR #1981 Convert read_csv into a C++ API
- PR #1868 ORC Reader: Support row index for speed up on small/medium datasets
- PR #1964 Added support for list-like types in Series.str.cat
- PR #2005 Use HTML5 details tag in bug report issue template
- PR #2003 Removed few redundant unit-tests from test_string.py::test_string_cat
- PR #1944 Groupby design improvements
- PR #2017 Convert `read_orc()` into a C++ API
- PR #2011 Convert `read_parquet()` into a C++ API
- PR #1756 Add documentation "10 Minutes to cuDF and dask_cuDF"
- PR #2034 Adding support for string columns concatenation using "add" binary operator
- PR #2042 Replace old "10 Minutes" guide with new guide for docs build process
- PR #2036 Make library of common test utils to speed up tests compilation
- PR #2022 Facilitating get_dummies to be a high level api too
- PR #2050 Namespace IO readers and add back free-form `read_xxx` functions
- PR #2104 Add a functional ``sort=`` keyword argument to groupby
- PR #2108 Add `find_and_replace` for StringColumn for replacing single values
- PR #1803 cuDF/CuPy interoperability documentation

## Bug Fixes

- PR #1465 Fix for test_orc.py and test_sparse_df.py test failures
- PR #1583 Fix underlying issue in `as_index()` that was causing `Series.quantile()` to fail
- PR #1680 Add errors= keyword to drop() to fix cudf-dask bug
- PR #1651 Fix `query` function on empty dataframe
- PR #1616 Fix CategoricalColumn to access categories by index instead of iteration
- PR #1660 Fix bug in `loc` when indexing with a column name (a string)
- PR #1683 ORC reader: fix timestamp conversion to UTC
- PR #1613 Improve CategoricalColumn.fillna(-1) performance
- PR #1642 Fix failure of CSV_TEST gdf_csv_test.SkiprowsNrows on multiuser systems
- PR #1709 Fix handling of `datetime64[ms]` in `dataframe.select_dtypes`
- PR #1704 CSV Reader: Add support for the plus sign in number fields
- PR #1687 CSV reader: return an empty dataframe for zero size input
- PR #1757 Concatenating columns with null columns
- PR #1755 Add col_level keyword argument to melt
- PR #1758 Fix df.set_index() when setting index from an empty column
- PR #1749 ORC reader: fix long strings of NULL values resulting in incorrect data
- PR #1742 Parquet Reader: Fix index column name to match PANDAS compat
- PR #1782 Update libcudf doc version
- PR #1783 Update conda dependencies
- PR #1786 Maintain the original series name in series.unique output
- PR #1760 CSV Reader: fix segfault when dtype list only includes columns from usecols list
- PR #1831 build.sh: Assuming python is in PATH instead of using PYTHON env var
- PR #1839 Raise an error instead of segfaulting when transposing a DataFrame with StringColumns
- PR #1840 Retain index correctly during merge left_on right_on
- PR #1825 cuDF: Multiaggregation Groupby Failures
- PR #1789 CSV Reader: Fix missing support for specifying `int8` and `int16` dtypes
- PR #1857 Cython Bindings: Handle `bool` columns while calling `column_view_from_NDArrays`
- PR #1849 Allow DataFrame support methods to pass arguments to the methods
- PR #1847 Fixed #1375 by moving the nvstring check into the wrapper function
- PR #1864 Fixing cudf reduction for POWER platform
- PR #1869 Parquet reader: fix Dask timestamps not matching with Pandas (convert to milliseconds)
- PR #1876 add dtype=bool for `any`, `all` to treat integer column correctly
- PR #1875 CSV reader: take NaN values into account in dtype detection
- PR #1873 Add column dtype checking for the all/any methods
- PR #1902 Bug with string iteration in _apply_basic_agg
- PR #1887 Fix for initialization issue in pq_read_arg,orc_read_arg
- PR #1867 JSON reader: add support for null/empty fields, including the 'null' literal
- PR #1891 Fix bug #1750 in string column comparison
- PR #1909 Support of `to_pandas()` of boolean series with null values
- PR #1923 Use prefix removal when two aggs are called on a SeriesGroupBy
- PR #1914 Zero initialize gdf_column local variables
- PR #1959 Add support for comparing boolean Series to scalar
- PR #1966 Ignore index fix in series append
- PR #1967 Compute index __sizeof__ only once for DataFrame __sizeof__
- PR #1977 Support CUDA installation in default system directories
- PR #1982 Fixes incorrect index name after join operation
- PR #1985 Implement `GDF_PYMOD`, a special modulo that follows python's sign rules
- PR #1991 Parquet reader: fix decoding of NULLs
- PR #1990 Fixes a rendering bug in the `apply_grouped` documentation
- PR #1978 Fix for values being filled in an empty dataframe
- PR #2001 Correctly create MultiColumn from Pandas MultiColumn
- PR #2006 Handle empty dataframe groupby construction for dask
- PR #1965 Parquet Reader: Fix duplicate index column when it's already in `use_cols`
- PR #2033 Add pip to conda environment files to fix warning
- PR #2028 CSV Reader: Fix reading of uncompressed files without a recognized file extension
- PR #2073 Fix an issue when gathering columns with NVCategory and nulls
- PR #2053 cudf::apply_boolean_mask return empty column for empty boolean mask
- PR #2066 exclude `IteratorTest.mean_var_output` test from debug build
- PR #2069 Fix JNI code to use read_csv and read_parquet APIs
- PR #2071 Fix bug with unfound transitive dependencies for GTests in Ubuntu 18.04
- PR #2089 Configure Sphinx to render params correctly
- PR #2091 Fix another bug with unfound transitive dependencies for `cudftestutils` in Ubuntu 18.04
- PR #2115 Just apply `--disable-new-dtags` instead of trying to define all the transitive dependencies
- PR #2106 Fix errors in JitCache tests caused by sharing of device memory between processes
- PR #2120 Fix errors in JitCache tests caused by running multiple threads on the same data
- PR #2102 Fix memory leak in groupby
- PR #2113 fixed typo in to_csv code example


# cudf 0.7.2 (16 May 2019)

## New Features

- PR #1735 Added overload for atomicAdd on int64. Streamlined implementation of custom atomic overloads.
- PR #1741 Add MultiIndex concatenation

## Bug Fixes

- PR #1718 Fix issue with SeriesGroupBy MultiIndex in dask-cudf
- PR #1734 Python: fix performance regression for groupby count() aggregations
- PR #1768 Cython: fix handling read only schema buffers in gpuarrow reader


# cudf 0.7.1 (11 May 2019)

## New Features

- PR #1702 Lazy load MultiIndex to return groupby performance to near optimal.

## Bug Fixes

- PR #1708 Fix handling of `datetime64[ms]` in `dataframe.select_dtypes`


# cuDF 0.7.0 (10 May 2019)

## New Features

- PR #982 Implement gdf_group_by_without_aggregations and gdf_unique_indices functions
- PR #1142 Add `GDF_BOOL` column type
- PR #1194 Implement overloads for CUDA atomic operations
- PR #1292 Implemented Bitwise binary ops AND, OR, XOR (&, |, ^)
- PR #1235 Add GPU-accelerated Parquet Reader
- PR #1335 Added local_dict arg in `DataFrame.query()`.
- PR #1282 Add Series and DataFrame.describe()
- PR #1356 Rolling windows
- PR #1381 Add DataFrame._get_numeric_data
- PR #1388 Add CODEOWNERS file to auto-request reviews based on where changes are made
- PR #1396 Add DataFrame.drop method
- PR #1413 Add DataFrame.melt method
- PR #1412 Add DataFrame.pop()
- PR #1419 Initial CSV writer function
- PR #1441 Add Series level cumulative ops (cumsum, cummin, cummax, cumprod)
- PR #1420 Add script to build and test on a local gpuCI image
- PR #1440 Add DatetimeColumn.min(), DatetimeColumn.max()
- PR #1455 Add Series.Shift via Numba kernel
- PR #1441 Add Series level cumulative ops (cumsum, cummin, cummax, cumprod)
- PR #1461 Add Python coverage test to gpu build
- PR #1445 Parquet Reader: Add selective reading of rows and row group
- PR #1532 Parquet Reader: Add support for INT96 timestamps
- PR #1516 Add Series and DataFrame.ndim
- PR #1556 Add libcudf C++ transition guide
- PR #1466 Add GPU-accelerated ORC Reader
- PR #1565 Add build script for nightly doc builds
- PR #1508 Add Series isna, isnull, and notna
- PR #1456 Add Series.diff() via Numba kernel
- PR #1588 Add Index `astype` typecasting
- PR #1301 MultiIndex support
- PR #1599 Level keyword supported in groupby
- PR #929 Add support operations to dataframe
- PR #1609 Groupby accept list of Series
- PR #1658 Support `group_keys=True` keyword in groupby method

## Improvements

- PR #1531 Refactor closures as private functions in gpuarrow
- PR #1404 Parquet reader page data decoding speedup
- PR #1076 Use `type_dispatcher` in join, quantiles, filter, segmented sort, radix sort and hash_groupby
- PR #1202 Simplify README.md
- PR #1149 CSV Reader: Change convertStrToValue() functions to `__device__` only
- PR #1238 Improve performance of the CUDA trie used in the CSV reader
- PR #1245 Use file cache for JIT kernels
- PR #1278 Update CONTRIBUTING for new conda environment yml naming conventions
- PR #1163 Refactored UnaryOps. Reduced API to two functions: `gdf_unary_math` and `gdf_cast`. Added `abs`, `-`, and `~` ops. Changed bindings to Cython
- PR #1284 Update docs version
- PR #1287 add exclude argument to cudf.select_dtype function
- PR #1286 Refactor some of the CSV Reader kernels into generic utility functions
- PR #1291 fillna in `Series.to_gpu_array()` and `Series.to_array()` can accept the scalar too now.
- PR #1005 generic `reduction` and `scan` support
- PR #1349 Replace modernGPU sort join with thrust.
- PR #1363 Add a dataframe.mean(...) that raises NotImplementedError to satisfy `dask.dataframe.utils.is_dataframe_like`
- PR #1319 CSV Reader: Use column wrapper for gdf_column output alloc/dealloc
- PR #1376 Change series quantile default to linear
- PR #1399 Replace CFFI bindings for NVTX functions with Cython bindings
- PR #1389 Refactored `set_null_count()`
- PR #1386 Added macros `GDF_TRY()`, `CUDF_TRY()` and `ASSERT_CUDF_SUCCEEDED()`
- PR #1435 Rework CMake and conda recipes to depend on installed libraries
- PR #1391 Tidy up bit-resolution-operation and bitmask class code
- PR #1439 Add cmake variable to enable compiling CUDA code with -lineinfo
- PR #1462 Add ability to read parquet files from arrow::io::RandomAccessFile
- PR #1453 Convert CSV Reader CFFI to Cython
- PR #1479 Convert Parquet Reader CFFI to Cython
- PR #1397 Add a utility function for producing an overflow-safe kernel launch grid configuration
- PR #1382 Add GPU parsing of nested brackets to cuIO parsing utilities
- PR #1481 Add cudf::table constructor to allocate a set of `gdf_column`s
- PR #1484 Convert GroupBy CFFI to Cython
- PR #1463 Allow and default melt keyword argument var_name to be None
- PR #1486 Parquet Reader: Use device_buffer rather than device_ptr
- PR #1525 Add cudatoolkit conda dependency
- PR #1520 Renamed `src/dataframe` to `src/table` and moved `table.hpp`. Made `types.hpp` to be type declarations only.
- PR #1492 Convert transpose CFFI to Cython
- PR #1495 Convert binary and unary ops CFFI to Cython
- PR #1503 Convert sorting and hashing ops CFFI to Cython
- PR #1522 Use latest release version in update-version CI script
- PR #1533 Remove stale join CFFI, fix memory leaks in join Cython
- PR #1521 Added `row_bitmask` to compute bitmask for rows of a table. Merged `valids_ops.cu` and `bitmask_ops.cu`
- PR #1553 Overload `hash_row` to avoid using intial hash values. Updated `gdf_hash` to select between overloads
- PR #1585 Updated `cudf::table` to maintain own copy of wrapped `gdf_column*`s
- PR #1559 Add `except +` to all Cython function definitions to catch C++ exceptions properly
- PR #1617 `has_nulls` and `column_dtypes` for `cudf::table`
- PR #1590 Remove CFFI from the build / install process entirely
- PR #1536 Convert gpuarrow CFFI to Cython
- PR #1655 Add `Column._pointer` as a way to access underlying `gdf_column*` of a `Column`
- PR #1655 Update readme conda install instructions for cudf version 0.6 and 0.7


## Bug Fixes

- PR #1233 Fix dtypes issue while adding the column to `str` dataframe.
- PR #1254 CSV Reader: fix data type detection for floating-point numbers in scientific notation
- PR #1289 Fix looping over each value instead of each category in concatenation
- PR #1293 Fix Inaccurate error message in join.pyx
- PR #1308 Add atomicCAS overload for `int8_t`, `int16_t`
- PR #1317 Fix catch polymorphic exception by reference in ipc.cu
- PR #1325 Fix dtype of null bitmasks to int8
- PR #1326 Update build documentation to use -DCMAKE_CXX11_ABI=ON
- PR #1334 Add "na_position" argument to CategoricalColumn sort_by_values
- PR #1321 Fix out of bounds warning when checking Bzip2 header
- PR #1359 Add atomicAnd/Or/Xor for integers
- PR #1354 Fix `fillna()` behaviour when replacing values with different dtypes
- PR #1347 Fixed core dump issue while passing dict_dtypes without column names in `cudf.read_csv()`
- PR #1379 Fixed build failure caused due to error: 'col_dtype' may be used uninitialized
- PR #1392 Update cudf Dockerfile and package_versions.sh
- PR #1385 Added INT8 type to `_schema_to_dtype` for use in GpuArrowReader
- PR #1393 Fixed a bug in `gdf_count_nonzero_mask()` for the case of 0 bits to count
- PR #1395 Update CONTRIBUTING to use the environment variable CUDF_HOME
- PR #1416 Fix bug at gdf_quantile_exact and gdf_quantile_appox
- PR #1421 Fix remove creation of series multiple times during `add_column()`
- PR #1405 CSV Reader: Fix memory leaks on read_csv() failure
- PR #1328 Fix CategoricalColumn to_arrow() null mask
- PR #1433 Fix NVStrings/categories includes
- PR #1432 Update NVStrings to 0.7.* to coincide with 0.7 development
- PR #1483 Modify CSV reader to avoid cropping blank quoted characters in non-string fields
- PR #1446 Merge 1275 hotfix from master into branch-0.7
- PR #1447 Fix legacy groupby apply docstring
- PR #1451 Fix hash join estimated result size is not correct
- PR #1454 Fix local build script improperly change directory permissions
- PR #1490 Require Dask 1.1.0+ for `is_dataframe_like` test or skip otherwise.
- PR #1491 Use more specific directories & groups in CODEOWNERS
- PR #1497 Fix Thrust issue on CentOS caused by missing default constructor of host_vector elements
- PR #1498 Add missing include guard to device_atomics.cuh and separated DEVICE_ATOMICS_TEST
- PR #1506 Fix csv-write call to updated NVStrings method
- PR #1510 Added nvstrings `fillna()` function
- PR #1507 Parquet Reader: Default string data to GDF_STRING
- PR #1535 Fix doc issue to ensure correct labelling of cudf.series
- PR #1537 Fix `undefined reference` link error in HashPartitionTest
- PR #1548 Fix ci/local/build.sh README from using an incorrect image example
- PR #1551 CSV Reader: Fix integer column name indexing
- PR #1586 Fix broken `scalar_wrapper::operator==`
- PR #1591 ORC/Parquet Reader: Fix missing import for FileNotFoundError exception
- PR #1573 Parquet Reader: Fix crash due to clash with ORC reader datasource
- PR #1607 Revert change of `column.to_dense_buffer` always return by copy for performance concerns
- PR #1618 ORC reader: fix assert & data output when nrows/skiprows isn't aligned to stripe boundaries
- PR #1631 Fix failure of TYPES_TEST on some gcc-7 based systems.
- PR #1641 CSV Reader: Fix skip_blank_lines behavior with Windows line terminators (\r\n)
- PR #1648 ORC reader: fix non-deterministic output when skiprows is non-zero
- PR #1676 Fix groupby `as_index` behaviour with `MultiIndex`
- PR #1659 Fix bug caused by empty groupbys and multiindex slicing throwing exceptions
- PR #1656 Correct Groupby failure in dask when un-aggregable columns are left in dataframe.
- PR #1689 Fix groupby performance regression
- PR #1694 Add Cython as a runtime dependency since it's required in `setup.py`


# cuDF 0.6.1 (25 Mar 2019)

## Bug Fixes

- PR #1275 Fix CentOS exception in DataFrame.hash_partition from using value "returned" by a void function


# cuDF 0.6.0 (22 Mar 2019)

## New Features

- PR #760 Raise `FileNotFoundError` instead of `GDF_FILE_ERROR` in `read_csv` if the file does not exist
- PR #539 Add Python bindings for replace function
- PR #823 Add Doxygen configuration to enable building HTML documentation for libcudf C/C++ API
- PR #807 CSV Reader: Add byte_range parameter to specify the range in the input file to be read
- PR #857 Add Tail method for Series/DataFrame and update Head method to use iloc
- PR #858 Add series feature hashing support
- PR #871 CSV Reader: Add support for NA values, including user specified strings
- PR #893 Adds PyArrow based parquet readers / writers to Python, fix category dtype handling, fix arrow ingest buffer size issues
- PR #867 CSV Reader: Add support for ignoring blank lines and comment lines
- PR #887 Add Series digitize method
- PR #895 Add Series groupby
- PR #898 Add DataFrame.groupby(level=0) support
- PR #920 Add feather, JSON, HDF5 readers / writers from PyArrow / Pandas
- PR #888 CSV Reader: Add prefix parameter for column names, used when parsing without a header
- PR #913 Add DLPack support: convert between cuDF DataFrame and DLTensor
- PR #939 Add ORC reader from PyArrow
- PR #918 Add Series.groupby(level=0) support
- PR #906 Add binary and comparison ops to DataFrame
- PR #958 Support unary and binary ops on indexes
- PR #964 Add `rename` method to `DataFrame`, `Series`, and `Index`
- PR #985 Add `Series.to_frame` method
- PR #985 Add `drop=` keyword to reset_index method
- PR #994 Remove references to pygdf
- PR #990 Add external series groupby support
- PR #988 Add top-level merge function to cuDF
- PR #992 Add comparison binaryops to DateTime columns
- PR #996 Replace relative path imports with absolute paths in tests
- PR #995 CSV Reader: Add index_col parameter to specify the column name or index to be used as row labels
- PR #1004 Add `from_gpu_matrix` method to DataFrame
- PR #997 Add property index setter
- PR #1007 Replace relative path imports with absolute paths in cudf
- PR #1013 select columns with df.columns
- PR #1016 Rename Series.unique_count() to nunique() to match pandas API
- PR #947 Prefixsum to handle nulls and float types
- PR #1029 Remove rest of relative path imports
- PR #1021 Add filtered selection with assignment for Dataframes
- PR #872 Adding NVCategory support to cudf apis
- PR #1052 Add left/right_index and left/right_on keywords to merge
- PR #1091 Add `indicator=` and `suffixes=` keywords to merge
- PR #1107 Add unsupported keywords to Series.fillna
- PR #1032 Add string support to cuDF python
- PR #1136 Removed `gdf_concat`
- PR #1153 Added function for getting the padded allocation size for valid bitmask
- PR #1148 Add cudf.sqrt for dataframes and Series
- PR #1159 Add Python bindings for libcudf dlpack functions
- PR #1155 Add __array_ufunc__ for DataFrame and Series for sqrt
- PR #1168 to_frame for series accepts a name argument


## Improvements

- PR #1218 Add dask-cudf page to API docs
- PR #892 Add support for heterogeneous types in binary ops with JIT
- PR #730 Improve performance of `gdf_table` constructor
- PR #561 Add Doxygen style comments to Join CUDA functions
- PR #813 unified libcudf API functions by replacing gpu_ with gdf_
- PR #822 Add support for `__cuda_array_interface__` for ingest
- PR #756 Consolidate common helper functions from unordered map and multimap
- PR #753 Improve performance of groupby sum and average, especially for cases with few groups.
- PR #836 Add ingest support for arrow chunked arrays in Column, Series, DataFrame creation
- PR #763 Format doxygen comments for csv_read_arg struct
- PR #532 CSV Reader: Use type dispatcher instead of switch block
- PR #694 Unit test utilities improvements
- PR #878 Add better indexing to Groupby
- PR #554 Add `empty` method and `is_monotonic` attribute to `Index`
- PR #1040 Fixed up Doxygen comment tags
- PR #909 CSV Reader: Avoid host->device->host copy for header row data
- PR #916 Improved unit testing and error checking for `gdf_column_concat`
- PR #941 Replace `numpy` call in `Series.hash_encode` with `numba`
- PR #942 Added increment/decrement operators for wrapper types
- PR #943 Updated `count_nonzero_mask` to return `num_rows` when the mask is null
- PR #952 Added trait to map C++ type to `gdf_dtype`
- PR #966 Updated RMM submodule.
- PR #998 Add IO reader/writer modules to API docs, fix for missing cudf.Series docs
- PR #1017 concatenate along columns for Series and DataFrames
- PR #1002 Support indexing a dataframe with another boolean dataframe
- PR #1018 Better concatenation for Series and Dataframes
- PR #1036 Use Numpydoc style docstrings
- PR #1047 Adding gdf_dtype_extra_info to gdf_column_view_augmented
- PR #1054 Added default ctor to SerialTrieNode to overcome Thrust issue in CentOS7 + CUDA10
- PR #1024 CSV Reader: Add support for hexadecimal integers in integral-type columns
- PR #1033 Update `fillna()` to use libcudf function `gdf_replace_nulls`
- PR #1066 Added inplace assignment for columns and select_dtypes for dataframes
- PR #1026 CSV Reader: Change the meaning and type of the quoting parameter to match Pandas
- PR #1100 Adds `CUDF_EXPECTS` error-checking macro
- PR #1092 Fix select_dtype docstring
- PR #1111 Added cudf::table
- PR #1108 Sorting for datetime columns
- PR #1120 Return a `Series` (not a `Column`) from `Series.cat.set_categories()`
- PR #1128 CSV Reader: The last data row does not need to be line terminated
- PR #1183 Bump Arrow version to 0.12.1
- PR #1208 Default to CXX11_ABI=ON
- PR #1252 Fix NVStrings dependencies for cuda 9.2 and 10.0
- PR #2037 Optimize the existing `gather` and `scatter` routines in `libcudf`

## Bug Fixes

- PR #821 Fix flake8 issues revealed by flake8 update
- PR #808 Resolved renamed `d_columns_valids` variable name
- PR #820 CSV Reader: fix the issue where reader adds additional rows when file uses \r\n as a line terminator
- PR #780 CSV Reader: Fix scientific notation parsing and null values for empty quotes
- PR #815 CSV Reader: Fix data parsing when tabs are present in the input CSV file
- PR #850 Fix bug where left joins where the left df has 0 rows causes a crash
- PR #861 Fix memory leak by preserving the boolean mask index
- PR #875 Handle unnamed indexes in to/from arrow functions
- PR #877 Fix ingest of 1 row arrow tables in from arrow function
- PR #876 Added missing `<type_traits>` include
- PR #889 Deleted test_rmm.py which has now moved to RMM repo
- PR #866 Merge v0.5.1 numpy ABI hotfix into 0.6
- PR #917 value_counts return int type on empty columns
- PR #611 Renamed `gdf_reduce_optimal_output_size()` -> `gdf_reduction_get_intermediate_output_size()`
- PR #923 fix index for negative slicing for cudf dataframe and series
- PR #927 CSV Reader: Fix category GDF_CATEGORY hashes not being computed properly
- PR #921 CSV Reader: Fix parsing errors with delim_whitespace, quotations in the header row, unnamed columns
- PR #933 Fix handling objects of all nulls in series creation
- PR #940 CSV Reader: Fix an issue where the last data row is missing when using byte_range
- PR #945 CSV Reader: Fix incorrect datetime64 when milliseconds or space separator are used
- PR #959 Groupby: Problem with column name lookup
- PR #950 Converting dataframe/recarry with non-contiguous arrays
- PR #963 CSV Reader: Fix another issue with missing data rows when using byte_range
- PR #999 Fix 0 sized kernel launches and empty sort_index exception
- PR #993 Fix dtype in selecting 0 rows from objects
- PR #1009 Fix performance regression in `to_pandas` method on DataFrame
- PR #1008 Remove custom dask communication approach
- PR #1001 CSV Reader: Fix a memory access error when reading a large (>2GB) file with date columns
- PR #1019 Binary Ops: Fix error when one input column has null mask but other doesn't
- PR #1014 CSV Reader: Fix false positives in bool value detection
- PR #1034 CSV Reader: Fix parsing floating point precision and leading zero exponents
- PR #1044 CSV Reader: Fix a segfault when byte range aligns with a page
- PR #1058 Added support for `DataFrame.loc[scalar]`
- PR #1060 Fix column creation with all valid nan values
- PR #1073 CSV Reader: Fix an issue where a column name includes the return character
- PR #1090 Updating Doxygen Comments
- PR #1080 Fix dtypes returned from loc / iloc because of lists
- PR #1102 CSV Reader: Minor fixes and memory usage improvements
- PR #1174: Fix release script typo
- PR #1137 Add prebuild script for CI
- PR #1118 Enhanced the `DataFrame.from_records()` feature
- PR #1129 Fix join performance with index parameter from using numpy array
- PR #1145 Issue with .agg call on multi-column dataframes
- PR #908 Some testing code cleanup
- PR #1167 Fix issue with null_count not being set after inplace fillna()
- PR #1184 Fix iloc performance regression
- PR #1185 Support left_on/right_on and also on=str in merge
- PR #1200 Fix allocating bitmasks with numba instead of rmm in allocate_mask function
- PR #1213 Fix bug with csv reader requesting subset of columns using wrong datatype
- PR #1223 gpuCI: Fix label on rapidsai channel on gpu build scripts
- PR #1242 Add explicit Thrust exec policy to fix NVCATEGORY_TEST segfault on some platforms
- PR #1246 Fix categorical tests that failed due to bad implicit type conversion
- PR #1255 Fix overwriting conda package main label uploads
- PR #1259 Add dlpack includes to pip build


# cuDF 0.5.1 (05 Feb 2019)

## Bug Fixes

- PR #842 Avoid using numpy via cimport to prevent ABI issues in Cython compilation


# cuDF 0.5.0 (28 Jan 2019)

## New Features

- PR #722 Add bzip2 decompression support to `read_csv()`
- PR #693 add ZLIB-based GZIP/ZIP support to `read_csv_strings()`
- PR #411 added null support to gdf_order_by (new API) and cudf_table::sort
- PR #525 Added GitHub Issue templates for bugs, documentation, new features, and questions
- PR #501 CSV Reader: Add support for user-specified decimal point and thousands separator to read_csv_strings()
- PR #455 CSV Reader: Add support for user-specified decimal point and thousands separator to read_csv()
- PR #439 add `DataFrame.drop` method similar to pandas
- PR #356 add `DataFrame.transpose` method and `DataFrame.T` property similar to pandas
- PR #505 CSV Reader: Add support for user-specified boolean values
- PR #350 Implemented Series replace function
- PR #490 Added print_env.sh script to gather relevant environment details when reporting cuDF issues
- PR #474 add ZLIB-based GZIP/ZIP support to `read_csv()`
- PR #547 Added melt similar to `pandas.melt()`
- PR #491 Add CI test script to check for updates to CHANGELOG.md in PRs
- PR #550 Add CI test script to check for style issues in PRs
- PR #558 Add CI scripts for cpu-based conda and gpu-based test builds
- PR #524 Add Boolean Indexing
- PR #564 Update python `sort_values` method to use updated libcudf `gdf_order_by` API
- PR #509 CSV Reader: Input CSV file can now be passed in as a text or a binary buffer
- PR #607 Add `__iter__` and iteritems to DataFrame class
- PR #643 added a new api gdf_replace_nulls that allows a user to replace nulls in a column

## Improvements

- PR #426 Removed sort-based groupby and refactored existing groupby APIs. Also improves C++/CUDA compile time.
- PR #461 Add `CUDF_HOME` variable in README.md to replace relative pathing.
- PR #472 RMM: Created centralized rmm::device_vector alias and rmm::exec_policy
- PR #500 Improved the concurrent hash map class to support partitioned (multi-pass) hash table building.
- PR #454 Improve CSV reader docs and examples
- PR #465 Added templated C++ API for RMM to avoid explicit cast to `void**`
- PR #513 `.gitignore` tweaks
- PR #521 Add `assert_eq` function for testing
- PR #502 Simplify Dockerfile for local dev, eliminate old conda/pip envs
- PR #549 Adds `-rdynamic` compiler flag to nvcc for Debug builds
- PR #472 RMM: Created centralized rmm::device_vector alias and rmm::exec_policy
- PR #577 Added external C++ API for scatter/gather functions
- PR #500 Improved the concurrent hash map class to support partitioned (multi-pass) hash table building
- PR #583 Updated `gdf_size_type` to `int`
- PR #500 Improved the concurrent hash map class to support partitioned (multi-pass) hash table building
- PR #617 Added .dockerignore file. Prevents adding stale cmake cache files to the docker container
- PR #658 Reduced `JOIN_TEST` time by isolating overflow test of hash table size computation
- PR #664 Added Debuging instructions to README
- PR #651 Remove noqa marks in `__init__.py` files
- PR #671 CSV Reader: uncompressed buffer input can be parsed without explicitly specifying compression as None
- PR #684 Make RMM a submodule
- PR #718 Ensure sum, product, min, max methods pandas compatibility on empty datasets
- PR #720 Refactored Index classes to make them more Pandas-like, added CategoricalIndex
- PR #749 Improve to_arrow and from_arrow Pandas compatibility
- PR #766 Remove TravisCI references, remove unused variables from CMake, fix ARROW_VERSION in Cmake
- PR #773 Add build-args back to Dockerfile and handle dependencies based on environment yml file
- PR #781 Move thirdparty submodules to root and symlink in /cpp
- PR #843 Fix broken cudf/python API examples, add new methods to the API index

## Bug Fixes

- PR #569 CSV Reader: Fix days being off-by-one when parsing some dates
- PR #531 CSV Reader: Fix incorrect parsing of quoted numbers
- PR #465 Added templated C++ API for RMM to avoid explicit cast to `void**`
- PR #473 Added missing <random> include
- PR #478 CSV Reader: Add api support for auto column detection, header, mangle_dupe_cols, usecols
- PR #495 Updated README to correct where cffi pytest should be executed
- PR #501 Fix the intermittent segfault caused by the `thousands` and `compression` parameters in the csv reader
- PR #502 Simplify Dockerfile for local dev, eliminate old conda/pip envs
- PR #512 fix bug for `on` parameter in `DataFrame.merge` to allow for None or single column name
- PR #511 Updated python/cudf/bindings/join.pyx to fix cudf merge printing out dtypes
- PR #513 `.gitignore` tweaks
- PR #521 Add `assert_eq` function for testing
- PR #537 Fix CMAKE_CUDA_STANDARD_REQURIED typo in CMakeLists.txt
- PR #447 Fix silent failure in initializing DataFrame from generator
- PR #545 Temporarily disable csv reader thousands test to prevent segfault (test re-enabled in PR #501)
- PR #559 Fix Assertion error while using `applymap` to change the output dtype
- PR #575 Update `print_env.sh` script to better handle missing commands
- PR #612 Prevent an exception from occuring with true division on integer series.
- PR #630 Fix deprecation warning for `pd.core.common.is_categorical_dtype`
- PR #622 Fix Series.append() behaviour when appending values with different numeric dtype
- PR #603 Fix error while creating an empty column using None.
- PR #673 Fix array of strings not being caught in from_pandas
- PR #644 Fix return type and column support of dataframe.quantile()
- PR #634 Fix create `DataFrame.from_pandas()` with numeric column names
- PR #654 Add resolution check for GDF_TIMESTAMP in Join
- PR #648 Enforce one-to-one copy required when using `numba>=0.42.0`
- PR #645 Fix cmake build type handling not setting debug options when CMAKE_BUILD_TYPE=="Debug"
- PR #669 Fix GIL deadlock when launching multiple python threads that make Cython calls
- PR #665 Reworked the hash map to add a way to report the destination partition for a key
- PR #670 CMAKE: Fix env include path taking precedence over libcudf source headers
- PR #674 Check for gdf supported column types
- PR #677 Fix 'gdf_csv_test_Dates' gtest failure due to missing nrows parameter
- PR #604 Fix the parsing errors while reading a csv file using `sep` instead of `delimiter`.
- PR #686 Fix converting nulls to NaT values when converting Series to Pandas/Numpy
- PR #689 CSV Reader: Fix behavior with skiprows+header to match pandas implementation
- PR #691 Fixes Join on empty input DFs
- PR #706 CSV Reader: Fix broken dtype inference when whitespace is in data
- PR #717 CSV reader: fix behavior when parsing a csv file with no data rows
- PR #724 CSV Reader: fix build issue due to parameter type mismatch in a std::max call
- PR #734 Prevents reading undefined memory in gpu_expand_mask_bits numba kernel
- PR #747 CSV Reader: fix an issue where CUDA allocations fail with some large input files
- PR #750 Fix race condition for handling NVStrings in CMake
- PR #719 Fix merge column ordering
- PR #770 Fix issue where RMM submodule pointed to wrong branch and pin other to correct branches
- PR #778 Fix hard coded ABI off setting
- PR #784 Update RMM submodule commit-ish and pip paths
- PR #794 Update `rmm::exec_policy` usage to fix segmentation faults when used as temprory allocator.
- PR #800 Point git submodules to branches of forks instead of exact commits


# cuDF 0.4.0 (05 Dec 2018)

## New Features

- PR #398 add pandas-compatible `DataFrame.shape()` and `Series.shape()`
- PR #394 New documentation feature "10 Minutes to cuDF"
- PR #361 CSV Reader: Add support for strings with delimiters

## Improvements

 - PR #436 Improvements for type_dispatcher and wrapper structs
 - PR #429 Add CHANGELOG.md (this file)
 - PR #266 use faster CUDA-accelerated DataFrame column/Series concatenation.
 - PR #379 new C++ `type_dispatcher` reduces code complexity in supporting many data types.
 - PR #349 Improve performance for creating columns from memoryview objects
 - PR #445 Update reductions to use type_dispatcher. Adds integer types support to sum_of_squares.
 - PR #448 Improve installation instructions in README.md
 - PR #456 Change default CMake build to Release, and added option for disabling compilation of tests

## Bug Fixes

 - PR #444 Fix csv_test CUDA too many resources requested fail.
 - PR #396 added missing output buffer in validity tests for groupbys.
 - PR #408 Dockerfile updates for source reorganization
 - PR #437 Add cffi to Dockerfile conda env, fixes "cannot import name 'librmm'"
 - PR #417 Fix `map_test` failure with CUDA 10
 - PR #414 Fix CMake installation include file paths
 - PR #418 Properly cast string dtypes to programmatic dtypes when instantiating columns
 - PR #427 Fix and tests for Concatenation illegal memory access with nulls


# cuDF 0.3.0 (23 Nov 2018)

## New Features

 - PR #336 CSV Reader string support

## Improvements

 - PR #354 source code refactored for better organization. CMake build system overhaul. Beginning of transition to Cython bindings.
 - PR #290 Add support for typecasting to/from datetime dtype
 - PR #323 Add handling pyarrow boolean arrays in input/out, add tests
 - PR #325 GDF_VALIDITY_UNSUPPORTED now returned for algorithms that don't support non-empty valid bitmasks
 - PR #381 Faster InputTooLarge Join test completes in ms rather than minutes.
 - PR #373 .gitignore improvements
 - PR #367 Doc cleanup & examples for DataFrame methods
 - PR #333 Add Rapids Memory Manager documentation
 - PR #321 Rapids Memory Manager adds file/line location logging and convenience macros
 - PR #334 Implement DataFrame `__copy__` and `__deepcopy__`
 - PR #271 Add NVTX ranges to pygdf
 - PR #311 Document system requirements for conda install

## Bug Fixes

 - PR #337 Retain index on `scale()` function
 - PR #344 Fix test failure due to PyArrow 0.11 Boolean handling
 - PR #364 Remove noexcept from managed_allocator;  CMakeLists fix for NVstrings
 - PR #357 Fix bug that made all series be considered booleans for indexing
 - PR #351 replace conda env configuration for developers
 - PRs #346 #360 Fix CSV reading of negative numbers
 - PR #342 Fix CMake to use conda-installed nvstrings
 - PR #341 Preserve categorical dtype after groupby aggregations
 - PR #315 ReadTheDocs build update to fix missing libcuda.so
 - PR #320 FIX out-of-bounds access error in reductions.cu
 - PR #319 Fix out-of-bounds memory access in libcudf count_valid_bits
 - PR #303 Fix printing empty dataframe


# cuDF 0.2.0 and cuDF 0.1.0

These were initial releases of cuDF based on previously separate pyGDF and libGDF libraries.<|MERGE_RESOLUTION|>--- conflicted
+++ resolved
@@ -38,11 +38,8 @@
 - PR #3396 Update device_atomics with new bool8 and timestamp specializations
 - PR #3393 Implement df.cov and enable covariance/correlation in dask_cudf
 - PR #3401 Add dask_cudf ORC writer (to_orc)
-<<<<<<< HEAD
+- PR #3331 Add copy_if_else
 - PR #3172 Define and implement new fill/repeat/copy_range APIs
-=======
-- PR #3331 Add copy_if_else
->>>>>>> d5024acc
 
 ## Improvements
 
