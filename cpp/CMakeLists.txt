#=============================================================================
# Copyright (c) 2018, NVIDIA CORPORATION.
#
# Licensed under the Apache License, Version 2.0 (the "License");
# you may not use this file except in compliance with the License.
# You may obtain a copy of the License at
#
#     http://www.apache.org/licenses/LICENSE-2.0
#
# Unless required by applicable law or agreed to in writing, software
# distributed under the License is distributed on an "AS IS" BASIS,
# WITHOUT WARRANTIES OR CONDITIONS OF ANY KIND, either express or implied.
# See the License for the specific language governing permissions and
# limitations under the License.
#=============================================================================
cmake_minimum_required(VERSION 3.12 FATAL_ERROR)

project(CUDA_DATAFRAME VERSION 0.4.0 LANGUAGES C CXX CUDA)

###################################################################################################
# - build type ------------------------------------------------------------------------------------

# Set a default build type if none was specified
set(DEFAULT_BUILD_TYPE "Release")

if(NOT CMAKE_BUILD_TYPE AND NOT CMAKE_CONFIGURATION_TYPES)
  message(STATUS "Setting build type to '${DEFAULT_BUILD_TYPE}' since none specified.")
  set(CMAKE_BUILD_TYPE "${DEFAULT_BUILD_TYPE}" CACHE
      STRING "Choose the type of build." FORCE)
  # Set the possible values of build type for cmake-gui
  set_property(CACHE CMAKE_BUILD_TYPE PROPERTY STRINGS
    "Debug" "Release" "MinSizeRel" "RelWithDebInfo")
endif()

###################################################################################################
# - compiler options ------------------------------------------------------------------------------

set(CMAKE_CXX_STANDARD 14)
set(CMAKE_C_COMPILER $ENV{CC})
set(CMAKE_CXX_COMPILER $ENV{CXX})
set(CMAKE_CXX_STANDARD_REQUIRED ON)

set(CMAKE_CUDA_STANDARD 14)
set(CMAKE_CUDA_STANDARD_REQUIRED ON)

if(CMAKE_COMPILER_IS_GNUCXX)
    set(CMAKE_CXX_FLAGS "${CMAKE_CXX_FLAGS} -Werror")
endif(CMAKE_COMPILER_IS_GNUCXX)

set(CMAKE_C_FLAGS "${CMAKE_C_FLAGS} -D_GLIBCXX_USE_CXX11_ABI=0")
set(CMAKE_CXX_FLAGS "${CMAKE_CXX_FLAGS} -D_GLIBCXX_USE_CXX11_ABI=0")

#set(CMAKE_CUDA_FLAGS "${CMAKE_CUDA_FLAGS} -gencode=arch=compute_60,code=sm_60 -gencode=arch=compute_61,code=sm_61")
set(CMAKE_CUDA_FLAGS "${CMAKE_CUDA_FLAGS} -gencode=arch=compute_60,code=sm_60")
set(CMAKE_CUDA_FLAGS "${CMAKE_CUDA_FLAGS} -gencode=arch=compute_70,code=sm_70 -gencode=arch=compute_70,code=compute_70")

set(CMAKE_CUDA_FLAGS "${CMAKE_CUDA_FLAGS} --expt-extended-lambda --expt-relaxed-constexpr")

# suppress SHFL warnings caused by Modern GPU
# TODO: remove this when Modern GPU is removed or fixed to use shfl_sync
set(CMAKE_CUDA_FLAGS "${CMAKE_CUDA_FLAGS} -Werror cross-execution-space-call -Wno-deprecated-declarations -Xptxas --disable-warnings")

# set warnings as errors
set(CMAKE_CUDA_FLAGS "${CMAKE_CUDA_FLAGS} -Werror cross-execution-space-call -Xcompiler -Wall,-Werror")
set(CMAKE_CUDA_FLAGS "${CMAKE_CUDA_FLAGS} -Xcompiler -D_GLIBCXX_USE_CXX11_ABI=0")

# Debug options
if(CMAKE_BUILD_TYPE MATCHES Debug)
    message(STATUS "Building with debugging flags")
    set(CMAKE_CUDA_FLAGS "${CMAKE_CUDA_FLAGS} -G -Xcompiler -rdynamic")
endif(CMAKE_BUILD_TYPE MATCHES Debug)

option(BUILD_TESTS "Configure CMake to build tests"
       ON)

###################################################################################################
# - cmake modules ---------------------------------------------------------------------------------

set(CMAKE_MODULE_PATH "${CMAKE_CURRENT_SOURCE_DIR}/cmake/Modules/" ${CMAKE_MODULE_PATH})

include(FeatureSummary)
include(CheckIncludeFiles)
include(CheckLibraryExists)

include(ConfigureArrow)

###################################################################################################
# - find arrow ------------------------------------------------------------------------------------

if (ARROW_FOUND)
    message(STATUS "Apache Arrow found in ${ARROW_INCLUDE_DIR}")
else()
    message(FATAL_ERROR "Apache Arrow not found, please check your settings.")
endif()

###################################################################################################
# - find zlib -------------------------------------------------------------------------------------

find_package(ZLIB REQUIRED)
if(ZLIB_FOUND)
    message(STATUS "ZLib found in ${ZLIB_INCLUDE_DIRS}")
else()
    message(FATAL_ERROR "ZLib not found, please check your settings.")
endif(ZLIB_FOUND)

###################################################################################################
# - add gtest -------------------------------------------------------------------------------------

if(BUILD_TESTS)
    include(CTest)
    include(ConfigureGoogleTest)

    if(GTEST_FOUND)
        message(STATUS "Google C++ Testing Framework (Google Test) found in ${GTEST_ROOT}")
        include_directories(${GTEST_INCLUDE_DIR})
        add_subdirectory(${CMAKE_SOURCE_DIR}/tests)
    else()
        message(AUTHOR_WARNING "Google C++ Testing Framework (Google Test) not found: automated tests are disabled.")
    endif(GTEST_FOUND)
endif(BUILD_TESTS)

###################################################################################################
# - add RMM -------------------------------------------------------------------------------------

add_subdirectory(thirdparty/rmm "${CMAKE_BINARY_DIR}/rmm")

###################################################################################################
# - include paths ---------------------------------------------------------------------------------

include_directories("${ARROW_INCLUDE_DIR}"
                    "${FLATBUFFERS_INCLUDE_DIR}"
                    "${CMAKE_CUDA_TOOLKIT_INCLUDE_DIRECTORIES}"
                    "${CMAKE_BINARY_DIR}/include"
                    "${CMAKE_SOURCE_DIR}/include"
                    "${CMAKE_SOURCE_DIR}/src"
                    "${CMAKE_SOURCE_DIR}/thirdparty/cub"
                    "${CMAKE_SOURCE_DIR}/thirdparty/moderngpu/src"
<<<<<<< HEAD
                    "${CMAKE_SOURCE_DIR}/thirdparty/rmm/include")
=======
                    "${CMAKE_SOURCE_DIR}/thirdparty/cnmem/include"
                    "${ZLIB_INCLUDE_DIRS}")
>>>>>>> e31199a6

###################################################################################################
# - library paths ---------------------------------------------------------------------------------

link_directories("${CMAKE_CUDA_IMPLICIT_LINK_DIRECTORIES}" # CMAKE_CUDA_IMPLICIT_LINK_DIRECTORIES is an undocumented/unsupported variable containing the link directories for nvcc
                 "${CMAKE_BINARY_DIR}/lib"
                 "${FLATBUFFERS_LIBRARY_DIR}"
                 "${GTEST_LIBRARY_DIR}")

###################################################################################################
# - nvstrings -------------------------------------------------------------------------------------

find_file(NVSTRINGS_INCLUDE "NVStrings.h"
          HINTS "$ENV{NVSTRINGS_ROOT}/include"
                "$ENV{CONDA_PREFIX}/include")
find_library(NVSTRINGS_LIBRARY "NVStrings"
             HINTS "$ENV{NVSTRINGS_ROOT}/lib"
                   "$ENV{CONDA_PREFIX}/lib")

if(NVSTRINGS_INCLUDE AND NVSTRINGS_LIBRARY)
    execute_process(WORKING_DIRECTORY ${CMAKE_BINARY_DIR}
                    COMMAND ${CMAKE_COMMAND} -E make_directory ${CMAKE_BINARY_DIR}/include
                    COMMAND ${CMAKE_COMMAND} -E make_directory ${CMAKE_BINARY_DIR}/lib
                    COMMAND ${CMAKE_COMMAND} -E chdir ${CMAKE_BINARY_DIR} ln -snf ${NVSTRINGS_INCLUDE} ${CMAKE_BINARY_DIR}/include/NVStrings.h
                    COMMAND ${CMAKE_COMMAND} -E chdir ${CMAKE_BINARY_DIR} ln -snf ${NVSTRINGS_LIBRARY} ${CMAKE_BINARY_DIR}/lib/libNVStrings.so)
endif(NVSTRINGS_INCLUDE AND NVSTRINGS_LIBRARY)

###################################################################################################
# - library targets -------------------------------------------------------------------------------

add_library(cudf SHARED
            src/comms/ipc/ipc.cu
            src/dataframe/column.cpp
            src/dataframe/context.cpp
            src/filter/filter_ops.cu
            src/join/joining.cu
            src/orderby/orderby.cu
            src/sort/segmented_sorting.cu
            src/sort/sorting.cu
            src/sqls/sqls_ops.cu
            src/groupby/groupby.cu
            src/groupby/new_groupby.cu
            src/binary/binary_ops.cu
            src/bitmask/bitmask_ops.cu
            src/bitmask/valid_ops.cu
            src/compaction/stream_compaction_ops.cu
            src/datetime/datetime_ops.cu
            src/hash/hashing.cu
            src/hash/hash_ops.cu
            src/quantiles/quantiles.cu
            src/reductions/reductions.cu
            src/replace/replace.cu
            src/reductions/scan.cu
            src/unary/unary_ops.cu
            # src/windowed/windowed_ops.cu ... this is broken
            src/io/convert/csr/cudf_to_csr.cu
            src/io/csv/csv_reader.cu
            src/io/comp/uncomp.cpp
            src/utilities/cuda_utils.cu
            src/utilities/error_utils.cpp
            src/utilities/nvtx/nvtx_utils.cpp)

<<<<<<< HEAD
=======
add_library(rmm SHARED
            src/rmm/memory.cpp
            src/rmm/memory_manager.cpp
            thirdparty/cnmem/src/cnmem.cpp)

#Override RPATH for cudf & rmm
SET_TARGET_PROPERTIES(cudf rmm PROPERTIES BUILD_RPATH "\$ORIGIN")

>>>>>>> e31199a6
###################################################################################################
# - build options ---------------------------------------------------------------------------------

option(USE_NVTX "Build with NVTX support" ON)
if(USE_NVTX)
    message(STATUS "Using Nvidia Tools Extension")
    find_library(NVTX_LIBRARY nvToolsExt PATH ${CMAKE_CUDA_IMPLICIT_LINK_DIRECTORIES})
    target_link_libraries(cudf ${NVTX_LIBRARY})
    set(CMAKE_CUDA_FLAGS "${CMAKE_CUDA_FLAGS} --define-macro USE_NVTX")
endif(USE_NVTX)

option(HT_LEGACY_ALLOCATOR "Use the legacy allocator for hash tables" ON)
if(HT_LEGACY_ALLOCATOR)
    message(STATUS "Using legacy allocator for hash tables")
    set(CMAKE_CUDA_FLAGS "${CMAKE_CUDA_FLAGS} --define-macro HT_LEGACY_ALLOCATOR")
endif(HT_LEGACY_ALLOCATOR)


###################################################################################################
# - link libraries --------------------------------------------------------------------------------

target_link_libraries(cudf rmm "${ARROW_LIB}" ${ZLIB_LIBRARIES} NVStrings)

###################################################################################################
# - python cffi bindings --------------------------------------------------------------------------

add_custom_command(OUTPUT PYTHON_CFFI
                   WORKING_DIRECTORY ${CMAKE_BINARY_DIR}
                   COMMAND ${CMAKE_COMMAND} -E copy_directory ${CMAKE_BINARY_DIR}/../python ${CMAKE_BINARY_DIR}/python
                   COMMAND ${CMAKE_COMMAND} -E chdir ${CMAKE_BINARY_DIR}/python python setup.py build_ext --inplace
                   VERBATIM)

add_custom_target(python_cffi DEPENDS cudf rmm_python_cffi PYTHON_CFFI)

###################################################################################################
# - install targets -------------------------------------------------------------------------------

install(TARGETS cudf
        DESTINATION lib)

install(FILES ${CMAKE_CURRENT_SOURCE_DIR}/include/cudf.h
        DESTINATION include)

install(DIRECTORY ${CMAKE_CURRENT_SOURCE_DIR}/include/cudf
        DESTINATION include)

add_custom_command(OUTPUT INSTALL_PYTHON_CFFI
                   WORKING_DIRECTORY ${CMAKE_BINARY_DIR}
                   COMMAND ${CMAKE_COMMAND} -E chdir ${CMAKE_BINARY_DIR}/python python setup.py install --single-version-externally-managed --record=record.txt
                   VERBATIM)

add_custom_target(install_python DEPENDS cudf rmm_install_python PYTHON_CFFI INSTALL_PYTHON_CFFI)





<|MERGE_RESOLUTION|>--- conflicted
+++ resolved
@@ -135,12 +135,8 @@
                     "${CMAKE_SOURCE_DIR}/src"
                     "${CMAKE_SOURCE_DIR}/thirdparty/cub"
                     "${CMAKE_SOURCE_DIR}/thirdparty/moderngpu/src"
-<<<<<<< HEAD
-                    "${CMAKE_SOURCE_DIR}/thirdparty/rmm/include")
-=======
-                    "${CMAKE_SOURCE_DIR}/thirdparty/cnmem/include"
+                    "${CMAKE_SOURCE_DIR}/thirdparty/rmm/include"
                     "${ZLIB_INCLUDE_DIRS}")
->>>>>>> e31199a6
 
 ###################################################################################################
 # - library paths ---------------------------------------------------------------------------------
@@ -203,17 +199,9 @@
             src/utilities/error_utils.cpp
             src/utilities/nvtx/nvtx_utils.cpp)
 
-<<<<<<< HEAD
-=======
-add_library(rmm SHARED
-            src/rmm/memory.cpp
-            src/rmm/memory_manager.cpp
-            thirdparty/cnmem/src/cnmem.cpp)
-
-#Override RPATH for cudf & rmm
-SET_TARGET_PROPERTIES(cudf rmm PROPERTIES BUILD_RPATH "\$ORIGIN")
-
->>>>>>> e31199a6
+#Override RPATH for cudf
+SET_TARGET_PROPERTIES(cudf PROPERTIES BUILD_RPATH "\$ORIGIN")
+
 ###################################################################################################
 # - build options ---------------------------------------------------------------------------------
 
