--- conflicted
+++ resolved
@@ -48,19 +48,9 @@
     cudf_restore_if_enabled(BUILD_TESTS)
     cudf_restore_if_enabled(BUILD_BENCHMARKS)
 
-<<<<<<< HEAD
-    #Make sure consumers of cudf can also see rmm::rmm
-    if(TARGET rmm::rmm)
-        get_target_property(rmm_is_imported rmm::rmm IMPORTED)
-        if(rmm_is_imported)
-            set_target_properties(rmm::rmm PROPERTIES IMPORTED_GLOBAL TRUE)
-        endif()
-    endif()
-=======
     # Make sure consumers of cudf can also see rmm::rmm
     fix_cmake_global_defaults(rmm::rmm)
 
->>>>>>> e76a3380
     if(NOT rmm_BINARY_DIR IN_LIST CMAKE_PREFIX_PATH)
         list(APPEND CMAKE_PREFIX_PATH "${rmm_BINARY_DIR}")
         set(CMAKE_PREFIX_PATH ${CMAKE_PREFIX_PATH} PARENT_SCOPE)
