/*
 * Copyright (c) 2019-2020, NVIDIA CORPORATION.
 *
 * Licensed under the Apache License, Version 2.0 (the "License");
 * you may not use this file except in compliance with the License.
 * You may obtain a copy of the License at
 *
 *     http://www.apache.org/licenses/LICENSE-2.0
 *
 * Unless required by applicable law or agreed to in writing, software
 * distributed under the License is distributed on an "AS IS" BASIS,
 * WITHOUT WARRANTIES OR CONDITIONS OF ANY KIND, either express or implied.
 * See the License for the specific language governing permissions and
 * limitations under the License.
 */
#include <cudf/table/table.hpp>

#include <cudf/detail/nvtx/ranges.hpp>
#include <cudf/join.hpp>
#include <cudf/table/table_view.hpp>

#include "cudf/detail/utilities/cuda.cuh"
#include "cudf/types.hpp"
#include "hash_join.cuh"

namespace cudf {
<<<<<<< HEAD
=======
namespace detail {

/**
 * @brief Returns a vector with non-common indices which is set difference
 * between `[0, num_columns)` and index values in common_column_indices
 *
 * @param num_columns The number of columns, which represents column indices
 * from `[0, num_columns)` in a table
 * @param common_column_indices A vector of common indices which needs to be
 * excluded from `[0, num_columns)`
 *
 * @return vector A vector containing only the indices which are not present in
 * `common_column_indices`
 */
auto non_common_column_indices(size_type num_columns,
                               std::vector<size_type> const& common_column_indices)
{
  CUDF_EXPECTS(common_column_indices.size() <= static_cast<unsigned long>(num_columns),
               "Too many columns in common");
  std::vector<size_type> all_column_indices(num_columns);
  std::iota(std::begin(all_column_indices), std::end(all_column_indices), 0);
  std::vector<size_type> sorted_common_column_indices{common_column_indices};
  std::sort(std::begin(sorted_common_column_indices), std::end(sorted_common_column_indices));
  std::vector<size_type> non_common_column_indices(num_columns - common_column_indices.size());
  std::set_difference(std::cbegin(all_column_indices),
                      std::cend(all_column_indices),
                      std::cbegin(sorted_common_column_indices),
                      std::cend(sorted_common_column_indices),
                      std::begin(non_common_column_indices));
  return non_common_column_indices;
}

std::unique_ptr<table> get_empty_joined_table(
  table_view const& left,
  table_view const& right,
  std::vector<std::pair<size_type, size_type>> const& columns_in_common)
{
  std::vector<size_type> right_columns_in_common(columns_in_common.size());
  std::transform(columns_in_common.begin(),
                 columns_in_common.end(),
                 right_columns_in_common.begin(),
                 [](auto& col) { return col.second; });
  std::unique_ptr<table> empty_left  = empty_like(left);
  std::unique_ptr<table> empty_right = empty_like(right);
  std::vector<size_type> right_non_common_indices =
    non_common_column_indices(right.num_columns(), right_columns_in_common);
  table_view tmp_right_table = (*empty_right).select(right_non_common_indices);
  table_view tmp_table{{*empty_left, tmp_right_table}};
  return std::make_unique<table>(tmp_table);
}

VectorPair concatenate_vector_pairs(VectorPair& a, VectorPair& b)
{
  CUDF_EXPECTS((a.first.size() == a.second.size()),
               "Mismatch between sizes of vectors in vector pair");
  CUDF_EXPECTS((b.first.size() == b.second.size()),
               "Mismatch between sizes of vectors in vector pair");
  if (a.first.size() == 0) {
    return b;
  } else if (b.first.size() == 0) {
    return a;
  }
  auto original_size = a.first.size();
  a.first.resize(a.first.size() + b.first.size());
  a.second.resize(a.second.size() + b.second.size());
  thrust::copy(b.first.begin(), b.first.end(), a.first.begin() + original_size);
  thrust::copy(b.second.begin(), b.second.end(), a.second.begin() + original_size);
  return a;
}

template <typename T>
struct valid_range {
  T start, stop;
  __host__ __device__ valid_range(const T begin, const T end) : start(begin), stop(end) {}

  __host__ __device__ __forceinline__ bool operator()(const T index)
  {
    return ((index >= start) && (index < stop));
  }
};

/**
 * @brief  Creates a table containing the complement of left join indices.
 * This table has two columns. The first one is filled with JoinNoneValue(-1)
 * and the second one contains values from 0 to right_table_row_count - 1
 * excluding those found in the right_indices column.
 *
 * @param right_indices Vector of indices
 * @param left_table_row_count Number of rows of left table
 * @param right_table_row_count Number of rows of right table
 * @param stream CUDA stream used for device memory operations and kernel launches.
 *
 * @return Pair of vectors containing the left join indices complement
 */
std::pair<rmm::device_vector<size_type>, rmm::device_vector<size_type>>
get_left_join_indices_complement(rmm::device_vector<size_type>& right_indices,
                                 size_type left_table_row_count,
                                 size_type right_table_row_count,
                                 cudaStream_t stream)
{
  // Get array of indices that do not appear in right_indices

  // Vector allocated for unmatched result
  rmm::device_vector<size_type> right_indices_complement(right_table_row_count);

  // If left table is empty in a full join call then all rows of the right table
  // should be represented in the joined indices. This is an optimization since
  // if left table is empty and full join is called all the elements in
  // right_indices will be JoinNoneValue, i.e. -1. This if path should
  // produce exactly the same result as the else path but will be faster.
  if (left_table_row_count == 0) {
    thrust::sequence(rmm::exec_policy(stream)->on(stream),
                     right_indices_complement.begin(),
                     right_indices_complement.end(),
                     0);
  } else {
    // Assume all the indices in invalid_index_map are invalid
    rmm::device_vector<size_type> invalid_index_map(right_table_row_count, 1);
    // Functor to check for index validity since left joins can create invalid indices
    valid_range<size_type> valid(0, right_table_row_count);

    // invalid_index_map[index_ptr[i]] = 0 for i = 0 to right_table_row_count
    // Thus specifying that those locations are valid
    thrust::scatter_if(rmm::exec_policy(stream)->on(stream),
                       thrust::make_constant_iterator(0),
                       thrust::make_constant_iterator(0) + right_indices.size(),
                       right_indices.begin(),      // Index locations
                       right_indices.begin(),      // Stencil - Check if index location is valid
                       invalid_index_map.begin(),  // Output indices
                       valid);                     // Stencil Predicate
    size_type begin_counter = static_cast<size_type>(0);
    size_type end_counter   = static_cast<size_type>(right_table_row_count);

    // Create list of indices that have been marked as invalid
    size_type indices_count = thrust::copy_if(rmm::exec_policy(stream)->on(stream),
                                              thrust::make_counting_iterator(begin_counter),
                                              thrust::make_counting_iterator(end_counter),
                                              invalid_index_map.begin(),
                                              right_indices_complement.begin(),
                                              thrust::identity<size_type>()) -
                              right_indices_complement.begin();
    right_indices_complement.resize(indices_count);
  }

  rmm::device_vector<size_type> left_invalid_indices(right_indices_complement.size(),
                                                     JoinNoneValue);

  return std::make_pair(std::move(left_invalid_indices), std::move(right_indices_complement));
}

/**
 * @brief Computes the base join operation between two tables and returns the
 * output indices of left and right table as a combined table, i.e. if full
 * join is specified as the join type then left join is called.
 *
 * @throw cudf::logic_error if `left` or `right` table is empty
 * @throw cudf::logic_error if types do not match between joining columns
 *
 * @tparam JoinKind The type of join to be performed
 *
 * @param left  Table of left columns to join
 * @param right Table of right  columns to join
 * @param compare_nulls Controls whether null join-key values should match or not.
 * @param stream CUDA stream used for device memory operations and kernel launches.
 *
 * @return Join output indices vector pair
 */
template <join_kind JoinKind>
std::pair<rmm::device_vector<size_type>, rmm::device_vector<size_type>> get_base_join_indices(
  table_view const& left, table_view const& right, null_equality compare_nulls, cudaStream_t stream)
{
  CUDF_EXPECTS(0 != left.num_columns(), "Selected left dataset is empty");
  CUDF_EXPECTS(0 != right.num_columns(), "Selected right dataset is empty");
  CUDF_EXPECTS(std::equal(std::cbegin(left),
                          std::cend(left),
                          std::cbegin(right),
                          std::cend(right),
                          [](const auto& l, const auto& r) { return l.type() == r.type(); }),
               "Mismatch in joining column data types");

  constexpr join_kind BaseJoinKind =
    (JoinKind == join_kind::FULL_JOIN) ? join_kind::LEFT_JOIN : JoinKind;
  return get_base_hash_join_indices<BaseJoinKind>(left, right, false, compare_nulls, stream);
}

/**
 * @brief  Combines the non common left, common left and non common right
 * columns in the correct order to form the join output table.
 *
 * @param left_noncommon_cols Columns obtained by gathering non common left
 * columns.
 * @param left_noncommon_col_indices Output locations of non common left columns
 * in the final table output
 * @param left_common_cols Columns obtained by gathering common left
 * columns.
 * @param left_common_col_indices Output locations of common left columns in the
 * final table output
 * @param right_noncommon_cols Table obtained by gathering non common right
 * columns.
 *
 * @return Rearranged columns.
 */
std::vector<std::unique_ptr<column>> combine_join_columns(
  std::vector<std::unique_ptr<column>>&& left_noncommon_cols,
  std::vector<size_type> const& left_noncommon_col_indices,
  std::vector<std::unique_ptr<column>>&& left_common_cols,
  std::vector<size_type> const& left_common_col_indices,
  std::vector<std::unique_ptr<column>>&& right_noncommon_cols)
{
  std::vector<std::unique_ptr<column>> combined_cols(left_noncommon_cols.size() +
                                                     left_common_cols.size());
  for (size_t i = 0; i < left_noncommon_cols.size(); ++i) {
    combined_cols.at(left_noncommon_col_indices.at(i)) = std::move(left_noncommon_cols.at(i));
  }
  for (size_t i = 0; i < left_common_cols.size(); ++i) {
    combined_cols.at(left_common_col_indices.at(i)) = std::move(left_common_cols.at(i));
  }
  combined_cols.insert(combined_cols.end(),
                       std::make_move_iterator(right_noncommon_cols.begin()),
                       std::make_move_iterator(right_noncommon_cols.end()));
  return combined_cols;
}

/**
 * @brief  Gathers rows from `left` and `right` table and combines them into a
 * single table.
 *
 * @tparam JoinKind The type of join to be performed
 *
 * @param left Left input table
 * @param right Right input table
 * @param joined_indices Pair of vectors containing row indices from which
 * `left` and `right` tables are gathered. If any row index is out of bounds,
 * the contribution in the output `table` will be NULL.
 * @param columns_in_common is a vector of pairs of column indices
 * from tables `left` and `right` respectively, that are "in common".
 * For "common" columns, only a single output column will be produced.
 * For an inner or left join, the result will be gathered from the column in
 * `left`. For a full join, the result will be gathered from both common
 * columns in `left` and `right` and concatenated to form a single column.
 *
 * @return `table` containing the concatenation of rows from `left` and
 * `right` specified by `joined_indices`.
 * For any columns indicated by `columns_in_common`, only the corresponding
 * column in `left` will be included in the result. Final form would look like
 * `left(including common columns)+right(excluding common columns)`.
 */
template <join_kind JoinKind>
std::unique_ptr<table> construct_join_output_df(
  table_view const& left,
  table_view const& right,
  VectorPair& joined_indices,
  std::vector<std::pair<size_type, size_type>> const& columns_in_common,
  rmm::mr::device_memory_resource* mr,
  cudaStream_t stream)
{
  std::vector<size_type> left_common_col;
  left_common_col.reserve(columns_in_common.size());
  std::vector<size_type> right_common_col;
  right_common_col.reserve(columns_in_common.size());
  for (const auto& c : columns_in_common) {
    left_common_col.push_back(c.first);
    right_common_col.push_back(c.second);
  }
  std::vector<size_type> left_noncommon_col =
    non_common_column_indices(left.num_columns(), left_common_col);
  std::vector<size_type> right_noncommon_col =
    non_common_column_indices(right.num_columns(), right_common_col);

  bool const nullify_out_of_bounds{JoinKind != join_kind::INNER_JOIN};

  std::unique_ptr<table> common_table = std::make_unique<table>();
  // Construct the joined columns
  if (join_kind::FULL_JOIN == JoinKind) {
    auto complement_indices = get_left_join_indices_complement(
      joined_indices.second, left.num_rows(), right.num_rows(), stream);
    if (not columns_in_common.empty()) {
      auto common_from_right = detail::gather(right.select(right_common_col),
                                              complement_indices.second.begin(),
                                              complement_indices.second.end(),
                                              nullify_out_of_bounds,
                                              rmm::mr::get_default_resource(),
                                              stream);
      auto common_from_left  = detail::gather(left.select(left_common_col),
                                             joined_indices.first.begin(),
                                             joined_indices.first.end(),
                                             nullify_out_of_bounds,
                                             rmm::mr::get_default_resource(),
                                             stream);
      common_table           = cudf::detail::concatenate(
        {common_from_right->view(), common_from_left->view()}, mr, stream);
    }
    joined_indices = concatenate_vector_pairs(complement_indices, joined_indices);
  } else {
    if (not columns_in_common.empty()) {
      common_table = detail::gather(left.select(left_common_col),
                                    joined_indices.first.begin(),
                                    joined_indices.first.end(),
                                    nullify_out_of_bounds,
                                    mr,
                                    stream);
    }
  }

  // Construct the left non common columns
  std::unique_ptr<table> left_table = detail::gather(left.select(left_noncommon_col),
                                                     joined_indices.first.begin(),
                                                     joined_indices.first.end(),
                                                     nullify_out_of_bounds,
                                                     mr,
                                                     stream);

  std::unique_ptr<table> right_table = detail::gather(right.select(right_noncommon_col),
                                                      joined_indices.second.begin(),
                                                      joined_indices.second.end(),
                                                      nullify_out_of_bounds,
                                                      mr,
                                                      stream);

  return std::make_unique<table>(combine_join_columns(left_table->release(),
                                                      left_noncommon_col,
                                                      common_table->release(),
                                                      left_common_col,
                                                      right_table->release()));
}

/**
 * @brief  Performs join on the columns provided in `left` and `right` as per
 * the joining indices given in `left_on` and `right_on` and creates a single
 * table.
 *
 * @throw cudf::logic_error if `columns_in_common` contains a pair of indices
 * (`L`, `R`) where `L` does not exist in `left_on` or `R` does not exist in
 * `right_on`.
 * @throw cudf::logic_error if `columns_in_common` contains a pair of indices
 * (`L`, `R`) such that the location of `L` within `left_on` is not equal to
 * the location of `R` within `right_on`.
 * @throw cudf::logic_error if the number of elements in `left_on` or
 * `right_on` are not equal.
 * @throw cudf::logic_error if the number of columns in either `left` or
 * `right` table is 0 or exceeds MAX_JOIN_SIZE.
 * @throw std::out_of_range if elements of `left_on` or `right_on` exceed the
 * number of columns in the left or right table.
 *
 * @tparam JoinKind The type of join to be performed
 *
 * @param left The left table
 * @param right The right table
 * @param left_on The column's indices from `left` to join on.
 * Column `i` from `left_on` will be compared against column `i` of `right_on`.
 * @param right_on The column's indices from `right` to join on.
 * Column `i` from `right_on` will be compared with column `i` of `left_on`.
 * @param columns_in_common is a vector of pairs of column indices into
 * `left_on` and `right_on`, respectively, that are "in common". For "common"
 * columns, only a single output column will be produced, which is gathered
 * from `left_on` if it is left join or from intersection of `left_on` and
 * `right_on` if it is inner join or gathered from both `left_on` and
 * `right_on` if it is full join. Else, for every column in `left_on` and
 * `right_on`, an output column will be produced.
 * @param compare_nulls Controls whether null join-key values should match or not.
 * @param mr Device memory resource used to allocate the returned table's device memory
 * @param stream CUDA stream used for device memory operations and kernel launches.
 *
 * @return Result of joining `left` and `right` tables on the columns specified
 * by `left_on` and `right_on`. The resulting table will be joined columns of
 * `left(including common columns)+right(excluding common columns)`.
 */
template <join_kind JoinKind>
std::unique_ptr<table> join_call_compute_df(
  table_view const& left,
  table_view const& right,
  std::vector<size_type> const& left_on,
  std::vector<size_type> const& right_on,
  std::vector<std::pair<size_type, size_type>> const& columns_in_common,
  null_equality compare_nulls,
  rmm::mr::device_memory_resource* mr,
  cudaStream_t stream = 0)
{
  CUDF_EXPECTS(0 != left.num_columns(), "Left table is empty");
  CUDF_EXPECTS(0 != right.num_columns(), "Right table is empty");
  CUDF_EXPECTS(left.num_rows() < MAX_JOIN_SIZE, "Left column size is too big");
  CUDF_EXPECTS(right.num_rows() < MAX_JOIN_SIZE, "Right column size is too big");

  CUDF_EXPECTS(left_on.size() == right_on.size(), "Mismatch in number of columns to be joined on");

  CUDF_EXPECTS(std::all_of(columns_in_common.begin(),
                           columns_in_common.end(),
                           [&left_on, &right_on](auto p) {
                             size_t lind =
                               std::find(left_on.begin(), left_on.end(), p.first) - left_on.begin();
                             size_t rind = std::find(right_on.begin(), right_on.end(), p.second) -
                                           right_on.begin();
                             return (lind != left_on.size()) && (rind != right_on.size()) &&
                                    (lind == rind);
                           }),
               "Invalid values passed to columns_in_common");

  if (is_trivial_join(left, right, left_on, right_on, JoinKind)) {
    return get_empty_joined_table(left, right, columns_in_common);
  }

  auto joined_indices = get_base_join_indices<JoinKind>(
    left.select(left_on), right.select(right_on), compare_nulls, stream);

  return construct_join_output_df<JoinKind>(
    left, right, joined_indices, columns_in_common, mr, stream);
}

}  // namespace detail
>>>>>>> 51ffc306

std::unique_ptr<table> inner_join(
  table_view const& left,
  table_view const& right,
  std::vector<size_type> const& left_on,
  std::vector<size_type> const& right_on,
  std::vector<std::pair<size_type, size_type>> const& columns_in_common,
  null_equality compare_nulls,
  rmm::mr::device_memory_resource* mr)
{
  CUDF_FUNC_RANGE();
<<<<<<< HEAD
  // The `right` table is always used for building the hash table. We want to build the hash table
  // on the smaller table. Thus, if `left` is smaller than `right`, swap `left/right`.
  if (right.num_rows() > left.num_rows()) {
    auto hash_join = cudf::hash_join::create(left, left_on);
    return hash_join->inner_join(
      right, right_on, columns_in_common, cudf::hash_join::probe_output_side::RIGHT, mr);
  }
  auto hash_join = cudf::hash_join::create(right, right_on);
  return hash_join->inner_join(
    left, left_on, columns_in_common, cudf::hash_join::probe_output_side::LEFT, mr);
=======
  return detail::join_call_compute_df<::cudf::detail::join_kind::INNER_JOIN>(
    left, right, left_on, right_on, columns_in_common, compare_nulls, mr);
>>>>>>> 51ffc306
}

std::unique_ptr<table> left_join(
  table_view const& left,
  table_view const& right,
  std::vector<size_type> const& left_on,
  std::vector<size_type> const& right_on,
  std::vector<std::pair<size_type, size_type>> const& columns_in_common,
  null_equality compare_nulls,
  rmm::mr::device_memory_resource* mr)
{
  CUDF_FUNC_RANGE();
<<<<<<< HEAD
  auto hash_join = cudf::hash_join::create(right, right_on);
  return hash_join->left_join(left, left_on, columns_in_common, mr);
=======
  return detail::join_call_compute_df<::cudf::detail::join_kind::LEFT_JOIN>(
    left, right, left_on, right_on, columns_in_common, compare_nulls, mr);
>>>>>>> 51ffc306
}

std::unique_ptr<table> full_join(
  table_view const& left,
  table_view const& right,
  std::vector<size_type> const& left_on,
  std::vector<size_type> const& right_on,
  std::vector<std::pair<size_type, size_type>> const& columns_in_common,
  null_equality compare_nulls,
  rmm::mr::device_memory_resource* mr)
{
  CUDF_FUNC_RANGE();
<<<<<<< HEAD
  auto hash_join = cudf::hash_join::create(right, right_on);
  return hash_join->full_join(left, left_on, columns_in_common, mr);
}

std::unique_ptr<const hash_join> hash_join::create(cudf::table_view const& build,
                                                   std::vector<size_type> const& build_on)
{
  CUDF_FUNC_RANGE();
  return std::make_unique<cudf::detail::hash_join_impl>(build, build_on);
=======
  return detail::join_call_compute_df<::cudf::detail::join_kind::FULL_JOIN>(
    left, right, left_on, right_on, columns_in_common, compare_nulls, mr);
>>>>>>> 51ffc306
}

}  // namespace cudf<|MERGE_RESOLUTION|>--- conflicted
+++ resolved
@@ -19,423 +19,10 @@
 #include <cudf/join.hpp>
 #include <cudf/table/table_view.hpp>
 
-#include "cudf/detail/utilities/cuda.cuh"
 #include "cudf/types.hpp"
 #include "hash_join.cuh"
 
 namespace cudf {
-<<<<<<< HEAD
-=======
-namespace detail {
-
-/**
- * @brief Returns a vector with non-common indices which is set difference
- * between `[0, num_columns)` and index values in common_column_indices
- *
- * @param num_columns The number of columns, which represents column indices
- * from `[0, num_columns)` in a table
- * @param common_column_indices A vector of common indices which needs to be
- * excluded from `[0, num_columns)`
- *
- * @return vector A vector containing only the indices which are not present in
- * `common_column_indices`
- */
-auto non_common_column_indices(size_type num_columns,
-                               std::vector<size_type> const& common_column_indices)
-{
-  CUDF_EXPECTS(common_column_indices.size() <= static_cast<unsigned long>(num_columns),
-               "Too many columns in common");
-  std::vector<size_type> all_column_indices(num_columns);
-  std::iota(std::begin(all_column_indices), std::end(all_column_indices), 0);
-  std::vector<size_type> sorted_common_column_indices{common_column_indices};
-  std::sort(std::begin(sorted_common_column_indices), std::end(sorted_common_column_indices));
-  std::vector<size_type> non_common_column_indices(num_columns - common_column_indices.size());
-  std::set_difference(std::cbegin(all_column_indices),
-                      std::cend(all_column_indices),
-                      std::cbegin(sorted_common_column_indices),
-                      std::cend(sorted_common_column_indices),
-                      std::begin(non_common_column_indices));
-  return non_common_column_indices;
-}
-
-std::unique_ptr<table> get_empty_joined_table(
-  table_view const& left,
-  table_view const& right,
-  std::vector<std::pair<size_type, size_type>> const& columns_in_common)
-{
-  std::vector<size_type> right_columns_in_common(columns_in_common.size());
-  std::transform(columns_in_common.begin(),
-                 columns_in_common.end(),
-                 right_columns_in_common.begin(),
-                 [](auto& col) { return col.second; });
-  std::unique_ptr<table> empty_left  = empty_like(left);
-  std::unique_ptr<table> empty_right = empty_like(right);
-  std::vector<size_type> right_non_common_indices =
-    non_common_column_indices(right.num_columns(), right_columns_in_common);
-  table_view tmp_right_table = (*empty_right).select(right_non_common_indices);
-  table_view tmp_table{{*empty_left, tmp_right_table}};
-  return std::make_unique<table>(tmp_table);
-}
-
-VectorPair concatenate_vector_pairs(VectorPair& a, VectorPair& b)
-{
-  CUDF_EXPECTS((a.first.size() == a.second.size()),
-               "Mismatch between sizes of vectors in vector pair");
-  CUDF_EXPECTS((b.first.size() == b.second.size()),
-               "Mismatch between sizes of vectors in vector pair");
-  if (a.first.size() == 0) {
-    return b;
-  } else if (b.first.size() == 0) {
-    return a;
-  }
-  auto original_size = a.first.size();
-  a.first.resize(a.first.size() + b.first.size());
-  a.second.resize(a.second.size() + b.second.size());
-  thrust::copy(b.first.begin(), b.first.end(), a.first.begin() + original_size);
-  thrust::copy(b.second.begin(), b.second.end(), a.second.begin() + original_size);
-  return a;
-}
-
-template <typename T>
-struct valid_range {
-  T start, stop;
-  __host__ __device__ valid_range(const T begin, const T end) : start(begin), stop(end) {}
-
-  __host__ __device__ __forceinline__ bool operator()(const T index)
-  {
-    return ((index >= start) && (index < stop));
-  }
-};
-
-/**
- * @brief  Creates a table containing the complement of left join indices.
- * This table has two columns. The first one is filled with JoinNoneValue(-1)
- * and the second one contains values from 0 to right_table_row_count - 1
- * excluding those found in the right_indices column.
- *
- * @param right_indices Vector of indices
- * @param left_table_row_count Number of rows of left table
- * @param right_table_row_count Number of rows of right table
- * @param stream CUDA stream used for device memory operations and kernel launches.
- *
- * @return Pair of vectors containing the left join indices complement
- */
-std::pair<rmm::device_vector<size_type>, rmm::device_vector<size_type>>
-get_left_join_indices_complement(rmm::device_vector<size_type>& right_indices,
-                                 size_type left_table_row_count,
-                                 size_type right_table_row_count,
-                                 cudaStream_t stream)
-{
-  // Get array of indices that do not appear in right_indices
-
-  // Vector allocated for unmatched result
-  rmm::device_vector<size_type> right_indices_complement(right_table_row_count);
-
-  // If left table is empty in a full join call then all rows of the right table
-  // should be represented in the joined indices. This is an optimization since
-  // if left table is empty and full join is called all the elements in
-  // right_indices will be JoinNoneValue, i.e. -1. This if path should
-  // produce exactly the same result as the else path but will be faster.
-  if (left_table_row_count == 0) {
-    thrust::sequence(rmm::exec_policy(stream)->on(stream),
-                     right_indices_complement.begin(),
-                     right_indices_complement.end(),
-                     0);
-  } else {
-    // Assume all the indices in invalid_index_map are invalid
-    rmm::device_vector<size_type> invalid_index_map(right_table_row_count, 1);
-    // Functor to check for index validity since left joins can create invalid indices
-    valid_range<size_type> valid(0, right_table_row_count);
-
-    // invalid_index_map[index_ptr[i]] = 0 for i = 0 to right_table_row_count
-    // Thus specifying that those locations are valid
-    thrust::scatter_if(rmm::exec_policy(stream)->on(stream),
-                       thrust::make_constant_iterator(0),
-                       thrust::make_constant_iterator(0) + right_indices.size(),
-                       right_indices.begin(),      // Index locations
-                       right_indices.begin(),      // Stencil - Check if index location is valid
-                       invalid_index_map.begin(),  // Output indices
-                       valid);                     // Stencil Predicate
-    size_type begin_counter = static_cast<size_type>(0);
-    size_type end_counter   = static_cast<size_type>(right_table_row_count);
-
-    // Create list of indices that have been marked as invalid
-    size_type indices_count = thrust::copy_if(rmm::exec_policy(stream)->on(stream),
-                                              thrust::make_counting_iterator(begin_counter),
-                                              thrust::make_counting_iterator(end_counter),
-                                              invalid_index_map.begin(),
-                                              right_indices_complement.begin(),
-                                              thrust::identity<size_type>()) -
-                              right_indices_complement.begin();
-    right_indices_complement.resize(indices_count);
-  }
-
-  rmm::device_vector<size_type> left_invalid_indices(right_indices_complement.size(),
-                                                     JoinNoneValue);
-
-  return std::make_pair(std::move(left_invalid_indices), std::move(right_indices_complement));
-}
-
-/**
- * @brief Computes the base join operation between two tables and returns the
- * output indices of left and right table as a combined table, i.e. if full
- * join is specified as the join type then left join is called.
- *
- * @throw cudf::logic_error if `left` or `right` table is empty
- * @throw cudf::logic_error if types do not match between joining columns
- *
- * @tparam JoinKind The type of join to be performed
- *
- * @param left  Table of left columns to join
- * @param right Table of right  columns to join
- * @param compare_nulls Controls whether null join-key values should match or not.
- * @param stream CUDA stream used for device memory operations and kernel launches.
- *
- * @return Join output indices vector pair
- */
-template <join_kind JoinKind>
-std::pair<rmm::device_vector<size_type>, rmm::device_vector<size_type>> get_base_join_indices(
-  table_view const& left, table_view const& right, null_equality compare_nulls, cudaStream_t stream)
-{
-  CUDF_EXPECTS(0 != left.num_columns(), "Selected left dataset is empty");
-  CUDF_EXPECTS(0 != right.num_columns(), "Selected right dataset is empty");
-  CUDF_EXPECTS(std::equal(std::cbegin(left),
-                          std::cend(left),
-                          std::cbegin(right),
-                          std::cend(right),
-                          [](const auto& l, const auto& r) { return l.type() == r.type(); }),
-               "Mismatch in joining column data types");
-
-  constexpr join_kind BaseJoinKind =
-    (JoinKind == join_kind::FULL_JOIN) ? join_kind::LEFT_JOIN : JoinKind;
-  return get_base_hash_join_indices<BaseJoinKind>(left, right, false, compare_nulls, stream);
-}
-
-/**
- * @brief  Combines the non common left, common left and non common right
- * columns in the correct order to form the join output table.
- *
- * @param left_noncommon_cols Columns obtained by gathering non common left
- * columns.
- * @param left_noncommon_col_indices Output locations of non common left columns
- * in the final table output
- * @param left_common_cols Columns obtained by gathering common left
- * columns.
- * @param left_common_col_indices Output locations of common left columns in the
- * final table output
- * @param right_noncommon_cols Table obtained by gathering non common right
- * columns.
- *
- * @return Rearranged columns.
- */
-std::vector<std::unique_ptr<column>> combine_join_columns(
-  std::vector<std::unique_ptr<column>>&& left_noncommon_cols,
-  std::vector<size_type> const& left_noncommon_col_indices,
-  std::vector<std::unique_ptr<column>>&& left_common_cols,
-  std::vector<size_type> const& left_common_col_indices,
-  std::vector<std::unique_ptr<column>>&& right_noncommon_cols)
-{
-  std::vector<std::unique_ptr<column>> combined_cols(left_noncommon_cols.size() +
-                                                     left_common_cols.size());
-  for (size_t i = 0; i < left_noncommon_cols.size(); ++i) {
-    combined_cols.at(left_noncommon_col_indices.at(i)) = std::move(left_noncommon_cols.at(i));
-  }
-  for (size_t i = 0; i < left_common_cols.size(); ++i) {
-    combined_cols.at(left_common_col_indices.at(i)) = std::move(left_common_cols.at(i));
-  }
-  combined_cols.insert(combined_cols.end(),
-                       std::make_move_iterator(right_noncommon_cols.begin()),
-                       std::make_move_iterator(right_noncommon_cols.end()));
-  return combined_cols;
-}
-
-/**
- * @brief  Gathers rows from `left` and `right` table and combines them into a
- * single table.
- *
- * @tparam JoinKind The type of join to be performed
- *
- * @param left Left input table
- * @param right Right input table
- * @param joined_indices Pair of vectors containing row indices from which
- * `left` and `right` tables are gathered. If any row index is out of bounds,
- * the contribution in the output `table` will be NULL.
- * @param columns_in_common is a vector of pairs of column indices
- * from tables `left` and `right` respectively, that are "in common".
- * For "common" columns, only a single output column will be produced.
- * For an inner or left join, the result will be gathered from the column in
- * `left`. For a full join, the result will be gathered from both common
- * columns in `left` and `right` and concatenated to form a single column.
- *
- * @return `table` containing the concatenation of rows from `left` and
- * `right` specified by `joined_indices`.
- * For any columns indicated by `columns_in_common`, only the corresponding
- * column in `left` will be included in the result. Final form would look like
- * `left(including common columns)+right(excluding common columns)`.
- */
-template <join_kind JoinKind>
-std::unique_ptr<table> construct_join_output_df(
-  table_view const& left,
-  table_view const& right,
-  VectorPair& joined_indices,
-  std::vector<std::pair<size_type, size_type>> const& columns_in_common,
-  rmm::mr::device_memory_resource* mr,
-  cudaStream_t stream)
-{
-  std::vector<size_type> left_common_col;
-  left_common_col.reserve(columns_in_common.size());
-  std::vector<size_type> right_common_col;
-  right_common_col.reserve(columns_in_common.size());
-  for (const auto& c : columns_in_common) {
-    left_common_col.push_back(c.first);
-    right_common_col.push_back(c.second);
-  }
-  std::vector<size_type> left_noncommon_col =
-    non_common_column_indices(left.num_columns(), left_common_col);
-  std::vector<size_type> right_noncommon_col =
-    non_common_column_indices(right.num_columns(), right_common_col);
-
-  bool const nullify_out_of_bounds{JoinKind != join_kind::INNER_JOIN};
-
-  std::unique_ptr<table> common_table = std::make_unique<table>();
-  // Construct the joined columns
-  if (join_kind::FULL_JOIN == JoinKind) {
-    auto complement_indices = get_left_join_indices_complement(
-      joined_indices.second, left.num_rows(), right.num_rows(), stream);
-    if (not columns_in_common.empty()) {
-      auto common_from_right = detail::gather(right.select(right_common_col),
-                                              complement_indices.second.begin(),
-                                              complement_indices.second.end(),
-                                              nullify_out_of_bounds,
-                                              rmm::mr::get_default_resource(),
-                                              stream);
-      auto common_from_left  = detail::gather(left.select(left_common_col),
-                                             joined_indices.first.begin(),
-                                             joined_indices.first.end(),
-                                             nullify_out_of_bounds,
-                                             rmm::mr::get_default_resource(),
-                                             stream);
-      common_table           = cudf::detail::concatenate(
-        {common_from_right->view(), common_from_left->view()}, mr, stream);
-    }
-    joined_indices = concatenate_vector_pairs(complement_indices, joined_indices);
-  } else {
-    if (not columns_in_common.empty()) {
-      common_table = detail::gather(left.select(left_common_col),
-                                    joined_indices.first.begin(),
-                                    joined_indices.first.end(),
-                                    nullify_out_of_bounds,
-                                    mr,
-                                    stream);
-    }
-  }
-
-  // Construct the left non common columns
-  std::unique_ptr<table> left_table = detail::gather(left.select(left_noncommon_col),
-                                                     joined_indices.first.begin(),
-                                                     joined_indices.first.end(),
-                                                     nullify_out_of_bounds,
-                                                     mr,
-                                                     stream);
-
-  std::unique_ptr<table> right_table = detail::gather(right.select(right_noncommon_col),
-                                                      joined_indices.second.begin(),
-                                                      joined_indices.second.end(),
-                                                      nullify_out_of_bounds,
-                                                      mr,
-                                                      stream);
-
-  return std::make_unique<table>(combine_join_columns(left_table->release(),
-                                                      left_noncommon_col,
-                                                      common_table->release(),
-                                                      left_common_col,
-                                                      right_table->release()));
-}
-
-/**
- * @brief  Performs join on the columns provided in `left` and `right` as per
- * the joining indices given in `left_on` and `right_on` and creates a single
- * table.
- *
- * @throw cudf::logic_error if `columns_in_common` contains a pair of indices
- * (`L`, `R`) where `L` does not exist in `left_on` or `R` does not exist in
- * `right_on`.
- * @throw cudf::logic_error if `columns_in_common` contains a pair of indices
- * (`L`, `R`) such that the location of `L` within `left_on` is not equal to
- * the location of `R` within `right_on`.
- * @throw cudf::logic_error if the number of elements in `left_on` or
- * `right_on` are not equal.
- * @throw cudf::logic_error if the number of columns in either `left` or
- * `right` table is 0 or exceeds MAX_JOIN_SIZE.
- * @throw std::out_of_range if elements of `left_on` or `right_on` exceed the
- * number of columns in the left or right table.
- *
- * @tparam JoinKind The type of join to be performed
- *
- * @param left The left table
- * @param right The right table
- * @param left_on The column's indices from `left` to join on.
- * Column `i` from `left_on` will be compared against column `i` of `right_on`.
- * @param right_on The column's indices from `right` to join on.
- * Column `i` from `right_on` will be compared with column `i` of `left_on`.
- * @param columns_in_common is a vector of pairs of column indices into
- * `left_on` and `right_on`, respectively, that are "in common". For "common"
- * columns, only a single output column will be produced, which is gathered
- * from `left_on` if it is left join or from intersection of `left_on` and
- * `right_on` if it is inner join or gathered from both `left_on` and
- * `right_on` if it is full join. Else, for every column in `left_on` and
- * `right_on`, an output column will be produced.
- * @param compare_nulls Controls whether null join-key values should match or not.
- * @param mr Device memory resource used to allocate the returned table's device memory
- * @param stream CUDA stream used for device memory operations and kernel launches.
- *
- * @return Result of joining `left` and `right` tables on the columns specified
- * by `left_on` and `right_on`. The resulting table will be joined columns of
- * `left(including common columns)+right(excluding common columns)`.
- */
-template <join_kind JoinKind>
-std::unique_ptr<table> join_call_compute_df(
-  table_view const& left,
-  table_view const& right,
-  std::vector<size_type> const& left_on,
-  std::vector<size_type> const& right_on,
-  std::vector<std::pair<size_type, size_type>> const& columns_in_common,
-  null_equality compare_nulls,
-  rmm::mr::device_memory_resource* mr,
-  cudaStream_t stream = 0)
-{
-  CUDF_EXPECTS(0 != left.num_columns(), "Left table is empty");
-  CUDF_EXPECTS(0 != right.num_columns(), "Right table is empty");
-  CUDF_EXPECTS(left.num_rows() < MAX_JOIN_SIZE, "Left column size is too big");
-  CUDF_EXPECTS(right.num_rows() < MAX_JOIN_SIZE, "Right column size is too big");
-
-  CUDF_EXPECTS(left_on.size() == right_on.size(), "Mismatch in number of columns to be joined on");
-
-  CUDF_EXPECTS(std::all_of(columns_in_common.begin(),
-                           columns_in_common.end(),
-                           [&left_on, &right_on](auto p) {
-                             size_t lind =
-                               std::find(left_on.begin(), left_on.end(), p.first) - left_on.begin();
-                             size_t rind = std::find(right_on.begin(), right_on.end(), p.second) -
-                                           right_on.begin();
-                             return (lind != left_on.size()) && (rind != right_on.size()) &&
-                                    (lind == rind);
-                           }),
-               "Invalid values passed to columns_in_common");
-
-  if (is_trivial_join(left, right, left_on, right_on, JoinKind)) {
-    return get_empty_joined_table(left, right, columns_in_common);
-  }
-
-  auto joined_indices = get_base_join_indices<JoinKind>(
-    left.select(left_on), right.select(right_on), compare_nulls, stream);
-
-  return construct_join_output_df<JoinKind>(
-    left, right, joined_indices, columns_in_common, mr, stream);
-}
-
-}  // namespace detail
->>>>>>> 51ffc306
 
 std::unique_ptr<table> inner_join(
   table_view const& left,
@@ -447,21 +34,20 @@
   rmm::mr::device_memory_resource* mr)
 {
   CUDF_FUNC_RANGE();
-<<<<<<< HEAD
   // The `right` table is always used for building the hash table. We want to build the hash table
   // on the smaller table. Thus, if `left` is smaller than `right`, swap `left/right`.
   if (right.num_rows() > left.num_rows()) {
     auto hash_join = cudf::hash_join::create(left, left_on);
-    return hash_join->inner_join(
-      right, right_on, columns_in_common, cudf::hash_join::probe_output_side::RIGHT, mr);
+    return hash_join->inner_join(right,
+                                 right_on,
+                                 columns_in_common,
+                                 cudf::hash_join::probe_output_side::RIGHT,
+                                 compare_nulls,
+                                 mr);
   }
   auto hash_join = cudf::hash_join::create(right, right_on);
   return hash_join->inner_join(
-    left, left_on, columns_in_common, cudf::hash_join::probe_output_side::LEFT, mr);
-=======
-  return detail::join_call_compute_df<::cudf::detail::join_kind::INNER_JOIN>(
-    left, right, left_on, right_on, columns_in_common, compare_nulls, mr);
->>>>>>> 51ffc306
+    left, left_on, columns_in_common, cudf::hash_join::probe_output_side::LEFT, compare_nulls, mr);
 }
 
 std::unique_ptr<table> left_join(
@@ -474,13 +60,8 @@
   rmm::mr::device_memory_resource* mr)
 {
   CUDF_FUNC_RANGE();
-<<<<<<< HEAD
   auto hash_join = cudf::hash_join::create(right, right_on);
-  return hash_join->left_join(left, left_on, columns_in_common, mr);
-=======
-  return detail::join_call_compute_df<::cudf::detail::join_kind::LEFT_JOIN>(
-    left, right, left_on, right_on, columns_in_common, compare_nulls, mr);
->>>>>>> 51ffc306
+  return hash_join->left_join(left, left_on, columns_in_common, compare_nulls, mr);
 }
 
 std::unique_ptr<table> full_join(
@@ -493,9 +74,8 @@
   rmm::mr::device_memory_resource* mr)
 {
   CUDF_FUNC_RANGE();
-<<<<<<< HEAD
   auto hash_join = cudf::hash_join::create(right, right_on);
-  return hash_join->full_join(left, left_on, columns_in_common, mr);
+  return hash_join->full_join(left, left_on, columns_in_common, compare_nulls, mr);
 }
 
 std::unique_ptr<const hash_join> hash_join::create(cudf::table_view const& build,
@@ -503,10 +83,6 @@
 {
   CUDF_FUNC_RANGE();
   return std::make_unique<cudf::detail::hash_join_impl>(build, build_on);
-=======
-  return detail::join_call_compute_df<::cudf::detail::join_kind::FULL_JOIN>(
-    left, right, left_on, right_on, columns_in_common, compare_nulls, mr);
->>>>>>> 51ffc306
 }
 
 }  // namespace cudf