/*
 * Copyright (c) 2017-2018, NVIDIA CORPORATION.
 *
 * Licensed under the Apache License, Version 2.0 (the "License");
 * you may not use this file except in compliance with the License.
 * You may obtain a copy of the License at
 *
 *     http://www.apache.org/licenses/LICENSE-2.0
 *
 * Unless required by applicable law or agreed to in writing, software
 * distributed under the License is distributed on an "AS IS" BASIS,
 * WITHOUT WARRANTIES OR CONDITIONS OF ANY KIND, either express or implied.
 * See the License for the specific language governing permissions and
 * limitations under the License.
 */

#ifndef CONCURRENT_UNORDERED_MULTIMAP_CUH
#define CONCURRENT_UNORDERED_MULTIMAP_CUH

#include <cudf/detail/nvtx/ranges.hpp>
#include <hash/hash_allocator.cuh>
#include <hash/helper_functions.cuh>
<<<<<<< HEAD
#include <cudf/detail/nvtx/ranges.hpp>

#include <cudf/utilities/error.hpp>
#include <cudf/detail/utilities/device_atomics.cuh>
=======
#include <hash/managed.cuh>
#include <utilities/legacy/device_atomics.cuh>

>>>>>>> 1e7640a9
#include <cudf/detail/utilities/hash_functions.cuh>
#include <cudf/utilities/error.hpp>

#include <thrust/pair.h>

#include <cassert>
#include <iostream>
#include <iterator>
#include <type_traits>

/**
 * Does support concurrent insert, but not concurrent insert and probping.
 *
 * @note The user is responsible for the following stream semantics:
 * - Either the same stream should be used to create the map as is used by the kernels that access
 * it, or
 * - the stream used to create the map should be synchronized before it is accessed from a different
 * stream or from host code.
 *
 * TODO:
 *  - add constructor that takes pointer to hash_table to avoid allocations
 */
template <typename Key,
          typename Element,
          typename size_type,
          Key unused_key,
          Element unused_element,
          typename Hasher       = default_hash<Key>,
          typename Equality     = equal_to<Key>,
          typename Allocator    = managed_allocator<thrust::pair<Key, Element>>,
          bool count_collisions = false>
class concurrent_unordered_multimap {
 public:
  using hasher         = Hasher;
  using key_equal      = Equality;
  using allocator_type = Allocator;
  using key_type       = Key;
  using value_type     = thrust::pair<Key, Element>;
  using mapped_type    = Element;
  using iterator       = cycle_iterator_adapter<value_type*>;
  using const_iterator = const cycle_iterator_adapter<value_type*>;

 private:
  union pair2longlong {
    unsigned long long int longlong;
    value_type pair;
  };

 public:
  /**
   * @brief Factory to construct a new concurrent unordered multimap.
   *
   * Returns a `std::unique_ptr` to a new concurrent unordered multimap object.
   * The map is non-owning and trivially copyable and should be passed by value
   * into kernels. The `unique_ptr` contains a custom deleter that will free the
   * map's contents.
   *
   * @note The implementation of this multimap uses sentinel values to
   * indicate an entry in the hash table that is empty, i.e., if a hash bucket
   *is empty, the pair residing there will be equal to (unused_key,
   *unused_element). As a result, attempting to insert a key equal to
   *`unused_key` results in undefined behavior.
   *
   * @note All allocations, kernels and copies in the constructor take place
   * on stream but the constructor does not synchronize the stream. It is the user's
   * responsibility to synchronize or use the same stream to access the map.
   *
   * @param capacity The maximum number of pairs the map may hold.
   * @param init Indicates if the map should be initialized with the unused
   * key/values
   * @param hash_function The hash function to use for hashing keys
   * @param equal The equality comparison function for comparing if two keys are
   * equal
   * @param allocator The allocator to use for allocation of the map's storage
   * @param stream CUDA stream to use for device operations.
   **/
  static auto create(size_type capacity,
                     const bool init                 = true,
                     const Hasher& hash_function     = hasher(),
                     const Equality& equal           = key_equal(),
                     const allocator_type& allocator = allocator_type(),
                     cudaStream_t stream             = 0)
  {
    CUDF_FUNC_RANGE();
    using Self = concurrent_unordered_multimap<Key,
                                               Element,
                                               size_type,
                                               unused_key,
                                               unused_element,
                                               Hasher,
                                               Equality,
                                               Allocator,
                                               count_collisions>;

    auto deleter = [stream](Self* p) { p->destroy(stream); };

    return std::unique_ptr<Self, std::function<void(Self*)>>{
      new Self(capacity, init, hash_function, equal, allocator, stream), deleter};
  }

  /**
   * @brief Frees the contents of the map and destroys the map object.
   *
   * This function is invoked as the deleter of the `std::unique_ptr` returned
   * from the `create()` factory function.
   *
   * @param stream CUDA stream to use for device operations.
   **/
  void destroy(cudaStream_t stream = 0)
  {
    m_allocator.deallocate(m_hashtbl_values, m_hashtbl_capacity, stream);
    delete this;
  }

  /**
   * @brief Returns an iterator to the first element in the map
   *
   * @note When using the managed allocator, host code that calls this function
   * should ensure the stream used for `create()` is appropriately synchronized.
   *
   * @note When called in a device code, user should make sure that it should
   * either be running on the same stream as create(), or the accessing stream
   * should be appropriately synchronized with the creating stream.
   *
   * @returns iterator to the first element in the map.
   **/
  __host__ __device__ iterator begin()
  {
    return iterator(m_hashtbl_values, m_hashtbl_values + m_hashtbl_size, m_hashtbl_values);
  }

  /**
   * @brief Returns a constant iterator to the first element in the map
   *
   * @note When using the managed allocator, host code that calls this function
   * should ensure the stream used for `create()` is appropriately synchronized.
   *
   * @note When called in a device code, user should make sure that it should
   * either be running on the same stream as create(), or the accessing stream
   * should be appropriately synchronized with the creating stream.
   *
   * @returns constant iterator to the first element in the map.
   **/
  __host__ __device__ const_iterator begin() const
  {
    return const_iterator(m_hashtbl_values, m_hashtbl_values + m_hashtbl_size, m_hashtbl_values);
  }

  /**
   * @brief Returns an iterator to the one past the last element in the map
   *
   * @note When using the managed allocator, host code that calls this function
   * should ensure the stream used for `create()` is appropriately synchronized.
   *
   * @note When called in a device code, user should make sure that it should
   * either be running on the same stream as create(), or the accessing stream
   * should be appropriately synchronized with the creating stream.
   *
   * @returns iterator to the one past the last element in the map.
   **/
  __host__ __device__ iterator end()
  {
    return iterator(
      m_hashtbl_values, m_hashtbl_values + m_hashtbl_size, m_hashtbl_values + m_hashtbl_size);
  }

  /**
   * @brief Returns a constant iterator to the one past the last element in the map
   *
   * @note When using the managed allocator, host code that calls this function
   * should ensure the stream used for `create()` is appropriately synchronized.
   *
   * @note When called in a device code, user should make sure that it should
   * either be running on the same stream as create(), or the accessing stream
   * should be appropriately synchronized with the creating stream.
   *
   * @returns constant iterator to the one past the last element in the map.
   **/
  __host__ __device__ const_iterator end() const
  {
    return const_iterator(
      m_hashtbl_values, m_hashtbl_values + m_hashtbl_size, m_hashtbl_values + m_hashtbl_size);
  }

  __forceinline__ static constexpr __host__ __device__ key_type get_unused_key()
  {
    return unused_key;
  }

  /* --------------------------------------------------------------------------*/
  /**
   * @brief Computes a hash value for a key
   *
   * @param[in] the_key The key to compute a hash for
   * @tparam hash_value_type The datatype of the hash value
   *
   * @returns   The hash value for the key
   */
  /* ----------------------------------------------------------------------------*/
  template <typename hash_value_type = typename Hasher::result_type>
  __forceinline__ __host__ __device__ hash_value_type get_hash(const key_type& the_key) const
  {
    return m_hf(the_key);
  }

  /* --------------------------------------------------------------------------*/
  /**
   * @brief Computes the destination hash map partition for a key
   *
   * @param[in] the_key The key to search for
   * @param[in] num_parts The total number of partitions in the partitioned
   * hash table
   * @param[in] precomputed_hash A flag indicating whether or not a precomputed
   * hash value is passed in
   * @param[in] precomputed_hash_value A precomputed hash value to use for
   * determing the write location of the key into the hash map instead of
   * computing the the hash value directly from the key
   * @tparam hash_value_type The datatype of the hash value
   *
   * @returns   The destination hash table partition for the specified key
   */
  /* ----------------------------------------------------------------------------*/
  template <typename hash_value_type = typename Hasher::result_type>
  __forceinline__ __host__ __device__ int get_partition(
    const key_type& the_key,
    const int num_parts                    = 1,
    bool precomputed_hash                  = false,
    hash_value_type precomputed_hash_value = 0) const
  {
    hash_value_type hash_value{0};

    // If a precomputed hash value has been passed in, then use it to determine
    // the location of the key
    if (true == precomputed_hash) {
      hash_value = precomputed_hash_value;
    }
    // Otherwise, compute the hash value from the key
    else {
      hash_value = m_hf(the_key);
    }

    size_type hash_tbl_idx = hash_value % m_hashtbl_size;

    const size_type partition_size = m_hashtbl_size / num_parts;

    int dest_part = hash_tbl_idx / partition_size;
    // Note that if m_hashtbl_size % num_parts != 0 then dest_part can be
    // num_parts for the last few elements and we remap that to the
    // num_parts-1 partition
    if (dest_part == num_parts) dest_part = num_parts - 1;

    return dest_part;
  }

  /* --------------------------------------------------------------------------*/
  /**
   * @brief  Inserts a (key, value) pair into the hash map
   *
   * @param[in] x The (key, value) pair to insert
   * @param[in] precomputed_hash A flag indicating whether or not a precomputed
   * hash value is passed in
   * @param[in] precomputed_hash_value A precomputed hash value to use for
   * determing the write location of the key into the hash map instead of
   * computing the the hash value directly from the key
   * @param[in] keys_are_equal An optional functor for comparing if two keys are
   * equal
   * @tparam hash_value_type The datatype of the hash value
   * @tparam comparison_type The type of the key comparison functor
   *
   * @returns An iterator to the newly inserted (key, value) pair
   */
  /* ----------------------------------------------------------------------------*/
  template <typename hash_value_type = typename Hasher::result_type,
            typename comparison_type = key_equal>
  __forceinline__ __device__ iterator insert(const value_type& x,
                                             bool precomputed_hash                  = false,
                                             hash_value_type precomputed_hash_value = 0,
                                             comparison_type keys_are_equal         = key_equal())
  {
    const size_type hashtbl_size = m_hashtbl_size;
    value_type* hashtbl_values   = m_hashtbl_values;

    hash_value_type hash_value{0};

    // If a precomputed hash value has been passed in, then use it to determine
    // the write location of the new key
    if (true == precomputed_hash) {
      hash_value = precomputed_hash_value;
    }
    // Otherwise, compute the hash value from the new key
    else {
      hash_value = m_hf(x.first);
    }

    size_type hash_tbl_idx = hash_value % hashtbl_size;

    value_type* it = 0;

    size_type attempt_counter{0};

    while (0 == it) {
      value_type* tmp_it = hashtbl_values + hash_tbl_idx;

      if (std::numeric_limits<key_type>::is_integer &&
          std::numeric_limits<mapped_type>::is_integer &&
          sizeof(unsigned long long int) == sizeof(value_type)) {
        pair2longlong converter             = {0ull};
        converter.pair                      = thrust::make_pair(unused_key, unused_element);
        const unsigned long long int unused = converter.longlong;
        converter.pair                      = x;
        const unsigned long long int value  = converter.longlong;
        const unsigned long long int old_val =
          atomicCAS(reinterpret_cast<unsigned long long int*>(tmp_it), unused, value);
        if (old_val == unused) {
          it = tmp_it;
        } else if (count_collisions) {
          atomicAdd(&m_collisions, 1);
        }
      } else {
        const key_type old_key = atomicCAS(&(tmp_it->first), unused_key, x.first);

        if (keys_are_equal(unused_key, old_key)) {
          (m_hashtbl_values + hash_tbl_idx)->second = x.second;
          it                                        = tmp_it;
        } else if (count_collisions) {
          atomicAdd(&m_collisions, 1);
        }
      }

      hash_tbl_idx = (hash_tbl_idx + 1) % hashtbl_size;

      attempt_counter++;
      if (attempt_counter > hashtbl_size) {
        printf("Attempted to insert to multimap but the map is full!\n");
        return this->end();
      }
    }

    return iterator(m_hashtbl_values, m_hashtbl_values + hashtbl_size, it);
  }

  /* --------------------------------------------------------------------------*/
  /**
   * @brief  Inserts a (key, value) pair into the hash map partition. This
   * is useful when building the hash table in multiple passes, one
   * contiguous partition at a time, or when building the hash table
   * distributed between multiple devices.
   *
   * @param[in] x The (key, value) pair to insert
   * @param[in] part The partition number for the partitioned hash table build
   * @param[in] num_parts The total number of partitions in the partitioned
   * hash table
   * @param[in] precomputed_hash A flag indicating whether or not a precomputed
   * hash value is passed in
   * @param[in] precomputed_hash_value A precomputed hash value to use for
   * determing the write location of the key into the hash map instead of
   * computing the the hash value directly from the key
   * @param[in] keys_are_equal An optional functor for comparing if two keys are
   * equal
   * @tparam hash_value_type The datatype of the hash value
   * @tparam comparison_type The type of the key comparison functor
   *
   * @returns An iterator to the newly inserted (key, value) pair
   */
  /* ----------------------------------------------------------------------------*/
  template <typename hash_value_type = typename Hasher::result_type,
            typename comparison_type = key_equal>
  __forceinline__ __device__ iterator insert_part(const value_type& x,
                                                  const int part                         = 0,
                                                  const int num_parts                    = 1,
                                                  bool precomputed_hash                  = false,
                                                  hash_value_type precomputed_hash_value = 0,
                                                  comparison_type keys_are_equal = key_equal())
  {
    hash_value_type hash_value{0};

    // If a precomputed hash value has been passed in, then use it to determine
    // the write location of the new key
    if (true == precomputed_hash) {
      hash_value = precomputed_hash_value;
    }
    // Otherwise, compute the hash value from the new key
    else {
      hash_value = m_hf(x.first);
    }

    // Find the destination partition index
    int dest_part = get_partition(x.first, num_parts, true, hash_value);

    // Only insert if the key belongs to the specified partition
    if (dest_part != part)
      return end();
    else
      return insert(x, true, hash_value, keys_are_equal);
  }

  /* --------------------------------------------------------------------------*/
  /**
   * @brief Searches for a key in the hash map and returns an iterator to the
   * first instance of the key in the map.
   *
   * @param[in] the_key The key to search for
   * @param[in] precomputed_hash A flag indicating whether or not a precomputed
   * hash value is passed in
   * @param[in] precomputed_hash_value A precomputed hash value to use for
   * determing the write location of the key into the hash map instead of
   * computing the the hash value directly from the key
   * @param[in] keys_are_equal An optional functor for comparing if two keys are
   * equal
   * @tparam hash_value_type The datatype of the hash value
   * @tparam comparison_type The type of the key comparison functor
   *
   * @returns   An iterator to the first instance of the key in the map
   */
  /* ----------------------------------------------------------------------------*/
  template <typename hash_value_type = typename Hasher::result_type,
            typename comparison_type = key_equal>
  __forceinline__ __host__ __device__ const_iterator
  find(const key_type& the_key,
       bool precomputed_hash                  = false,
       hash_value_type precomputed_hash_value = 0,
       comparison_type keys_are_equal         = key_equal()) const
  {
    hash_value_type hash_value{0};

    // If a precomputed hash value has been passed in, then use it to determine
    // the location of the key
    if (true == precomputed_hash) {
      hash_value = precomputed_hash_value;
    }
    // Otherwise, compute the hash value from the key
    else {
      hash_value = m_hf(the_key);
    }

    size_type hash_tbl_idx = hash_value % m_hashtbl_size;

    value_type* begin_ptr = 0;

    size_type counter = 0;
    while (0 == begin_ptr) {
      value_type* tmp_ptr    = m_hashtbl_values + hash_tbl_idx;
      const key_type tmp_val = tmp_ptr->first;
      if (keys_are_equal(the_key, tmp_val)) {
        begin_ptr = tmp_ptr;
        break;
      }
      if (keys_are_equal(unused_key, tmp_val) || (counter > m_hashtbl_size)) {
        begin_ptr = m_hashtbl_values + m_hashtbl_size;
        break;
      }
      hash_tbl_idx = (hash_tbl_idx + 1) % m_hashtbl_size;
      ++counter;
    }

    return const_iterator(m_hashtbl_values, m_hashtbl_values + m_hashtbl_size, begin_ptr);
  }

<<<<<<< HEAD
  void assign_async(const concurrent_unordered_multimap& other,
                    cudaStream_t stream = 0) {
=======
  gdf_error assign_async(const concurrent_unordered_multimap& other, cudaStream_t stream = 0)
  {
>>>>>>> 1e7640a9
    m_collisions = other.m_collisions;
    if (other.m_hashtbl_size <= m_hashtbl_capacity) {
      m_hashtbl_size = other.m_hashtbl_size;
    } else {
      m_allocator.deallocate(m_hashtbl_values, m_hashtbl_capacity, stream);
      m_hashtbl_capacity = other.m_hashtbl_size;
      m_hashtbl_size     = other.m_hashtbl_size;

      m_hashtbl_values = m_allocator.allocate(m_hashtbl_capacity, stream);
    }
    CUDA_TRY(cudaMemcpyAsync(m_hashtbl_values,
                             other.m_hashtbl_values,
                             m_hashtbl_size * sizeof(value_type),
<<<<<<< HEAD
                             cudaMemcpyDefault, stream));
=======
                             cudaMemcpyDefault,
                             stream));

    return GDF_SUCCESS;
>>>>>>> 1e7640a9
  }

  void clear_async(cudaStream_t stream = 0)
  {
    constexpr int block_size = 128;
    init_hashtbl<<<((m_hashtbl_size - 1) / block_size) + 1, block_size, 0, stream>>>(
      m_hashtbl_values, m_hashtbl_size, unused_key, unused_element);
    if (count_collisions) m_collisions = 0;
  }

  unsigned long long get_num_collisions() const { return m_collisions; }

  void print()
  {
    for (size_type i = 0; i < m_hashtbl_size; ++i) {
      std::cout << i << ": " << m_hashtbl_values[i].first << "," << m_hashtbl_values[i].second
                << std::endl;
    }
  }

<<<<<<< HEAD
  void prefetch(const int dev_id, cudaStream_t stream = 0) {
=======
  gdf_error prefetch(const int dev_id, cudaStream_t stream = 0)
  {
>>>>>>> 1e7640a9
    cudaPointerAttributes hashtbl_values_ptr_attributes;
    cudaError_t status = cudaPointerGetAttributes(&hashtbl_values_ptr_attributes, m_hashtbl_values);

    if (cudaSuccess == status && isPtrManaged(hashtbl_values_ptr_attributes)) {
      CUDA_TRY(cudaMemPrefetchAsync(
        m_hashtbl_values, m_hashtbl_size * sizeof(value_type), dev_id, stream));
    }
  }

  concurrent_unordered_multimap()                                     = delete;
  concurrent_unordered_multimap(concurrent_unordered_multimap const&) = default;
  concurrent_unordered_multimap(concurrent_unordered_multimap&&)      = default;
  concurrent_unordered_multimap& operator=(concurrent_unordered_multimap const&) = default;
  concurrent_unordered_multimap& operator=(concurrent_unordered_multimap&&) = default;
  ~concurrent_unordered_multimap()                                          = default;

 private:
  hasher m_hf;
  key_equal m_equal;
  allocator_type m_allocator;
  size_type m_hashtbl_size;
  size_type m_hashtbl_capacity;
  value_type* m_hashtbl_values;
  unsigned long long m_collisions;

  /**
   * @brief Private constructor used by `create` factory function.
   *
   * Allocates memory and optionally fills the hash map with unused
   * keys/values
   *
   * @param[in] n The size of the hash table (the number of key-value pairs)
   * @param[in] init Initialize the hash table with the unused keys/values
   * @param[in] hash_function An optional hashing function
   * @param[in] equal An optional functor for comparing if two keys are equal
   * @param[in] a An optional functor for allocating the hash table memory
   * @param[in] stream CUDA stream to use for device opertions.
   */
  explicit concurrent_unordered_multimap(size_type n,
                                         const bool init             = true,
                                         const Hasher& hash_function = hasher(),
                                         const Equality& equal       = key_equal(),
                                         const allocator_type& a     = allocator_type(),
                                         cudaStream_t stream         = 0)
    : m_hf(hash_function),
      m_equal(equal),
      m_allocator(a),
      m_hashtbl_size(n),
      m_hashtbl_capacity(n),
      m_collisions(0)
  {
    m_hashtbl_values         = m_allocator.allocate(m_hashtbl_capacity, stream);
    constexpr int block_size = 128;
    {
      cudaPointerAttributes hashtbl_values_ptr_attributes;
      cudaError_t status =
        cudaPointerGetAttributes(&hashtbl_values_ptr_attributes, m_hashtbl_values);

      if (cudaSuccess == status && isPtrManaged(hashtbl_values_ptr_attributes)) {
        int dev_id = 0;
        CUDA_TRY(cudaGetDevice(&dev_id));
        CUDA_TRY(cudaMemPrefetchAsync(
          m_hashtbl_values, m_hashtbl_size * sizeof(value_type), dev_id, stream));
      }
    }

    if (init) {
      init_hashtbl<<<((m_hashtbl_size - 1) / block_size) + 1, block_size, 0, stream>>>(
        m_hashtbl_values, m_hashtbl_size, unused_key, unused_element);
      CUDA_TRY(cudaGetLastError());
    }
  }
};

#endif  // CONCURRENT_UNORDERED_MULTIMAP_CUH<|MERGE_RESOLUTION|>--- conflicted
+++ resolved
@@ -17,19 +17,12 @@
 #ifndef CONCURRENT_UNORDERED_MULTIMAP_CUH
 #define CONCURRENT_UNORDERED_MULTIMAP_CUH
 
-#include <cudf/detail/nvtx/ranges.hpp>
 #include <hash/hash_allocator.cuh>
 #include <hash/helper_functions.cuh>
-<<<<<<< HEAD
+#include <hash/managed.cuh>
+
 #include <cudf/detail/nvtx/ranges.hpp>
-
-#include <cudf/utilities/error.hpp>
 #include <cudf/detail/utilities/device_atomics.cuh>
-=======
-#include <hash/managed.cuh>
-#include <utilities/legacy/device_atomics.cuh>
-
->>>>>>> 1e7640a9
 #include <cudf/detail/utilities/hash_functions.cuh>
 #include <cudf/utilities/error.hpp>
 
@@ -488,13 +481,8 @@
     return const_iterator(m_hashtbl_values, m_hashtbl_values + m_hashtbl_size, begin_ptr);
   }
 
-<<<<<<< HEAD
-  void assign_async(const concurrent_unordered_multimap& other,
-                    cudaStream_t stream = 0) {
-=======
-  gdf_error assign_async(const concurrent_unordered_multimap& other, cudaStream_t stream = 0)
-  {
->>>>>>> 1e7640a9
+  void assign_async(const concurrent_unordered_multimap& other, cudaStream_t stream = 0)
+  {
     m_collisions = other.m_collisions;
     if (other.m_hashtbl_size <= m_hashtbl_capacity) {
       m_hashtbl_size = other.m_hashtbl_size;
@@ -508,14 +496,8 @@
     CUDA_TRY(cudaMemcpyAsync(m_hashtbl_values,
                              other.m_hashtbl_values,
                              m_hashtbl_size * sizeof(value_type),
-<<<<<<< HEAD
-                             cudaMemcpyDefault, stream));
-=======
                              cudaMemcpyDefault,
                              stream));
-
-    return GDF_SUCCESS;
->>>>>>> 1e7640a9
   }
 
   void clear_async(cudaStream_t stream = 0)
@@ -536,12 +518,8 @@
     }
   }
 
-<<<<<<< HEAD
-  void prefetch(const int dev_id, cudaStream_t stream = 0) {
-=======
-  gdf_error prefetch(const int dev_id, cudaStream_t stream = 0)
-  {
->>>>>>> 1e7640a9
+  void prefetch(const int dev_id, cudaStream_t stream = 0)
+  {
     cudaPointerAttributes hashtbl_values_ptr_attributes;
     cudaError_t status = cudaPointerGetAttributes(&hashtbl_values_ptr_attributes, m_hashtbl_values);
 
