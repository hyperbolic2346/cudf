/*
 * Copyright (c) 2019, NVIDIA CORPORATION.
 *
 * Licensed under the Apache License, Version 2.0 (the "License");
 * you may not use this file except in compliance with the License.
 * You may obtain a copy of the License at
 *
 *     http://www.apache.org/licenses/LICENSE-2.0
 *
 * Unless required by applicable law or agreed to in writing, software
 * distributed under the License is distributed on an "AS IS" BASIS,
 * WITHOUT WARRANTIES OR CONDITIONS OF ANY KIND, either express or implied.
 * See the License for the specific language governing permissions and
 * limitations under the License.
 */
#ifndef GDF_CPPTYPES_H
#define GDF_CPPTYPES_H

#include <cudf/types.h>
#include "cudf_utils.h"

#include <cub/util_type.cuh>

#include <iosfwd>
#include <type_traits>
#include <limits>

/* --------------------------------------------------------------------------*/
/** 
 * @file wrapper_types.hpp
 * @brief  Wrapper structs for for the non-fundamental gdf_dtype types.
 *
 * These structs simply wrap a single member variable of a fundamental type 
 * called "value". 
 * 
 * These wrapper structures are used in conjunction with the type_dispatcher to
 * emulate "strong typedefs", i.e., provide opaque types that allow template 
 * specialization. A normal C++ typedef is simply an alias and does not allow
 * for specializing a template or overloading a function.
 * 
 * The purpose of these "strong typedefs" is to provide a one-to-one mapping between
 * gdf_dtype enum values and concrete C++ types and allow distinguishing columns with
 * different gdf_dtype types, but have the same underlying type. For example,
 * the underlying type of both GDF_DATE32 and GDF_INT32 is int32_t. However, if
 * one wished to specialize a functor invoked with the type_dispatcher to handle
 * GDF_DATE32 different from GDF_INT32, that would not be possible with aliases.
 * 
 * The standard arithmetic operators are defined for these wrapper structs such
 * that they can be used as if they were fundamental arithmetic types.
 * 
 * In general, interacting with the wrapper structs should be done via the defined 
 * operators. However, if one needs to directly access the underlying value, the
 * "unwrap" function may be used. Calling `unwrap` on an instance of a wrapper struct
 * will return a reference to the underlying value. Calling `unwrap` on an instance
 * of a fundamental type will return a reference to that instance (effectively a no-op).
 *
 */
/* ----------------------------------------------------------------------------*/
namespace cudf
{
namespace detail
{
/**
     * @brief Base wrapper structure to emulate "strong typedefs" for gdf_dtype values 
     * that do not correspond to fundamental types.
     * 
     * Implements operators that allow the wrapper to be used as if it were a fundamental
     * type.
     * 
     * @tparam T  The type of the wrapped value, i.e., the "underlying type" of the wrapper
     * @tparam type_id  The wrapped gdf_dtype
     */
template <typename T, gdf_dtype type_id>
struct wrapper
{
  static constexpr gdf_dtype corresponding_column_type{type_id}; ///< The wrapped gdf_dtype
  using value_type = T;                                          ///< The underlying fundamental type of the wrapper
  value_type value;                                              ///< The wrapped value

  CUDA_HOST_DEVICE_CALLABLE
  constexpr explicit wrapper(T v) : value{v} {}

  CUDA_HOST_DEVICE_CALLABLE
  explicit operator value_type() const { return this->value; }

<<<<<<< HEAD
  CUDA_HOST_DEVICE_CALLABLE
  explicit operator bool() const { return static_cast<bool>(this->value); }
=======
  // enable conversion to arithmetic types *only* for the cudf::bool8 wrapper
  // (defined later in this file as wrapper<gdf_bool8, GDF_BOOL8>)
  template <gdf_dtype the_type = type_id,
            typename T_out,
            typename std::enable_if<(the_type == GDF_BOOL8) &&
                                     std::is_arithmetic<T_out>::value,
                                     int>::type* = nullptr >
  CUDA_HOST_DEVICE_CALLABLE
  explicit operator T_out() const { 
    // Casting a cudf::bool8 to arithmetic type should always be the same as
    // casting a bool to arithmetic type, and not the same as casting the
    // underlying type to arithmetic type. Therefore we cast the value to bool
    // first, then the output type
    return static_cast<T_out>(static_cast<bool>(this->value));
  }
>>>>>>> a03e4c6f

  wrapper(wrapper const& w) = default;

  wrapper() = default;
};

template <typename T, gdf_dtype type_id>
std::ostream& operator<<(std::ostream& os, wrapper<T, type_id> const& w) 
{
  return os << w.value;
}

template <typename T, gdf_dtype type_id>
CUDA_HOST_DEVICE_CALLABLE
bool operator==(wrapper<T,type_id> const& lhs, wrapper<T,type_id> const& rhs) 
{ 
  return lhs.value == rhs.value; 
}

template <typename T, gdf_dtype type_id>
CUDA_HOST_DEVICE_CALLABLE
bool operator!=(wrapper<T,type_id> const& lhs, wrapper<T,type_id> const& rhs) 
{ 
  return lhs.value != rhs.value; 
}

template <typename T, gdf_dtype type_id>
CUDA_HOST_DEVICE_CALLABLE
bool operator<=(wrapper<T,type_id> const& lhs, wrapper<T,type_id> const& rhs) 
{ 
  return lhs.value <= rhs.value; 
}

template <typename T, gdf_dtype type_id>
CUDA_HOST_DEVICE_CALLABLE
bool operator>=(wrapper<T,type_id> const& lhs, wrapper<T,type_id> const& rhs)
{ 
  return lhs.value >= rhs.value; 
}

template <typename T, gdf_dtype type_id>
CUDA_HOST_DEVICE_CALLABLE 
bool operator<(wrapper<T, type_id> const &lhs, wrapper<T, type_id> const &rhs)
{
  return lhs.value < rhs.value;
}

template <typename T, gdf_dtype type_id>
CUDA_HOST_DEVICE_CALLABLE 
bool operator>(wrapper<T, type_id> const &lhs, wrapper<T, type_id> const &rhs)
{
  return lhs.value > rhs.value;
}

template <typename T, gdf_dtype type_id>
CUDA_HOST_DEVICE_CALLABLE
wrapper<T,type_id>& operator+=(wrapper<T,type_id> & lhs, wrapper<T,type_id> const& rhs)
{
  lhs.value += rhs.value;
  return lhs;
}

template <typename T, gdf_dtype type_id>
CUDA_HOST_DEVICE_CALLABLE
wrapper<T,type_id>& operator-=(wrapper<T,type_id> & lhs, wrapper<T,type_id> const& rhs)
{
  lhs.value -= rhs.value;
  return lhs;
}

template <typename T, gdf_dtype type_id>
CUDA_HOST_DEVICE_CALLABLE
wrapper<T,type_id>& operator*=(wrapper<T,type_id> & lhs, wrapper<T,type_id> const& rhs)
{
  lhs.value *= rhs.value;
  return lhs;
}

template <typename T, gdf_dtype type_id>
CUDA_HOST_DEVICE_CALLABLE
wrapper<T,type_id>& operator/=(wrapper<T,type_id> & lhs, wrapper<T,type_id> const& rhs)
{
  lhs.value /= rhs.value;
  return lhs;
}

template <typename T, gdf_dtype type_id>
CUDA_HOST_DEVICE_CALLABLE
wrapper<T,type_id> operator+(wrapper<T, type_id> const &lhs, wrapper<T, type_id> const &rhs)
{
  return wrapper<T, type_id>{ static_cast<T>(lhs.value + rhs.value) };
}

template <typename T, gdf_dtype type_id>
CUDA_HOST_DEVICE_CALLABLE
wrapper<T,type_id> operator-(wrapper<T,type_id> const& lhs, wrapper<T,type_id> const& rhs)
{
  return wrapper<T, type_id>{ static_cast<T>(lhs.value - rhs.value) };
}

template <typename T, gdf_dtype type_id>
CUDA_HOST_DEVICE_CALLABLE
wrapper<T,type_id> operator*(wrapper<T,type_id> const& lhs, wrapper<T,type_id> const& rhs)
{
  return wrapper<T, type_id>{ static_cast<T>(lhs.value * rhs.value) };
}

template <typename T, gdf_dtype type_id>
CUDA_HOST_DEVICE_CALLABLE
wrapper<T,type_id> operator/(wrapper<T,type_id> const& lhs, wrapper<T,type_id> const& rhs)
{
  return wrapper<T, type_id>{ static_cast<T>(lhs.value / rhs.value) };
}

/* --------------------------------------------------------------------------*/
/** 
     * @brief  Returns a reference to the underlying "value" member of a wrapper struct
     * 
     * @param[in] wrapped A non-const reference to the wrapper struct to unwrap
     * 
     * @returns A reference to the underlying wrapped value  
     */
/* ----------------------------------------------------------------------------*/
template <typename T, gdf_dtype type_id>
CUDA_HOST_DEVICE_CALLABLE
typename wrapper<T, type_id>::value_type &
unwrap(wrapper<T, type_id> &wrapped)
{
  return wrapped.value;
}

/* --------------------------------------------------------------------------*/
/** 
     * @brief  Returns a reference to the underlying "value" member of a wrapper struct
     * 
     * @param[in] wrapped A const reference to the wrapper struct to unwrap
     * 
     * @returns A const reference to the underlying wrapped value  
     */
/* ----------------------------------------------------------------------------*/
template <typename T, gdf_dtype type_id>
CUDA_HOST_DEVICE_CALLABLE
typename wrapper<T, type_id>::value_type const &
unwrap(wrapper<T, type_id> const &wrapped)
{
  return wrapped.value;
}

/* --------------------------------------------------------------------------*/
/** 
     * @brief Passthrough function for fundamental types
     *
     * This specialization of "unwrap" is provided such that it can be used in generic
     * code that is agnostic to whether or not the type being operated on is a wrapper
     * struct or a fundamental type
     * 
     * @param[in] value Reference to a fundamental type to passthrough
     * 
     * @returns Reference to the value passed in
     */
/* ----------------------------------------------------------------------------*/
template <typename T>
CUDA_HOST_DEVICE_CALLABLE
typename std::enable_if_t<
  std::is_fundamental<typename std::decay<T>::type>::value, T> &
unwrap(T &value)
{
  return value;
}

/* --------------------------------------------------------------------------*/
/** 
     * @brief Passthrough function for fundamental types
     *
     * This specialization of "unwrap" is provided such that it can be used in generic
     * code that is agnostic to whether or not the type being operated on is a wrapper
     * struct or a fundamental type
     * 
     * @param[in] value const reference to a fundamental type to passthrough
     * 
     * @returns const reference to the value passed in
     */
/* ----------------------------------------------------------------------------*/
template <typename T>
CUDA_HOST_DEVICE_CALLABLE
typename std::enable_if_t<
  std::is_fundamental<typename std::decay<T>::type>::value, T> const &
unwrap(T const &value)
{
  return value;
}

/**---------------------------------------------------------------------------*
 * @brief Trait to use to get underlying type of wrapped object
 * 
 * This struct can be used with either a fundamental type or a wrapper type and
 * it uses unwrap to get the underlying type.
 * 
 * Example use case: 
 *  Making a functor to use with a `type_dispatcher` that works on the
 *  underlying type of all `gdf_dtype`
 *  
 * ```c++
 * struct example_functor{
 *  template <typename T>
 *  int operator()(){
 *    using T1 = cudf::detail::unwrapped_type<T>::type;
 *    return sizeof(T1);
 *  }
 * };
 * ```
 * 
 * @tparam T Either wrapped object type or fundamental type
 *---------------------------------------------------------------------------**/
template <typename T>
struct unwrapped_type {
  using type = std::decay_t<decltype(unwrap(std::declval<T&>()))>;
};

/**---------------------------------------------------------------------------*
 * @brief Helper type for `unwrapped_type`
 * 
 * Example:
 * ```c++
 * using T1 = cudf::detail::unwrapped_type_t<date32>; // T1 = int 
 * using T2 = cudf::detail::unwrapped_type_t<float>;  // T2 = float 
 * ```
 * 
 * @tparam T Either wrapped object type or fundamental type
 *---------------------------------------------------------------------------**/
template <typename T>
using unwrapped_type_t = typename unwrapped_type<T>::type;

} // namespace detail

using category = detail::wrapper<gdf_category, GDF_CATEGORY>;

using nvstring_category = detail::wrapper<gdf_nvstring_category, GDF_STRING_CATEGORY>;

using timestamp = detail::wrapper<gdf_timestamp, GDF_TIMESTAMP>;

using date32 = detail::wrapper<gdf_date32, GDF_DATE32>;

using date64 = detail::wrapper<gdf_date64, GDF_DATE64>;

<<<<<<< HEAD
using bool8 = detail::wrapper<gdf_bool, GDF_BOOL>;

// This is necessary for global, constant, non-fundamental types
#define HOST_DEVICE_CONSTANT
#ifdef __CUDA_ARCH__
__device__ __constant__ static bool8 true_v{gdf_bool{1}};

__device__ __constant__ static bool8 false_v{gdf_bool{0}};
#else
static constexpr bool8 true_v{gdf_bool{1}};
static constexpr bool8 false_v{gdf_bool{0}};
=======
using bool8 = detail::wrapper<gdf_bool8, GDF_BOOL8>;

// This is necessary for global, constant, non-fundamental types
// We can't rely on --expt-relaxed-constexpr here because `bool8` is not a
// scalar type. See CUDA Programming guide
// https://docs.nvidia.com/cuda/cuda-c-programming-guide/index.html#constexpr-variables
#define HOST_DEVICE_CONSTANT
#ifdef __CUDA_ARCH__
__device__ __constant__ static bool8 true_v{gdf_bool8{1}};

__device__ __constant__ static bool8 false_v{gdf_bool8{0}};
#else
static constexpr bool8 true_v{gdf_bool8{1}};
static constexpr bool8 false_v{gdf_bool8{0}};
>>>>>>> a03e4c6f
#endif

// Wrapper operator overloads for cudf::bool8 
namespace detail {

<<<<<<< HEAD
// For some reason, get a multiple definition error if this is defined.
// But it would be nice for the output of cudf::bool8 in ostreams to be 
// more useful than an int8 value...
/*std::ostream& operator<<(std::ostream& os, cudf::bool8 const& w) 
{
  return os << bool(w);
}*/
=======
inline
std::ostream& operator<<(std::ostream& os, cudf::bool8 const& w) 
{
  return os << static_cast<bool>(w);
}
>>>>>>> a03e4c6f

CUDA_HOST_DEVICE_CALLABLE
bool operator==(cudf::bool8 const &lhs, cudf::bool8 const &rhs)
{
<<<<<<< HEAD
  return bool(lhs) == bool(rhs);
=======
  return static_cast<bool>(lhs) == static_cast<bool>(rhs);
>>>>>>> a03e4c6f
}

CUDA_HOST_DEVICE_CALLABLE
bool operator!=(cudf::bool8 const &lhs, cudf::bool8 const &rhs)
{
<<<<<<< HEAD
  return bool(lhs) != bool(rhs);
=======
  return static_cast<bool>(lhs) != static_cast<bool>(rhs);
>>>>>>> a03e4c6f
}

CUDA_HOST_DEVICE_CALLABLE
bool operator<=(cudf::bool8 const &lhs, cudf::bool8 const &rhs)
{ 
<<<<<<< HEAD
  return bool(lhs) <= bool(rhs); 
=======
  return static_cast<bool>(lhs) <= static_cast<bool>(rhs); 
>>>>>>> a03e4c6f
}

CUDA_HOST_DEVICE_CALLABLE
bool operator>=(cudf::bool8 const &lhs, cudf::bool8 const &rhs)
{ 
<<<<<<< HEAD
  return bool(lhs) >= bool(rhs); 
=======
  return static_cast<bool>(lhs) >= static_cast<bool>(rhs); 
>>>>>>> a03e4c6f
}

CUDA_HOST_DEVICE_CALLABLE 
bool operator<(cudf::bool8 const &lhs, cudf::bool8 const &rhs)
{
<<<<<<< HEAD
  return bool(lhs) < bool(rhs);
=======
  return static_cast<bool>(lhs) < static_cast<bool>(rhs);
>>>>>>> a03e4c6f
}

CUDA_HOST_DEVICE_CALLABLE 
bool operator>(cudf::bool8 const &lhs, cudf::bool8 const &rhs)
{
<<<<<<< HEAD
  return bool(lhs) > bool(rhs);
=======
  return static_cast<bool>(lhs) > static_cast<bool>(rhs);
>>>>>>> a03e4c6f
}

CUDA_HOST_DEVICE_CALLABLE
cudf::bool8 operator+(cudf::bool8 const &lhs, cudf::bool8 const &rhs)
{
<<<<<<< HEAD
  return static_cast<cudf::bool8>(bool(lhs) + bool(rhs));
=======
  return static_cast<cudf::bool8>(static_cast<bool>(lhs) +
                                  static_cast<bool>(rhs));
>>>>>>> a03e4c6f
}

CUDA_HOST_DEVICE_CALLABLE
cudf::bool8 operator-(cudf::bool8 const &lhs, cudf::bool8 const &rhs)
{
<<<<<<< HEAD
  return static_cast<cudf::bool8>(bool(lhs) - bool(rhs));
=======
  return static_cast<cudf::bool8>(static_cast<bool>(lhs) -
                                  static_cast<bool>(rhs));
>>>>>>> a03e4c6f
}

CUDA_HOST_DEVICE_CALLABLE
cudf::bool8 operator*(cudf::bool8 const &lhs, cudf::bool8 const &rhs)
{
<<<<<<< HEAD
  return static_cast<cudf::bool8>(bool(lhs) * bool(rhs));
=======
  return static_cast<cudf::bool8>(static_cast<bool>(lhs) *
                                  static_cast<bool>(rhs));
>>>>>>> a03e4c6f
}

CUDA_HOST_DEVICE_CALLABLE
cudf::bool8 operator/(cudf::bool8 const &lhs, cudf::bool8 const &rhs)
{
<<<<<<< HEAD
  return static_cast<cudf::bool8>(bool(lhs) / bool(rhs));
=======
  return static_cast<cudf::bool8>(static_cast<bool>(lhs) /
                                  static_cast<bool>(rhs));
>>>>>>> a03e4c6f
}

CUDA_HOST_DEVICE_CALLABLE
cudf::bool8& operator+=(cudf::bool8 &lhs, cudf::bool8 const &rhs)
{
  lhs = lhs + rhs;
  return lhs;
}

CUDA_HOST_DEVICE_CALLABLE
cudf::bool8& operator-=(cudf::bool8 &lhs, cudf::bool8 const &rhs)
{
  lhs = lhs - rhs;
  return lhs;
}

CUDA_HOST_DEVICE_CALLABLE
cudf::bool8& operator*=(cudf::bool8 &lhs, cudf::bool8 const &rhs)
{
  lhs = lhs * rhs;
  return lhs;
}

CUDA_HOST_DEVICE_CALLABLE
cudf::bool8& operator/=(cudf::bool8 &lhs, cudf::bool8 const &rhs)
{
  lhs = lhs / rhs;
  return lhs;
}

} // namespace detail

} // namespace cudf

namespace std
{

/**---------------------------------------------------------------------------*
 * @brief Specialization of std::numeric_limits for wrapper types
 *---------------------------------------------------------------------------**/
template <typename T, gdf_dtype type_id>
struct numeric_limits< cudf::detail::wrapper<T, type_id> > {
  
  using wrapper_t = cudf::detail::wrapper<T, type_id>;

  /**---------------------------------------------------------------------------*
   * @brief Returns the maximum finite value representable by the numeric type T
   *---------------------------------------------------------------------------**/
  static constexpr wrapper_t max() noexcept {
    return wrapper_t{ std::numeric_limits<T>::max() };
  }
  
  /**---------------------------------------------------------------------------*
   * @brief Returns the lowest finite value representable by the numeric type T
   * 
   * Returns a finite value x such that there is no other finite value y where y < x
   *---------------------------------------------------------------------------**/
  static constexpr wrapper_t lowest() noexcept {
    return wrapper_t{ std::numeric_limits<T>::lowest() };
  }

  /**---------------------------------------------------------------------------*
   * @brief Returns the minimum finite value representable by the numeric type T
   * 
   * For floating-point types with denormalization, min returns the minimum
   * positive normalized value.
   *---------------------------------------------------------------------------**/
  static constexpr wrapper_t min() noexcept {
    return wrapper_t{ std::numeric_limits<T>::min() };
  }

};

/** --------------------------------------------------------------------------*
  * @brief Specialization of std::numeric_limits for cudf::bool8
  *
  * Required since the underlying type, int8_t, has different limits than bool
  * --------------------------------------------------------------------------**/
template <>
<<<<<<< HEAD
struct numeric_limits< cudf::detail::wrapper<gdf_bool, GDF_BOOL> > {
=======
struct numeric_limits< cudf::bool8 > {
>>>>>>> a03e4c6f
  
  static constexpr cudf::bool8 max() noexcept {
    // tried using `return cudf::true_v` but it causes a compiler segfault!
    return cudf::bool8{true};
  }
  
  static constexpr cudf::bool8 lowest() noexcept {
    return cudf::bool8{false};
  }

  static constexpr cudf::bool8 min() noexcept {
    return cudf::bool8{false};
  }
};

} // std

namespace cub
{

template <> struct NumericTraits<cudf::date32> :
  BaseTraits<SIGNED_INTEGER, true, false,
    std::make_unsigned_t<cudf::detail::unwrapped_type_t<cudf::date32>>,
    cudf::detail::unwrapped_type_t<cudf::date32>> {};

template <> struct NumericTraits<cudf::timestamp> :
  BaseTraits<SIGNED_INTEGER, true, false,
    std::make_unsigned_t<cudf::detail::unwrapped_type_t<cudf::timestamp>>,
    cudf::detail::unwrapped_type_t<cudf::timestamp>> {};

template <> struct NumericTraits<cudf::date64> :
  BaseTraits<SIGNED_INTEGER, true, false,
    std::make_unsigned_t<cudf::detail::unwrapped_type_t<cudf::date64>>,
    cudf::detail::unwrapped_type_t<cudf::date64>> {};

template <> struct NumericTraits<cudf::category> :
  BaseTraits<SIGNED_INTEGER, true, false,
    std::make_unsigned_t<cudf::detail::unwrapped_type_t<cudf::category>>,
    cudf::detail::unwrapped_type_t<cudf::category>> {};

template <> struct NumericTraits<cudf::nvstring_category> :
  BaseTraits<SIGNED_INTEGER, true, false,
    std::make_unsigned_t<cudf::detail::unwrapped_type_t<cudf::nvstring_category>>,
    cudf::detail::unwrapped_type_t<cudf::nvstring_category>> {};

template <> struct NumericTraits<cudf::bool8> :
  BaseTraits<SIGNED_INTEGER, true, false,
    std::make_unsigned_t<cudf::detail::unwrapped_type_t<cudf::bool8>>,
    cudf::detail::unwrapped_type_t<cudf::bool8>> {};

} // cub

#endif<|MERGE_RESOLUTION|>--- conflicted
+++ resolved
@@ -83,10 +83,6 @@
   CUDA_HOST_DEVICE_CALLABLE
   explicit operator value_type() const { return this->value; }
 
-<<<<<<< HEAD
-  CUDA_HOST_DEVICE_CALLABLE
-  explicit operator bool() const { return static_cast<bool>(this->value); }
-=======
   // enable conversion to arithmetic types *only* for the cudf::bool8 wrapper
   // (defined later in this file as wrapper<gdf_bool8, GDF_BOOL8>)
   template <gdf_dtype the_type = type_id,
@@ -102,7 +98,6 @@
     // first, then the output type
     return static_cast<T_out>(static_cast<bool>(this->value));
   }
->>>>>>> a03e4c6f
 
   wrapper(wrapper const& w) = default;
 
@@ -348,19 +343,6 @@
 
 using date64 = detail::wrapper<gdf_date64, GDF_DATE64>;
 
-<<<<<<< HEAD
-using bool8 = detail::wrapper<gdf_bool, GDF_BOOL>;
-
-// This is necessary for global, constant, non-fundamental types
-#define HOST_DEVICE_CONSTANT
-#ifdef __CUDA_ARCH__
-__device__ __constant__ static bool8 true_v{gdf_bool{1}};
-
-__device__ __constant__ static bool8 false_v{gdf_bool{0}};
-#else
-static constexpr bool8 true_v{gdf_bool{1}};
-static constexpr bool8 false_v{gdf_bool{0}};
-=======
 using bool8 = detail::wrapper<gdf_bool8, GDF_BOOL8>;
 
 // This is necessary for global, constant, non-fundamental types
@@ -375,130 +357,79 @@
 #else
 static constexpr bool8 true_v{gdf_bool8{1}};
 static constexpr bool8 false_v{gdf_bool8{0}};
->>>>>>> a03e4c6f
 #endif
 
 // Wrapper operator overloads for cudf::bool8 
 namespace detail {
 
-<<<<<<< HEAD
-// For some reason, get a multiple definition error if this is defined.
-// But it would be nice for the output of cudf::bool8 in ostreams to be 
-// more useful than an int8 value...
-/*std::ostream& operator<<(std::ostream& os, cudf::bool8 const& w) 
-{
-  return os << bool(w);
-}*/
-=======
 inline
 std::ostream& operator<<(std::ostream& os, cudf::bool8 const& w) 
 {
   return os << static_cast<bool>(w);
 }
->>>>>>> a03e4c6f
 
 CUDA_HOST_DEVICE_CALLABLE
 bool operator==(cudf::bool8 const &lhs, cudf::bool8 const &rhs)
 {
-<<<<<<< HEAD
-  return bool(lhs) == bool(rhs);
-=======
   return static_cast<bool>(lhs) == static_cast<bool>(rhs);
->>>>>>> a03e4c6f
 }
 
 CUDA_HOST_DEVICE_CALLABLE
 bool operator!=(cudf::bool8 const &lhs, cudf::bool8 const &rhs)
 {
-<<<<<<< HEAD
-  return bool(lhs) != bool(rhs);
-=======
   return static_cast<bool>(lhs) != static_cast<bool>(rhs);
->>>>>>> a03e4c6f
 }
 
 CUDA_HOST_DEVICE_CALLABLE
 bool operator<=(cudf::bool8 const &lhs, cudf::bool8 const &rhs)
 { 
-<<<<<<< HEAD
-  return bool(lhs) <= bool(rhs); 
-=======
   return static_cast<bool>(lhs) <= static_cast<bool>(rhs); 
->>>>>>> a03e4c6f
 }
 
 CUDA_HOST_DEVICE_CALLABLE
 bool operator>=(cudf::bool8 const &lhs, cudf::bool8 const &rhs)
 { 
-<<<<<<< HEAD
-  return bool(lhs) >= bool(rhs); 
-=======
   return static_cast<bool>(lhs) >= static_cast<bool>(rhs); 
->>>>>>> a03e4c6f
 }
 
 CUDA_HOST_DEVICE_CALLABLE 
 bool operator<(cudf::bool8 const &lhs, cudf::bool8 const &rhs)
 {
-<<<<<<< HEAD
-  return bool(lhs) < bool(rhs);
-=======
   return static_cast<bool>(lhs) < static_cast<bool>(rhs);
->>>>>>> a03e4c6f
 }
 
 CUDA_HOST_DEVICE_CALLABLE 
 bool operator>(cudf::bool8 const &lhs, cudf::bool8 const &rhs)
 {
-<<<<<<< HEAD
-  return bool(lhs) > bool(rhs);
-=======
   return static_cast<bool>(lhs) > static_cast<bool>(rhs);
->>>>>>> a03e4c6f
 }
 
 CUDA_HOST_DEVICE_CALLABLE
 cudf::bool8 operator+(cudf::bool8 const &lhs, cudf::bool8 const &rhs)
 {
-<<<<<<< HEAD
-  return static_cast<cudf::bool8>(bool(lhs) + bool(rhs));
-=======
   return static_cast<cudf::bool8>(static_cast<bool>(lhs) +
                                   static_cast<bool>(rhs));
->>>>>>> a03e4c6f
 }
 
 CUDA_HOST_DEVICE_CALLABLE
 cudf::bool8 operator-(cudf::bool8 const &lhs, cudf::bool8 const &rhs)
 {
-<<<<<<< HEAD
-  return static_cast<cudf::bool8>(bool(lhs) - bool(rhs));
-=======
   return static_cast<cudf::bool8>(static_cast<bool>(lhs) -
                                   static_cast<bool>(rhs));
->>>>>>> a03e4c6f
 }
 
 CUDA_HOST_DEVICE_CALLABLE
 cudf::bool8 operator*(cudf::bool8 const &lhs, cudf::bool8 const &rhs)
 {
-<<<<<<< HEAD
-  return static_cast<cudf::bool8>(bool(lhs) * bool(rhs));
-=======
   return static_cast<cudf::bool8>(static_cast<bool>(lhs) *
                                   static_cast<bool>(rhs));
->>>>>>> a03e4c6f
 }
 
 CUDA_HOST_DEVICE_CALLABLE
 cudf::bool8 operator/(cudf::bool8 const &lhs, cudf::bool8 const &rhs)
 {
-<<<<<<< HEAD
-  return static_cast<cudf::bool8>(bool(lhs) / bool(rhs));
-=======
   return static_cast<cudf::bool8>(static_cast<bool>(lhs) /
                                   static_cast<bool>(rhs));
->>>>>>> a03e4c6f
 }
 
 CUDA_HOST_DEVICE_CALLABLE
@@ -578,11 +509,7 @@
   * Required since the underlying type, int8_t, has different limits than bool
   * --------------------------------------------------------------------------**/
 template <>
-<<<<<<< HEAD
-struct numeric_limits< cudf::detail::wrapper<gdf_bool, GDF_BOOL> > {
-=======
 struct numeric_limits< cudf::bool8 > {
->>>>>>> a03e4c6f
   
   static constexpr cudf::bool8 max() noexcept {
     // tried using `return cudf::true_v` but it causes a compiler segfault!
