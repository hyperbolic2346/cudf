/*
 * Copyright (c) 2019-2020, NVIDIA CORPORATION.
 *
 * Licensed under the Apache License, Version 2.0 (the "License");
 * you may not use this file except in compliance with the License.
 * You may obtain a copy of the License at
 *
 *     http://www.apache.org/licenses/LICENSE-2.0
 *
 * Unless required by applicable law or agreed to in writing, software
 * distributed under the License is distributed on an "AS IS" BASIS,
 * WITHOUT WARRANTIES OR CONDITIONS OF ANY KIND, either express or implied.
 * See the License for the specific language governing permissions and
 * limitations under the License.
 */

#include <cudf/types.hpp>
#include <cudf/column/column_view.hpp>
#include <cudf/column/column_device_view.cuh>
#include <cudf/column/column_factories.hpp>
#include <cudf/detail/aggregation/aggregation.cuh>
#include <cudf/aggregation.hpp>
#include <rolling/rolling_detail.hpp>
#include <cudf/rolling.hpp>
#include <cudf/utilities/nvtx_utils.hpp>
#include <cudf/utilities/bit.hpp>
#include <cudf/detail/copy.hpp>
#include <cudf/detail/utilities/cuda.cuh>
#include <cudf/copying.hpp>

#include <jit/type.h>
#include <jit/launcher.h>
#include <jit/parser.h>
#include <rolling/jit/code/code.h>
#include <rolling/jit/util/type.h>

#include <types.hpp.jit>
#include <bit.hpp.jit>

#include <rmm/device_scalar.hpp>

#include <memory>

namespace cudf {
namespace experimental {

namespace detail {

namespace { // anonymous

/**
 * @brief Computes the rolling window function
 *
 * @tparam ColumnType  Datatype of values pointed to by the pointers
 * @tparam agg_op  A functor that defines the aggregation operation
 * @tparam is_mean Compute mean=sum/count across all valid elements in the window
 * @tparam block_size CUDA block size for the kernel
 * @tparam has_nulls true if the input column has nulls
 * @tparam WindowIterator iterator type (inferred)
 * @param input Input column device view
 * @param output Output column device view
 * @param preceding_window_begin[in] Rolling window size iterator, accumulates from
 *                in_col[i-preceding_window] to in_col[i] inclusive
 * @param following_window_begin[in] Rolling window size iterator in the forward
 *                direction, accumulates from in_col[i] to
 *                in_col[i+following_window] inclusive
 * @param min_periods[in]  Minimum number of observations in window required to
 *                have a value, otherwise 0 is stored in the valid bit mask
 */
template <typename T, typename agg_op, aggregation::Kind op, int block_size, bool has_nulls,
          typename WindowIterator>
__launch_bounds__(block_size)
__global__
void gpu_rolling(column_device_view input,
                 mutable_column_device_view output,
                 size_type * __restrict__ output_valid_count,
                 WindowIterator preceding_window_begin,
                 WindowIterator following_window_begin,
                 size_type min_periods)
{
  size_type i = blockIdx.x * block_size + threadIdx.x;
  size_type stride = block_size * gridDim.x;

  size_type warp_valid_count{0};

  auto active_threads = __ballot_sync(0xffffffff, i < input.size());
  while(i < input.size())
  {
    T val = agg_op::template identity<T>();
    // declare this as volatile to avoid some compiler optimizations that lead to incorrect results
    // for CUDA 10.0 and below (fixed in CUDA 10.1)
    volatile cudf::size_type count = 0;

    size_type preceding_window = preceding_window_begin[i];
    size_type following_window = following_window_begin[i];

    // compute bounds
    size_type start = max(0, i - preceding_window);
    size_type end = min(input.size(), i + following_window + 1);
    size_type start_index = min(start, end);
    size_type end_index = max(start, end);

    // aggregate
    // TODO: We should explore using shared memory to avoid redundant loads.
    //       This might require separating the kernel into a special version
    //       for dynamic and static sizes.
    for (size_type j = start_index; j < end_index; j++) {
      if (!has_nulls || input.is_valid(j)) {
        // Element type and output type are different for COUNT
        T element = (op == aggregation::COUNT) ? T{0} : input.element<T>(j);
        val = agg_op{}(element, val);
        count++;
      }
    }

    // check if we have enough input samples
    bool output_is_valid = (count >= min_periods);

    // set the mask
    cudf::bitmask_type result_mask{__ballot_sync(active_threads, output_is_valid)};

    // only one thread writes the mask
    if (0 == threadIdx.x % cudf::experimental::detail::warp_size) {
      output.set_mask_word(cudf::word_index(i), result_mask);
      warp_valid_count += __popc(result_mask);
    }

    // store the output value, one per thread
    if (output_is_valid)
      cudf::detail::store_output_functor<T, op == aggregation::MEAN>{}(output.element<T>(i),
                                                                            val, count);
    // process next element 
    i += stride;
    active_threads = __ballot_sync(active_threads, i < input.size());
  }

  // sum the valid counts across the whole block  
  size_type block_valid_count = 
    cudf::experimental::detail::single_lane_block_sum_reduce<block_size, 0>(warp_valid_count);

  if(threadIdx.x == 0) {
    atomicAdd(output_valid_count, block_valid_count);
  }
}

template <typename InputType>
struct rolling_window_launcher
{

  template <typename T, typename agg_op, aggregation::Kind op, typename WindowIterator>
  std::enable_if_t<cudf::detail::is_supported<T, agg_op,
                                  op, op == aggregation::MEAN>(), std::unique_ptr<column>>
  launch(column_view const& input,
         WindowIterator preceding_window_begin,
         WindowIterator following_window_begin,
         size_type min_periods,
         std::unique_ptr<aggregation> const& aggr,
         rmm::mr::device_memory_resource *mr,
         cudaStream_t stream) {

    if (input.is_empty()) return empty_like(input);

    cudf::nvtx::range_push("CUDF_ROLLING_WINDOW", cudf::nvtx::color::ORANGE);

    min_periods = std::max(min_periods, 1);

    // output is always nullable, COUNT always INT32 output
    std::unique_ptr<column> output = (op == aggregation::COUNT) ?
        make_numeric_column(cudf::data_type{cudf::INT32}, input.size(),
                            cudf::UNINITIALIZED, stream, mr) :
        cudf::experimental::detail::allocate_like(input, input.size(),
          cudf::experimental::mask_allocation_policy::ALWAYS, mr, stream);

    constexpr cudf::size_type block_size = 256;
    cudf::experimental::detail::grid_1d grid(input.size(), block_size);

    auto input_device_view = column_device_view::create(input, stream);
    auto output_device_view = mutable_column_device_view::create(*output, stream);

    rmm::device_scalar<size_type> device_valid_count{0, stream};

    if (input.has_nulls()) {
        if (op == aggregation::COUNT) {
            gpu_rolling<size_type, agg_op, op, block_size, true><<<grid.num_blocks, block_size, 0, stream>>>
                (*input_device_view, *output_device_view, device_valid_count.data(),
                 preceding_window_begin, following_window_begin, min_periods);
        }
        else {
            gpu_rolling<InputType, agg_op, op, block_size, true><<<grid.num_blocks, block_size, 0, stream>>>
                (*input_device_view, *output_device_view, device_valid_count.data(),
                 preceding_window_begin, following_window_begin, min_periods);
        }
    } else {
        if (op == aggregation::COUNT) {
            gpu_rolling<size_type, agg_op, op, block_size, false><<<grid.num_blocks, block_size, 0, stream>>>
                (*input_device_view, *output_device_view, device_valid_count.data(),
                 preceding_window_begin, following_window_begin, min_periods);
        }
        else {
            gpu_rolling<InputType, agg_op, op, block_size, false><<<grid.num_blocks, block_size, 0, stream>>>
                (*input_device_view, *output_device_view, device_valid_count.data(),
                 preceding_window_begin, following_window_begin, min_periods);
        }
    }

    output->set_null_count(output->size() - device_valid_count.value(stream));

    // check the stream for debugging
    CHECK_CUDA(stream);

    cudf::nvtx::range_pop();

    return std::move(output);
  }

  template <typename T, typename agg_op, aggregation::Kind op, typename WindowIterator>
  std::enable_if_t<!cudf::detail::is_supported<T, agg_op,
                                  op, op == aggregation::MEAN>(), std::unique_ptr<column>>
  launch (column_view const& input,
          WindowIterator preceding_window_begin,
          WindowIterator following_window_begin,
          size_type min_periods,
          std::unique_ptr<aggregation> const& aggr,
          rmm::mr::device_memory_resource *mr,
          cudaStream_t stream) {
      CUDF_FAIL("Aggregation operator and/or input type combination is invalid");
  }


  template<aggregation::Kind op, typename WindowIterator>
  std::enable_if_t<!(op == aggregation::MEAN), std::unique_ptr<column>>
  operator()(column_view const& input,
                                     WindowIterator preceding_window_begin,
                                     WindowIterator following_window_begin,
                                     size_type min_periods,
                                     std::unique_ptr<aggregation> const& aggr,
                                     rmm::mr::device_memory_resource *mr,
                                     cudaStream_t stream)
  {
      return launch <InputType, typename corresponding_operator<op>::type, op, WindowIterator> (
              input,
              preceding_window_begin,
              following_window_begin,
              min_periods,
              aggr,
              mr,
              stream);
  }

  template<aggregation::Kind op, typename WindowIterator>
  std::enable_if_t<(op == aggregation::MEAN), std::unique_ptr<column>>
  operator()(column_view const& input,
                                     WindowIterator preceding_window_begin,
                                     WindowIterator following_window_begin,
                                     size_type min_periods,
                                     std::unique_ptr<aggregation> const& aggr,
                                     rmm::mr::device_memory_resource *mr,
                                     cudaStream_t stream) {

      return launch <InputType, cudf::DeviceSum, op, WindowIterator> (
              input,
              preceding_window_begin,
              following_window_begin,
              min_periods,
              aggr,
              mr,
              stream);
  }


};

struct dispatch_rolling {
    template <typename T, typename WindowIterator>
    std::unique_ptr<column> operator()(column_view const& input,
                                     WindowIterator preceding_window_begin,
                                     WindowIterator following_window_begin,
                                     size_type min_periods,
                                     std::unique_ptr<aggregation> const& aggr,
                                     rmm::mr::device_memory_resource *mr,
                                     cudaStream_t stream) {

        return aggregation_dispatcher(aggr->kind, rolling_window_launcher<T>{},
                                      input,
                                      preceding_window_begin, following_window_begin,
                                      min_periods, aggr, mr, stream);
    }
};

} // namespace anonymous

// Applies a rolling window function to the values in a column.
template <typename WindowIterator>
std::unique_ptr<column> rolling_window(column_view const& input,
                                       WindowIterator preceding_window_begin,
                                       WindowIterator following_window_begin,
                                       size_type min_periods,
                                       std::unique_ptr<aggregation> const& aggr,
                                       rmm::mr::device_memory_resource* mr,
                                       cudaStream_t stream = 0)
{
  static_assert(warp_size == cudf::detail::size_in_bits<cudf::bitmask_type>(),
                "bitmask_type size does not match CUDA warp size");

  return cudf::experimental::type_dispatcher(input.type(),
                                             dispatch_rolling{},
                                             input, preceding_window_begin, following_window_begin,
<<<<<<< HEAD
                                             min_periods, op, mr, stream);
}

// Applies a user-defined rolling window function to the values in a column.
template <bool static_window, typename WindowIterator>
std::unique_ptr<column> rolling_window(column_view const &input,
                                       WindowIterator preceding_window,
                                       WindowIterator following_window,
                                       size_type min_periods,
                                       std::string const& user_defined_aggregator,
                                       rolling_operator op,
                                       data_type output_type,
                                       rmm::mr::device_memory_resource* mr,
                                       cudaStream_t stream = 0)
{
  static_assert(warp_size == cudf::detail::size_in_bits<cudf::bitmask_type>(),
                "bitmask_type size does not match CUDA warp size");

  if (input.has_nulls())
    CUDF_FAIL("Currently the UDF version of rolling window does NOT support inputs with nulls.");

  cudf::nvtx::range_push("CUDF_ROLLING_WINDOW", cudf::nvtx::color::ORANGE);

  min_periods = std::max(min_periods, 1);

  std::string hash = "prog_experimental_rolling." 
    + std::to_string(std::hash<std::string>{}(user_defined_aggregator));

  std::string cuda_source;
  switch(op){
    case rolling_operator::NUMBA_UDF:
      cuda_source = cudf::experimental::rolling::jit::code::kernel_headers;
      cuda_source += cudf::jit::parse_single_function_ptx(user_defined_aggregator, 
                                                          cudf::rolling::jit::get_function_name(op), 
                                                          cudf::jit::get_type_name(output_type),
                                                          {0, 5}); // args 0 and 5 are pointers.
      cuda_source += cudf::experimental::rolling::jit::code::kernel;
      break; 
    case rolling_operator::CUDA_UDF:
      cuda_source = cudf::experimental::rolling::jit::code::kernel_headers;
      cuda_source += cudf::jit::parse_single_function_cuda(user_defined_aggregator, 
                                                            cudf::rolling::jit::get_function_name(op));
      cuda_source += cudf::experimental::rolling::jit::code::kernel;
      break;
    default:
      CUDF_FAIL("Unsupported UDF type.");
  }

  std::unique_ptr<column> output = make_numeric_column(output_type, input.size(),
                                                       cudf::UNINITIALIZED, stream, mr);

  auto output_view = output->mutable_view();
  rmm::device_scalar<size_type> device_valid_count{0, stream};

  // Launch the jitify kernel
  cudf::jit::launcher(hash, cuda_source,
                      { cudf_types_hpp, cudf_utilities_bit_hpp,
                        cudf::experimental::rolling::jit::code::operation_h },
                      { "-std=c++14", "-w" }, nullptr, stream)
    .set_kernel_inst("gpu_rolling_new", // name of the kernel we are launching
                      { cudf::jit::get_type_name(input.type()), // list of template arguments
                        cudf::jit::get_type_name(output->type()),
                        cudf::rolling::jit::get_operator_name(op),
                      static_window ? "cudf::size_type" : "cudf::size_type*"})
    .launch(input.size(), cudf::jit::get_data_ptr(input), input.null_mask(),
            cudf::jit::get_data_ptr(output_view), output_view.null_mask(),
            device_valid_count.data(), preceding_window, following_window, min_periods);

  output->set_null_count(output->size() - device_valid_count.value(stream));

  // check the stream for debugging
  CHECK_CUDA(stream);

  cudf::nvtx::range_pop();

  return output;
=======
                                             min_periods, aggr, mr, stream);
>>>>>>> 13d1644b
}

} // namespace detail

// Applies a fixed-size rolling window function to the values in a column.
std::unique_ptr<column> rolling_window(column_view const& input,
                                       size_type preceding_window,
                                       size_type following_window,
                                       size_type min_periods,
                                       std::unique_ptr<aggregation> const& aggr,
                                       rmm::mr::device_memory_resource* mr)
{
  CUDF_EXPECTS((min_periods >= 0), "min_periods must be non-negative");

  auto preceding_window_begin = thrust::make_constant_iterator(preceding_window);
  auto following_window_begin = thrust::make_constant_iterator(following_window);

  return cudf::experimental::detail::rolling_window(input, preceding_window_begin,
                                                    following_window_begin, min_periods, aggr, mr, 0);
}

// Applies a variable-size rolling window function to the values in a column.
std::unique_ptr<column> rolling_window(column_view const& input,
                                       column_view const& preceding_window,
                                       column_view const& following_window,
                                       size_type min_periods,
                                       std::unique_ptr<aggregation> const& aggr,
                                       rmm::mr::device_memory_resource* mr)
{
  if (preceding_window.size() == 0 || following_window.size() == 0) return empty_like(input);

  CUDF_EXPECTS(preceding_window.type().id() == INT32 && following_window.type().id() == INT32,
               "preceding_window/following_window must have INT32 type");

  CUDF_EXPECTS(preceding_window.size() == input.size() && following_window.size() == input.size(),
               "preceding_window/following_window size must match input size");

  return cudf::experimental::detail::rolling_window(input, preceding_window.begin<size_type>(),
                                                    following_window.begin<size_type>(),
<<<<<<< HEAD
                                                    min_periods, op, mr, 0);
}

// Applies a fixed-size user-defined rolling window function to the values in a column.
std::unique_ptr<column> rolling_window(column_view const &input,
                                       size_type preceding_window,
                                       size_type following_window,
                                       size_type min_periods,
                                       std::string const& user_defined_aggregator,
                                       rolling_operator op,
                                       data_type output_type,
                                       rmm::mr::device_memory_resource* mr)
{
  CUDF_EXPECTS((min_periods >= 0),"min_periods must be non-negative");

  return cudf::experimental::detail::rolling_window<true>(input, preceding_window, following_window,
                                                          min_periods, user_defined_aggregator, op,
                                                          output_type, mr, 0);
}

// Applies a variable-size user-defined rolling window function to the values in a column.
std::unique_ptr<column> rolling_window(column_view const &input,
                                       column_view const& preceding_window,
                                       column_view const& following_window,
                                       size_type min_periods,
                                       std::string const& user_defined_aggregator,
                                       rolling_operator op,
                                       data_type output_type,
                                       rmm::mr::device_memory_resource* mr)
{
  if (preceding_window.size() == 0 || following_window.size() == 0) return empty_like(input);

  CUDF_EXPECTS(preceding_window.type().id() == INT32 && following_window.type().id() == INT32,
               "preceding_window/following_window must have INT32 type");

  CUDF_EXPECTS(preceding_window.size() == input.size() && following_window.size() == input.size(),
               "preceding_window/following_window size must match input size");

  return cudf::experimental::detail::rolling_window<false>(input,
                                                           preceding_window.begin<size_type>(),
                                                           following_window.begin<size_type>(),
                                                           min_periods, user_defined_aggregator, op,
                                                           output_type, mr, 0);
=======
                                                    min_periods, aggr, mr, 0);
>>>>>>> 13d1644b
}

} // namespace experimental 
} // namespace cudf<|MERGE_RESOLUTION|>--- conflicted
+++ resolved
@@ -305,8 +305,7 @@
   return cudf::experimental::type_dispatcher(input.type(),
                                              dispatch_rolling{},
                                              input, preceding_window_begin, following_window_begin,
-<<<<<<< HEAD
-                                             min_periods, op, mr, stream);
+                                             min_periods, aggr, mr, stream);
 }
 
 // Applies a user-defined rolling window function to the values in a column.
@@ -316,7 +315,7 @@
                                        WindowIterator following_window,
                                        size_type min_periods,
                                        std::string const& user_defined_aggregator,
-                                       rolling_operator op,
+                                       std::unique_ptr<aggregation> const& agg,
                                        data_type output_type,
                                        rmm::mr::device_memory_resource* mr,
                                        cudaStream_t stream = 0)
@@ -334,20 +333,23 @@
   std::string hash = "prog_experimental_rolling." 
     + std::to_string(std::hash<std::string>{}(user_defined_aggregator));
 
+  auto udf_agg =
+    static_cast<experimental::detail::udf_aggregation const*>(agg.get());
+
   std::string cuda_source;
-  switch(op){
-    case rolling_operator::NUMBA_UDF:
+  switch(agg->kind){
+    case aggregation::Kind::PTX:
       cuda_source = cudf::experimental::rolling::jit::code::kernel_headers;
       cuda_source += cudf::jit::parse_single_function_ptx(user_defined_aggregator, 
-                                                          cudf::rolling::jit::get_function_name(op), 
+                                                          udf_agg->_function_name,
                                                           cudf::jit::get_type_name(output_type),
                                                           {0, 5}); // args 0 and 5 are pointers.
       cuda_source += cudf::experimental::rolling::jit::code::kernel;
       break; 
-    case rolling_operator::CUDA_UDF:
+    case aggregation::Kind::CUDA:
       cuda_source = cudf::experimental::rolling::jit::code::kernel_headers;
-      cuda_source += cudf::jit::parse_single_function_cuda(user_defined_aggregator, 
-                                                            cudf::rolling::jit::get_function_name(op));
+      cuda_source += cudf::jit::parse_single_function_cuda(user_defined_aggregator,
+                                                           udf_agg->_function_name);
       cuda_source += cudf::experimental::rolling::jit::code::kernel;
       break;
     default:
@@ -368,7 +370,7 @@
     .set_kernel_inst("gpu_rolling_new", // name of the kernel we are launching
                       { cudf::jit::get_type_name(input.type()), // list of template arguments
                         cudf::jit::get_type_name(output->type()),
-                        cudf::rolling::jit::get_operator_name(op),
+                        udf_agg->_operator_name,
                       static_window ? "cudf::size_type" : "cudf::size_type*"})
     .launch(input.size(), cudf::jit::get_data_ptr(input), input.null_mask(),
             cudf::jit::get_data_ptr(output_view), output_view.null_mask(),
@@ -382,9 +384,6 @@
   cudf::nvtx::range_pop();
 
   return output;
-=======
-                                             min_periods, aggr, mr, stream);
->>>>>>> 13d1644b
 }
 
 } // namespace detail
@@ -394,7 +393,7 @@
                                        size_type preceding_window,
                                        size_type following_window,
                                        size_type min_periods,
-                                       std::unique_ptr<aggregation> const& aggr,
+                                       std::unique_ptr<aggregation> const& agg,
                                        rmm::mr::device_memory_resource* mr)
 {
   CUDF_EXPECTS((min_periods >= 0), "min_periods must be non-negative");
@@ -403,7 +402,7 @@
   auto following_window_begin = thrust::make_constant_iterator(following_window);
 
   return cudf::experimental::detail::rolling_window(input, preceding_window_begin,
-                                                    following_window_begin, min_periods, aggr, mr, 0);
+                                                    following_window_begin, min_periods, agg, mr, 0);
 }
 
 // Applies a variable-size rolling window function to the values in a column.
@@ -411,7 +410,7 @@
                                        column_view const& preceding_window,
                                        column_view const& following_window,
                                        size_type min_periods,
-                                       std::unique_ptr<aggregation> const& aggr,
+                                       std::unique_ptr<aggregation> const& agg,
                                        rmm::mr::device_memory_resource* mr)
 {
   if (preceding_window.size() == 0 || following_window.size() == 0) return empty_like(input);
@@ -424,8 +423,7 @@
 
   return cudf::experimental::detail::rolling_window(input, preceding_window.begin<size_type>(),
                                                     following_window.begin<size_type>(),
-<<<<<<< HEAD
-                                                    min_periods, op, mr, 0);
+                                                    min_periods, agg, mr, 0);
 }
 
 // Applies a fixed-size user-defined rolling window function to the values in a column.
@@ -434,14 +432,14 @@
                                        size_type following_window,
                                        size_type min_periods,
                                        std::string const& user_defined_aggregator,
-                                       rolling_operator op,
+                                       std::unique_ptr<aggregation> const& agg,
                                        data_type output_type,
                                        rmm::mr::device_memory_resource* mr)
 {
   CUDF_EXPECTS((min_periods >= 0),"min_periods must be non-negative");
 
   return cudf::experimental::detail::rolling_window<true>(input, preceding_window, following_window,
-                                                          min_periods, user_defined_aggregator, op,
+                                                          min_periods, user_defined_aggregator, agg,
                                                           output_type, mr, 0);
 }
 
@@ -451,7 +449,7 @@
                                        column_view const& following_window,
                                        size_type min_periods,
                                        std::string const& user_defined_aggregator,
-                                       rolling_operator op,
+                                       std::unique_ptr<aggregation> const& agg,
                                        data_type output_type,
                                        rmm::mr::device_memory_resource* mr)
 {
@@ -466,11 +464,8 @@
   return cudf::experimental::detail::rolling_window<false>(input,
                                                            preceding_window.begin<size_type>(),
                                                            following_window.begin<size_type>(),
-                                                           min_periods, user_defined_aggregator, op,
-                                                           output_type, mr, 0);
-=======
-                                                    min_periods, aggr, mr, 0);
->>>>>>> 13d1644b
+                                                           min_periods, user_defined_aggregator, 
+                                                           agg, output_type, mr, 0);
 }
 
 } // namespace experimental 
