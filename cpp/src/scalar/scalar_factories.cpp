/*
 * Copyright (c) 2019, NVIDIA CORPORATION.
 *
 * Licensed under the Apache License, Version 2.0 (the "License");
 * you may not use this file except in compliance with the License.
 * You may obtain a copy of the License at
 *
 *     http://www.apache.org/licenses/LICENSE-2.0
 *
 * Unless required by applicable law or agreed to in writing, software
 * distributed under the License is distributed on an "AS IS" BASIS,
 * WITHOUT WARRANTIES OR CONDITIONS OF ANY KIND, either express or implied.
 * See the License for the specific language governing permissions and
 * limitations under the License.
 */

#include <cudf/scalar/scalar_factories.hpp>
#include <cudf/null_mask.hpp>
#include <cudf/utilities/traits.hpp>
#include <cudf/utilities/type_dispatcher.hpp>
#include <cudf/utilities/error.hpp>

namespace cudf {
namespace {

struct scalar_construction_helper {
  template <typename T,
            typename ScalarType = experimental::scalar_type_t<T>>
  std::enable_if_t<is_fixed_width<T>(), std::unique_ptr<scalar>>
  operator()(cudaStream_t stream, rmm::mr::device_memory_resource* mr) const
  {
    auto s = new ScalarType(0, false, stream, mr);
    return std::unique_ptr<scalar>(s);
  }

  template <typename T, typename... Args>
  std::enable_if_t<not is_fixed_width<T>(), std::unique_ptr<scalar>> 
  operator()(Args... args) const {
    CUDF_FAIL("Invalid type.");
  }

};
}  // namespace

// Allocate storage for a single numeric element
std::unique_ptr<scalar> make_numeric_scalar(
    data_type type, cudaStream_t stream,
    rmm::mr::device_memory_resource* mr) {
  CUDF_EXPECTS(is_numeric(type), "Invalid, non-numeric type.");

  return experimental::type_dispatcher(type, scalar_construction_helper{},
                                       stream, mr);
}

// Allocate storage for a single timestamp element
std::unique_ptr<scalar> make_timestamp_scalar(
    data_type type, cudaStream_t stream,
    rmm::mr::device_memory_resource* mr) {
  CUDF_EXPECTS(is_timestamp(type), "Invalid, non-timestamp type.");

  return experimental::type_dispatcher(type, scalar_construction_helper{},
                                       stream, mr);
}

namespace {
struct default_scalar_functor {
<<<<<<< HEAD
  template <typename T, typename std::enable_if_t<!std::is_same<T, dictionary32_tag>::value>* = nullptr>
=======
  template <typename T>
>>>>>>> 3e22e743
  std::unique_ptr<cudf::scalar> operator()() {
    using ScalarType = experimental::scalar_type_t<T>;
    return std::unique_ptr<scalar>(new ScalarType);
  }
  template <typename T, typename std::enable_if_t<std::is_same<T, dictionary32_tag>::value>* = nullptr>
  std::unique_ptr<cudf::scalar> operator()() {
    CUDF_FAIL("dictionary type not supported");
    return nullptr;
  }
};

template <>
std::unique_ptr<cudf::scalar> default_scalar_functor::operator()<dictionary32>() {
  CUDF_FAIL("dictionary type not supported");
  return nullptr;
}

}  // namespace

std::unique_ptr<scalar> make_default_constructed_scalar(data_type type) {
  return experimental::type_dispatcher(type, default_scalar_functor{});
}

}  // namespace cudf<|MERGE_RESOLUTION|>--- conflicted
+++ resolved
@@ -64,19 +64,10 @@
 
 namespace {
 struct default_scalar_functor {
-<<<<<<< HEAD
-  template <typename T, typename std::enable_if_t<!std::is_same<T, dictionary32_tag>::value>* = nullptr>
-=======
   template <typename T>
->>>>>>> 3e22e743
   std::unique_ptr<cudf::scalar> operator()() {
     using ScalarType = experimental::scalar_type_t<T>;
     return std::unique_ptr<scalar>(new ScalarType);
-  }
-  template <typename T, typename std::enable_if_t<std::is_same<T, dictionary32_tag>::value>* = nullptr>
-  std::unique_ptr<cudf::scalar> operator()() {
-    CUDF_FAIL("dictionary type not supported");
-    return nullptr;
   }
 };
 
