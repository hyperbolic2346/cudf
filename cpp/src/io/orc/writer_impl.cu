/*
 * Copyright (c) 2019-2021, NVIDIA CORPORATION.
 *
 * Licensed under the Apache License, Version 2.0 (the "License");
 * you may not use this file except in compliance with the License.
 * You may obtain a copy of the License at
 *
 *     http://www.apache.org/licenses/LICENSE-2.0
 *
 * Unless required by applicable law or agreed to in writing, software
 * distributed under the License is distributed on an "AS IS" BASIS,
 * WITHOUT WARRANTIES OR CONDITIONS OF ANY KIND, either express or implied.
 * See the License for the specific language governing permissions and
 * limitations under the License.
 */

/**
 * @file writer_impl.cu
 * @brief cuDF-IO ORC writer class implementation
 */

#include "writer_impl.hpp"

#include <io/utilities/column_utils.cuh>

#include <cudf/null_mask.hpp>
#include <cudf/strings/strings_column_view.hpp>
#include <cudf/utilities/span.hpp>

#include <rmm/cuda_stream_view.hpp>
#include <rmm/device_buffer.hpp>
#include <rmm/device_uvector.hpp>

#include <algorithm>
#include <cstring>
#include <numeric>
#include <utility>

namespace cudf {
namespace io {
namespace detail {
namespace orc {
using namespace cudf::io::orc;
using namespace cudf::io;
using cudf::io::orc::gpu::nvstrdesc_s;

struct row_group_index_info {
  int32_t pos       = -1;  // Position
  int32_t blk_pos   = -1;  // Block Position
  int32_t comp_pos  = -1;  // Compressed Position
  int32_t comp_size = -1;  // Compressed size
};

namespace {
/**
 * @brief Helper for pinned host memory
 */
template <typename T>
using pinned_buffer = std::unique_ptr<T, decltype(&cudaFreeHost)>;

/**
 * @brief Function that translates GDF compression to ORC compression
 */
orc::CompressionKind to_orc_compression(compression_type compression)
{
  switch (compression) {
    case compression_type::AUTO:
    case compression_type::SNAPPY: return orc::CompressionKind::SNAPPY;
    case compression_type::NONE: return orc::CompressionKind::NONE;
    default: CUDF_EXPECTS(false, "Unsupported compression type"); return orc::CompressionKind::NONE;
  }
}

/**
 * @brief Function that translates GDF dtype to ORC datatype
 */
constexpr orc::TypeKind to_orc_type(cudf::type_id id)
{
  switch (id) {
    case cudf::type_id::INT8: return TypeKind::BYTE;
    case cudf::type_id::INT16: return TypeKind::SHORT;
    case cudf::type_id::INT32: return TypeKind::INT;
    case cudf::type_id::INT64: return TypeKind::LONG;
    case cudf::type_id::FLOAT32: return TypeKind::FLOAT;
    case cudf::type_id::FLOAT64: return TypeKind::DOUBLE;
    case cudf::type_id::BOOL8: return TypeKind::BOOLEAN;
    case cudf::type_id::TIMESTAMP_DAYS: return TypeKind::DATE;
    case cudf::type_id::TIMESTAMP_SECONDS:
    case cudf::type_id::TIMESTAMP_MICROSECONDS:
    case cudf::type_id::TIMESTAMP_MILLISECONDS:
    case cudf::type_id::TIMESTAMP_NANOSECONDS: return TypeKind::TIMESTAMP;
    case cudf::type_id::STRING: return TypeKind::STRING;
    default: return TypeKind::INVALID_TYPE_KIND;
  }
}

/**
 * @brief Function that translates time unit to nanoscale multiple
 */
template <typename T>
constexpr T to_clockscale(cudf::type_id timestamp_id)
{
  switch (timestamp_id) {
    case cudf::type_id::TIMESTAMP_SECONDS: return 9;
    case cudf::type_id::TIMESTAMP_MILLISECONDS: return 6;
    case cudf::type_id::TIMESTAMP_MICROSECONDS: return 3;
    case cudf::type_id::TIMESTAMP_NANOSECONDS:
    default: return 0;
  }
}

}  // namespace

/**
 * @brief Helper kernel for converting string data/offsets into nvstrdesc
 * REMOVEME: Once we eliminate the legacy readers/writers, the kernels could be
 * made to use the native offset+data layout.
 */
__global__ void stringdata_to_nvstrdesc(gpu::nvstrdesc_s *dst,
                                        const size_type *offsets,
                                        const char *strdata,
                                        const uint32_t *nulls,
                                        const size_type column_offset,
                                        size_type column_size)
{
  size_type row = blockIdx.x * blockDim.x + threadIdx.x;
  if (row < column_size) {
    uint32_t is_valid = (nulls != nullptr)
                          ? (nulls[(row + column_offset) / 32] >> ((row + column_offset) % 32)) & 1
                          : 1;
    size_t count;
    const char *ptr;
    if (is_valid) {
      size_type cur  = offsets[row];
      size_type next = offsets[row + 1];
      ptr            = strdata + cur;
      count          = (next > cur) ? next - cur : 0;
    } else {
      ptr   = nullptr;
      count = 0;
    }
    dst[row].ptr   = ptr;
    dst[row].count = count;
  }
}

/**
 * @brief Helper class that adds ORC-specific column info
 */
class orc_column_view {
 public:
  /**
   * @brief Constructor that extracts out the string position + length pairs
   * for building dictionaries for string columns
   */
  explicit orc_column_view(size_t id,
                           size_t str_id,
                           column_view const &col,
                           const table_metadata *metadata,
                           rmm::cuda_stream_view stream)
    : _id(id),
      _str_id(str_id),
      _string_type(col.type().id() == type_id::STRING),
      _type_width(_string_type ? 0 : cudf::size_of(col.type())),
      _data_count(col.size()),
      _null_count(col.null_count()),
      _data(col.head<uint8_t>() + col.offset() * _type_width),
      _nulls(col.null_mask()),
      _column_offset(col.offset()),
      _clockscale(to_clockscale<uint8_t>(col.type().id())),
      _type_kind(to_orc_type(col.type().id()))
  {
    if (_string_type && _data_count > 0) {
      strings_column_view view{col};
      _indexes = rmm::device_buffer(_data_count * sizeof(gpu::nvstrdesc_s), stream);

      stringdata_to_nvstrdesc<<<((_data_count - 1) >> 8) + 1, 256, 0, stream.value()>>>(
        static_cast<gpu::nvstrdesc_s *>(_indexes.data()),
        view.offsets().data<size_type>() + view.offset(),
        view.chars().data<char>(),
        _nulls,
        _column_offset,
        _data_count);
      _data = _indexes.data();

      stream.synchronize();
    }
    // Generating default name if name isn't present in metadata
    if (metadata && _id < metadata->column_names.size()) {
      _name = metadata->column_names[_id];
    } else {
      _name = "_col" + std::to_string(_id);
    }
  }

  auto is_string() const noexcept { return _string_type; }
  void set_dict_stride(size_t stride) noexcept { dict_stride = stride; }
  auto get_dict_stride() const noexcept { return dict_stride; }

  /**
   * @brief Function that associates an existing dictionary chunk allocation
   */
  void attach_dict_chunk(gpu::DictionaryChunk *host_dict, gpu::DictionaryChunk *dev_dict)
  {
    dict   = host_dict;
    d_dict = dev_dict;
  }
  auto host_dict_chunk(size_t rowgroup) const
  {
    assert(_string_type);
    return &dict[rowgroup * dict_stride + _str_id];
  }
  auto device_dict_chunk() const { return d_dict; }

  /**
   * @brief Function that associates an existing stripe dictionary allocation
   */
  void attach_stripe_dict(gpu::StripeDictionary *host_stripe_dict,
                          gpu::StripeDictionary *dev_stripe_dict)
  {
    stripe_dict   = host_stripe_dict;
    d_stripe_dict = dev_stripe_dict;
  }
  auto host_stripe_dict(size_t stripe) const
  {
    assert(_string_type);
    return &stripe_dict[stripe * dict_stride + _str_id];
  }
  auto device_stripe_dict() const { return d_stripe_dict; }

  auto id() const noexcept { return _id; }
  size_t type_width() const noexcept { return _type_width; }
  size_t data_count() const noexcept { return _data_count; }
  size_t null_count() const noexcept { return _null_count; }
  bool nullable() const noexcept { return (_nulls != nullptr); }
  void const *data() const noexcept { return _data; }
  uint32_t const *nulls() const noexcept { return _nulls; }
  size_type column_offset() const noexcept { return _column_offset; }
  uint8_t clockscale() const noexcept { return _clockscale; }

  void set_orc_encoding(ColumnEncodingKind e) { _encoding_kind = e; }
  auto orc_kind() const noexcept { return _type_kind; }
  auto orc_encoding() const noexcept { return _encoding_kind; }
  auto orc_name() const noexcept { return _name; }

 private:
  // Identifier within set of columns and string columns, respectively
  size_t _id        = 0;
  size_t _str_id    = 0;
  bool _string_type = false;

  size_t _type_width       = 0;
  size_t _data_count       = 0;
  size_t _null_count       = 0;
  void const *_data        = nullptr;
  uint32_t const *_nulls   = nullptr;
  size_type _column_offset = 0;
  uint8_t _clockscale      = 0;

  // ORC-related members
  std::string _name{};
  TypeKind _type_kind;
  ColumnEncodingKind _encoding_kind;

  // String dictionary-related members
  rmm::device_buffer _indexes;
  size_t dict_stride                       = 0;
  gpu::DictionaryChunk const *dict         = nullptr;
  gpu::StripeDictionary const *stripe_dict = nullptr;
  gpu::DictionaryChunk *d_dict             = nullptr;
  gpu::StripeDictionary *d_stripe_dict     = nullptr;
};

std::vector<stripe_rowgroups> writer::impl::gather_stripe_info(
  host_span<orc_column_view const> columns, size_t num_rowgroups)
{
  auto const is_any_column_string =
    std::any_of(columns.begin(), columns.end(), [](auto const &col) { return col.is_string(); });
  // Apply rows per stripe limit to limit string dictionaries
  size_t const max_stripe_rows = is_any_column_string ? 1000000 : 5000000;

  std::vector<stripe_rowgroups> infos;
  for (size_t rowgroup = 0, stripe_start = 0, stripe_size = 0; rowgroup < num_rowgroups;
       ++rowgroup) {
    auto const rowgroup_size =
      std::accumulate(columns.begin(), columns.end(), 0ul, [&](size_t total_size, auto const &col) {
        if (col.is_string()) {
          const auto dt = col.host_dict_chunk(rowgroup);
          return total_size + row_index_stride_ + dt->string_char_count;
        } else {
          return total_size + col.type_width() * row_index_stride_;
        }
      });

    if ((rowgroup > stripe_start) &&
        (stripe_size + rowgroup_size > max_stripe_size_ ||
         (rowgroup + 1 - stripe_start) * row_index_stride_ > max_stripe_rows)) {
      infos.emplace_back(infos.size(), stripe_start, rowgroup - stripe_start);
      stripe_start = rowgroup;
      stripe_size  = 0;
    }
    stripe_size += rowgroup_size;
    if (rowgroup + 1 == num_rowgroups) {
      infos.emplace_back(infos.size(), stripe_start, num_rowgroups - stripe_start);
    }
  }

  return infos;
}

void writer::impl::init_dictionaries(orc_column_view *columns,
                                     std::vector<int> const &str_col_ids,
                                     uint32_t *dict_data,
                                     uint32_t *dict_index,
                                     hostdevice_vector<gpu::DictionaryChunk> *dict)
{
  const size_t num_rowgroups = dict->size() / str_col_ids.size();

  // Setup per-rowgroup dictionary indexes for each dictionary-aware column
  for (size_t i = 0; i < str_col_ids.size(); ++i) {
    auto &str_column = columns[str_col_ids[i]];
    str_column.set_dict_stride(str_col_ids.size());
    str_column.attach_dict_chunk(dict->host_ptr(), dict->device_ptr());

    for (size_t g = 0; g < num_rowgroups; g++) {
      auto *ck              = &(*dict)[g * str_col_ids.size() + i];
      ck->valid_map_base    = str_column.nulls();
      ck->column_offset     = str_column.column_offset();
      ck->column_data_base  = str_column.data();
      ck->dict_data         = dict_data + i * str_column.data_count() + g * row_index_stride_;
      ck->dict_index        = dict_index + i * str_column.data_count();  // Indexed by abs row
      ck->start_row         = g * row_index_stride_;
      ck->num_rows          = std::min<uint32_t>(row_index_stride_,
                                        std::max<int>(str_column.data_count() - ck->start_row, 0));
      ck->num_strings       = 0;
      ck->string_char_count = 0;
      ck->num_dict_strings  = 0;
      ck->dict_char_count   = 0;
    }
  }

  dict->host_to_device(stream);
  gpu::InitDictionaryIndices(dict->device_ptr(), str_col_ids.size(), num_rowgroups, stream);
  dict->device_to_host(stream, true);
}

void writer::impl::build_dictionaries(orc_column_view *columns,
                                      std::vector<int> const &str_col_ids,
                                      host_span<stripe_rowgroups const> stripe_bounds,
                                      hostdevice_vector<gpu::DictionaryChunk> const &dict,
                                      uint32_t *dict_index,
                                      hostdevice_vector<gpu::StripeDictionary> &stripe_dict)
{
  const auto num_rowgroups = dict.size() / str_col_ids.size();

  for (size_t col_idx = 0; col_idx < str_col_ids.size(); ++col_idx) {
    auto &str_column = columns[str_col_ids[col_idx]];
    str_column.attach_stripe_dict(stripe_dict.host_ptr(), stripe_dict.device_ptr());

    for (auto const &stripe : stripe_bounds) {
      auto &sd            = stripe_dict[stripe.id * str_col_ids.size() + col_idx];
      sd.column_data_base = str_column.host_dict_chunk(0)->column_data_base;
      sd.dict_data        = str_column.host_dict_chunk(stripe.first)->dict_data;
      sd.dict_index       = dict_index + col_idx * str_column.data_count();  // Indexed by abs row
      sd.column_id        = str_col_ids[col_idx];
      sd.start_chunk      = stripe.first;
      sd.num_chunks       = stripe.size;
      sd.dict_char_count  = 0;
      sd.num_strings =
        std::accumulate(stripe.cbegin(), stripe.cend(), 0, [&](auto dt_str_cnt, auto rg_idx) {
          const auto &dt = dict[rg_idx * str_col_ids.size() + col_idx];
          return dt_str_cnt + dt.num_dict_strings;
        });
    }

    if (enable_dictionary_) {
      struct string_column_cost {
        size_t direct     = 0;
        size_t dictionary = 0;
      };
      auto const col_cost =
        std::accumulate(stripe_bounds.front().cbegin(),
                        stripe_bounds.back().cend(),
                        string_column_cost{},
                        [&](auto cost, auto rg_idx) -> string_column_cost {
                          const auto &dt = dict[rg_idx * str_col_ids.size() + col_idx];
                          return {cost.dictionary + dt.dict_char_count + dt.num_dict_strings,
                                  cost.direct + dt.string_char_count};
                        });
      // Disable dictionary if it does not reduce the output size
      if (col_cost.dictionary >= col_cost.direct) {
        for (auto const &stripe : stripe_bounds) {
          stripe_dict[stripe.id * str_col_ids.size() + col_idx].dict_data = nullptr;
        }
      }
    }
  }

  stripe_dict.host_to_device(stream);
  gpu::BuildStripeDictionaries(stripe_dict.device_ptr(),
                               stripe_dict.host_ptr(),
                               dict.device_ptr(),
                               stripe_bounds.size(),
                               num_rowgroups,
                               str_col_ids.size(),
                               stream);
  stripe_dict.device_to_host(stream, true);
}

orc_streams writer::impl::create_streams(host_span<orc_column_view> columns,
                                         host_span<stripe_rowgroups const> stripe_bounds)
{
  // First n + 1 streams are row index streams, including 'column 0'
  std::vector<Stream> streams{{ROW_INDEX, 0, 0}};  // TODO: Separate index and data streams?
  streams.resize(columns.size() + 1);
  std::vector<int32_t> ids(columns.size() * gpu::CI_NUM_STREAMS, -1);

  for (auto &column : columns) {
    TypeKind kind                    = column.orc_kind();
    StreamKind data_kind             = DATA;
    StreamKind data2_kind            = LENGTH;
    ColumnEncodingKind encoding_kind = DIRECT;

    int64_t present_stream_size = 0;
    int64_t data_stream_size    = 0;
    int64_t data2_stream_size   = 0;
    int64_t dict_stream_size    = 0;

    auto const is_nullable = [&]() {
      if (single_write_mode) {
        return column.nullable();
      } else {
        return (column.id() < user_metadata_with_nullability.column_nullable.size())
                 ? user_metadata_with_nullability.column_nullable[column.id()]
                 : true;
      }
    }();
    if (is_nullable) {
      present_stream_size = ((row_index_stride_ + 7) >> 3);
      present_stream_size += (present_stream_size + 0x7f) >> 7;
    }

    switch (kind) {
      case TypeKind::BOOLEAN:
        data_stream_size = div_rowgroups_by<int64_t>(1024) * (128 + 1);
        encoding_kind    = DIRECT;
        break;
      case TypeKind::BYTE:
        data_stream_size = div_rowgroups_by<int64_t>(128) * (128 + 1);
        encoding_kind    = DIRECT;
        break;
      case TypeKind::SHORT:
        data_stream_size = div_rowgroups_by<int64_t>(512) * (512 * 2 + 2);
        encoding_kind    = DIRECT_V2;
        break;
      case TypeKind::FLOAT:
        // Pass through if no nulls (no RLE encoding for floating point)
        data_stream_size =
          (column.null_count() != 0) ? div_rowgroups_by<int64_t>(512) * (512 * 4 + 2) : INT64_C(-1);
        encoding_kind = DIRECT;
        break;
      case TypeKind::INT:
      case TypeKind::DATE:
        data_stream_size = div_rowgroups_by<int64_t>(512) * (512 * 4 + 2);
        encoding_kind    = DIRECT_V2;
        break;
      case TypeKind::DOUBLE:
        // Pass through if no nulls (no RLE encoding for floating point)
        data_stream_size =
          (column.null_count() != 0) ? div_rowgroups_by<int64_t>(512) * (512 * 8 + 2) : INT64_C(-1);
        encoding_kind = DIRECT;
        break;
      case TypeKind::LONG:
        data_stream_size = div_rowgroups_by<int64_t>(512) * (512 * 8 + 2);
        encoding_kind    = DIRECT_V2;
        break;
      case TypeKind::STRING: {
        bool enable_dict           = enable_dictionary_;
        size_t dict_data_size      = 0;
        size_t dict_strings        = 0;
        size_t dict_lengths_div512 = 0;
        for (auto const &stripe : stripe_bounds) {
          const auto sd = column.host_stripe_dict(stripe.id);
          enable_dict   = (enable_dict && sd->dict_data != nullptr);
          if (enable_dict) {
            dict_strings += sd->num_strings;
            dict_lengths_div512 += (sd->num_strings + 0x1ff) >> 9;
            dict_data_size += sd->dict_char_count;
          }
<<<<<<< HEAD
          direct_data_size += std::accumulate(
            stripe.cbegin(), stripe.cend(), direct_data_size, [&](auto data_size, auto rg_idx) {
              return data_size + column.host_dict_chunk(rg_idx)->string_char_count;
            });
=======
>>>>>>> e76a3380
        }

        auto const direct_data_size =
          std::accumulate(stripe_bounds.front().cbegin(),
                          stripe_bounds.back().cend(),
                          size_t{0},
                          [&](auto data_size, auto rg_idx) {
                            return data_size + column.host_dict_chunk(rg_idx)->string_char_count;
                          });
        if (enable_dict) {
          uint32_t dict_bits = 0;
          for (dict_bits = 1; dict_bits < 32; dict_bits <<= 1) {
            if (dict_strings <= (1ull << dict_bits)) break;
          }
          const auto valid_count = column.data_count() - column.null_count();
          dict_data_size += (dict_bits * valid_count + 7) >> 3;
        }

        // Decide between direct or dictionary encoding
        if (enable_dict && dict_data_size < direct_data_size) {
          data_stream_size  = div_rowgroups_by<int64_t>(512) * (512 * 4 + 2);
          data2_stream_size = dict_lengths_div512 * (512 * 4 + 2);
          dict_stream_size  = std::max<size_t>(dict_data_size, 1);
          encoding_kind     = DICTIONARY_V2;
        } else {
          data_stream_size  = std::max<size_t>(direct_data_size, 1);
          data2_stream_size = div_rowgroups_by<int64_t>(512) * (512 * 4 + 2);
          encoding_kind     = DIRECT_V2;
        }
        break;
      }
      case TypeKind::TIMESTAMP:
        data_stream_size  = ((row_index_stride_ + 0x1ff) >> 9) * (512 * 4 + 2);
        data2_stream_size = data_stream_size;
        data2_kind        = SECONDARY;
        encoding_kind     = DIRECT_V2;
        break;
      default: CUDF_FAIL("Unsupported ORC type kind");
    }

    // Initialize the column's metadata (this is the only reason columns is in/out param)
    column.set_orc_encoding(encoding_kind);

    // Initialize the column's index stream
    const auto id      = static_cast<uint32_t>(1 + column.id());
    streams[id].column = id;
    streams[id].kind   = ROW_INDEX;
    streams[id].length = 0;

    // Initialize the column's data stream(s)
    const auto base = column.id() * gpu::CI_NUM_STREAMS;
    if (present_stream_size != 0) {
      auto len                    = static_cast<uint64_t>(present_stream_size);
      ids[base + gpu::CI_PRESENT] = streams.size();
      streams.push_back(orc::Stream{PRESENT, id, len});
    }
    if (data_stream_size != 0) {
      auto len                 = static_cast<uint64_t>(std::max<int64_t>(data_stream_size, 0));
      ids[base + gpu::CI_DATA] = streams.size();
      streams.push_back(orc::Stream{data_kind, id, len});
    }
    if (data2_stream_size != 0) {
      auto len                  = static_cast<uint64_t>(std::max<int64_t>(data2_stream_size, 0));
      ids[base + gpu::CI_DATA2] = streams.size();
      streams.push_back(orc::Stream{data2_kind, id, len});
    }
    if (dict_stream_size != 0) {
      auto len                       = static_cast<uint64_t>(dict_stream_size);
      ids[base + gpu::CI_DICTIONARY] = streams.size();
      streams.push_back(orc::Stream{DICTIONARY_DATA, id, len});
    }
  }
  return {std::move(streams), std::move(ids)};
}

orc_streams::orc_stream_offsets orc_streams::compute_offsets(
  host_span<orc_column_view const> columns, size_t num_rowgroups) const
{
  std::vector<size_t> strm_offsets(streams.size());
  size_t str_data_size = 0;
  size_t rle_data_size = 0;
  for (size_t i = 0; i < streams.size(); ++i) {
    const auto &stream = streams[i];
    const auto &column = columns[stream.column - 1];

    if (((stream.kind == DICTIONARY_DATA || stream.kind == LENGTH) &&
         (column.orc_encoding() == DICTIONARY_V2)) ||
        ((stream.kind == DATA) &&
         (column.orc_kind() == TypeKind::STRING && column.orc_encoding() == DIRECT_V2))) {
      strm_offsets[i] = str_data_size;
      str_data_size += stream.length;
    } else {
      strm_offsets[i] = rle_data_size;
      rle_data_size += (stream.length * num_rowgroups + 7) & ~7;
    }
  }
  str_data_size = (str_data_size + 7) & ~7;

  return {std::move(strm_offsets), str_data_size, rle_data_size};
}

struct segmented_valid_cnt_input {
  bitmask_type const *mask;
  std::vector<size_type> indices;
};

encoded_data writer::impl::encode_columns(host_span<orc_column_view const> columns,
                                          std::vector<int> const &str_col_ids,
                                          host_span<stripe_rowgroups const> stripe_bounds,
                                          orc_streams const &streams)
{
  auto const num_columns   = columns.size();
  auto const num_rowgroups = stripes_size(stripe_bounds);
  hostdevice_2dvector<gpu::EncChunk> chunks(num_columns, num_rowgroups);
  hostdevice_2dvector<gpu::encoder_chunk_streams> chunk_streams(num_columns, num_rowgroups);
  auto const stream_offsets = streams.compute_offsets(columns, num_rowgroups);
  rmm::device_uvector<uint8_t> encoded_data(stream_offsets.data_size(), stream);

  // Initialize column chunks' descriptions
  std::map<size_type, segmented_valid_cnt_input> validity_check_inputs;

  for (auto const &column : columns) {
    for (auto const &stripe : stripe_bounds) {
      for (auto rg_idx_it = stripe.cbegin(); rg_idx_it < stripe.cend(); ++rg_idx_it) {
        auto const rg_idx = *rg_idx_it;
        auto &ck          = chunks[column.id()][rg_idx];

        ck.start_row  = (rg_idx * row_index_stride_);
        ck.num_rows   = std::min<uint32_t>(row_index_stride_, column.data_count() - ck.start_row);
        ck.valid_rows = column.data_count();
        ck.encoding_kind = column.orc_encoding();
        ck.type_kind     = column.orc_kind();
        if (ck.type_kind == TypeKind::STRING) {
          ck.valid_map_base   = column.nulls();
          ck.column_offset    = column.column_offset();
          ck.column_data_base = (ck.encoding_kind == DICTIONARY_V2)
                                  ? column.host_stripe_dict(stripe.id)->dict_index
                                  : column.data();
          ck.dtype_len = 1;
        } else {
          ck.valid_map_base   = column.nulls();
          ck.column_offset    = column.column_offset();
          ck.column_data_base = column.data();
          ck.dtype_len        = column.type_width();
        }
        ck.scale = column.clockscale();
        // Only need to check row groups that end within the stripe
      }
    }
  }
<<<<<<< HEAD

  auto validity_check_indices = [&](size_t col_idx) {
    std::vector<size_type> indices;
    for (auto const &stripe : stripe_bounds) {
      for (auto rg_idx_it = stripe.cbegin(); rg_idx_it < stripe.cend() - 1; ++rg_idx_it) {
        auto const &chunk = chunks[col_idx][*rg_idx_it];
        indices.push_back(chunk.start_row);
        indices.push_back(chunk.start_row + chunk.num_rows);
      }
    }
    return indices;
  };
  for (auto const &column : columns) {
    if (column.orc_kind() == TypeKind::BOOLEAN && column.nullable()) {
      validity_check_inputs[column.id()] = {column.nulls(), validity_check_indices(column.id())};
    }
  }
  for (auto &cnt_in : validity_check_inputs) {
    auto const valid_counts = segmented_count_set_bits(cnt_in.second.mask, cnt_in.second.indices);
    CUDF_EXPECTS(std::none_of(valid_counts.cbegin(),
                              valid_counts.cend(),
                              [](auto valid_count) { return valid_count % 8; }),
                 "There's currently a bug in encoding boolean columns. Suggested workaround "
                 "is to convert "
                 "to "
                 "int8 type. Please see https://github.com/rapidsai/cudf/issues/6763 for "
                 "more information.");
  }

=======

  auto validity_check_indices = [&](size_t col_idx) {
    std::vector<size_type> indices;
    for (auto const &stripe : stripe_bounds) {
      for (auto rg_idx_it = stripe.cbegin(); rg_idx_it < stripe.cend() - 1; ++rg_idx_it) {
        auto const &chunk = chunks[col_idx][*rg_idx_it];
        indices.push_back(chunk.start_row);
        indices.push_back(chunk.start_row + chunk.num_rows);
      }
    }
    return indices;
  };
  for (auto const &column : columns) {
    if (column.orc_kind() == TypeKind::BOOLEAN && column.nullable()) {
      validity_check_inputs[column.id()] = {column.nulls(), validity_check_indices(column.id())};
    }
  }
  for (auto &cnt_in : validity_check_inputs) {
    auto const valid_counts = segmented_count_set_bits(cnt_in.second.mask, cnt_in.second.indices);
    CUDF_EXPECTS(std::none_of(valid_counts.cbegin(),
                              valid_counts.cend(),
                              [](auto valid_count) { return valid_count % 8; }),
                 "There's currently a bug in encoding boolean columns. Suggested workaround "
                 "is to convert "
                 "to "
                 "int8 type. Please see https://github.com/rapidsai/cudf/issues/6763 for "
                 "more information.");
  }

>>>>>>> e76a3380
  for (size_t col_idx = 0; col_idx < num_columns; col_idx++) {
    auto const &column = columns[col_idx];
    auto col_streams   = chunk_streams[col_idx];
    for (auto const &stripe : stripe_bounds) {
      for (auto rg_idx_it = stripe.cbegin(); rg_idx_it < stripe.cend(); ++rg_idx_it) {
        auto const rg_idx = *rg_idx_it;
        auto const &ck    = chunks[col_idx][rg_idx];
        auto &strm        = col_streams[rg_idx];

        for (int strm_type = 0; strm_type < gpu::CI_NUM_STREAMS; ++strm_type) {
          auto const strm_id = streams.id(col_idx * gpu::CI_NUM_STREAMS + strm_type);

          strm.ids[strm_type] = strm_id;
          if (strm_id >= 0) {
            if ((strm_type == gpu::CI_DICTIONARY) ||
                (strm_type == gpu::CI_DATA2 && ck.encoding_kind == DICTIONARY_V2)) {
              if (rg_idx_it == stripe.cbegin()) {
                const int32_t dict_stride = column.get_dict_stride();
                const auto stripe_dict    = column.host_stripe_dict(stripe.id);
                strm.lengths[strm_type] =
                  (strm_type == gpu::CI_DICTIONARY)
                    ? stripe_dict->dict_char_count
                    : (((stripe_dict->num_strings + 0x1ff) >> 9) * (512 * 4 + 2));
                if (stripe.id == 0) {
                  strm.data_ptrs[strm_type] = encoded_data.data() + stream_offsets.offsets[strm_id];
                } else {
                  auto const &strm_up = col_streams[stripe_dict[-dict_stride].start_chunk];
                  strm.data_ptrs[strm_type] =
                    strm_up.data_ptrs[strm_type] + strm_up.lengths[strm_type];
                }
              } else {
                strm.lengths[strm_type]   = 0;
                strm.data_ptrs[strm_type] = col_streams[rg_idx - 1].data_ptrs[strm_type];
              }
            } else if (strm_type == gpu::CI_DATA && ck.type_kind == TypeKind::STRING &&
                       ck.encoding_kind == DIRECT_V2) {
              strm.lengths[strm_type] = column.host_dict_chunk(rg_idx)->string_char_count;
              auto const &prev_strm   = col_streams[rg_idx - 1];
              strm.data_ptrs[strm_type] =
                (rg_idx == 0) ? encoded_data.data() + stream_offsets.offsets[strm_id]
                              : (prev_strm.data_ptrs[strm_type] + prev_strm.lengths[strm_type]);
            } else if (strm_type == gpu::CI_DATA && streams[strm_id].length == 0 &&
                       (ck.type_kind == DOUBLE || ck.type_kind == FLOAT)) {
              // Pass-through
              strm.lengths[strm_type]   = ck.num_rows * ck.dtype_len;
              strm.data_ptrs[strm_type] = nullptr;
            } else {
              strm.lengths[strm_type]   = streams[strm_id].length;
              strm.data_ptrs[strm_type] = encoded_data.data() + stream_offsets.str_data_size +
                                          stream_offsets.offsets[strm_id] +
                                          streams[strm_id].length * rg_idx;
            }
          } else {
            strm.lengths[strm_type]   = 0;
            strm.data_ptrs[strm_type] = nullptr;
          }
        }
      }
    }
  }

  chunks.host_to_device(stream);
  chunk_streams.host_to_device(stream);

  if (!str_col_ids.empty()) {
    auto d_stripe_dict = columns[str_col_ids[0]].device_stripe_dict();
    gpu::EncodeStripeDictionaries(
      d_stripe_dict, chunks, str_col_ids.size(), stripe_bounds.size(), chunk_streams, stream);
  }

  gpu::EncodeOrcColumnData(chunks, chunk_streams, stream);
  stream.synchronize();

  return {std::move(encoded_data), std::move(chunk_streams)};
}

std::vector<StripeInformation> writer::impl::gather_stripes(
  size_t num_rows,
  size_t num_index_streams,
  host_span<stripe_rowgroups const> stripe_bounds,
  hostdevice_2dvector<gpu::encoder_chunk_streams> *enc_streams,
  hostdevice_2dvector<gpu::StripeStream> *strm_desc)
{
  std::vector<StripeInformation> stripes(stripe_bounds.size());
  for (auto const &stripe : stripe_bounds) {
    for (size_t col_idx = 0; col_idx < enc_streams->size().first; col_idx++) {
      const auto &strm = (*enc_streams)[col_idx][stripe.first];

      // Assign stream data of column data stream(s)
      for (int k = 0; k < gpu::CI_INDEX; k++) {
        const auto stream_id = strm.ids[k];
        if (stream_id != -1) {
          auto *ss           = &(*strm_desc)[stripe.id][stream_id - num_index_streams];
          ss->stream_size    = 0;
          ss->first_chunk_id = stripe.first;
          ss->num_chunks     = stripe.size;
          ss->column_id      = col_idx;
          ss->stream_type    = k;
        }
      }
    }

    auto const stripe_group_end     = *stripe.cend();
    auto const stripe_end           = std::min(stripe_group_end * row_index_stride_, num_rows);
    stripes[stripe.id].numberOfRows = stripe_end - stripe.first * row_index_stride_;
  }

  strm_desc->host_to_device(stream);
  gpu::CompactOrcDataStreams(*strm_desc, *enc_streams, stream);
  strm_desc->device_to_host(stream);
  enc_streams->device_to_host(stream, true);

  return stripes;
}

std::vector<std::vector<uint8_t>> writer::impl::gather_statistic_blobs(
  const table_device_view &table,
  host_span<orc_column_view const> columns,
  host_span<stripe_rowgroups const> stripe_bounds)
{
  auto const num_rowgroups = stripes_size(stripe_bounds);
  size_t num_stat_blobs    = (1 + stripe_bounds.size()) * columns.size();
  size_t num_chunks        = num_rowgroups * columns.size();

  std::vector<std::vector<uint8_t>> stat_blobs(num_stat_blobs);
  hostdevice_vector<stats_column_desc> stat_desc(columns.size());
  hostdevice_vector<statistics_merge_group> stat_merge(num_stat_blobs);
  rmm::device_uvector<statistics_chunk> stat_chunks(num_chunks + num_stat_blobs, stream);
  rmm::device_uvector<statistics_group> stat_groups(num_chunks, stream);

  for (auto const &column : columns) {
    stats_column_desc *desc = &stat_desc[column.id()];
    switch (column.orc_kind()) {
      case TypeKind::BYTE: desc->stats_dtype = dtype_int8; break;
      case TypeKind::SHORT: desc->stats_dtype = dtype_int16; break;
      case TypeKind::INT: desc->stats_dtype = dtype_int32; break;
      case TypeKind::LONG: desc->stats_dtype = dtype_int64; break;
      case TypeKind::FLOAT: desc->stats_dtype = dtype_float32; break;
      case TypeKind::DOUBLE: desc->stats_dtype = dtype_float64; break;
      case TypeKind::BOOLEAN: desc->stats_dtype = dtype_bool; break;
      case TypeKind::DATE: desc->stats_dtype = dtype_int32; break;
      case TypeKind::TIMESTAMP: desc->stats_dtype = dtype_timestamp64; break;
      case TypeKind::STRING: desc->stats_dtype = dtype_string; break;
      default: desc->stats_dtype = dtype_none; break;
    }
    desc->num_rows         = column.data_count();
    desc->num_values       = column.data_count();
    desc->valid_map_base   = column.nulls();
    desc->column_offset    = column.column_offset();
    desc->column_data_base = column.data();
    if (desc->stats_dtype == dtype_timestamp64) {
      // Timestamp statistics are in milliseconds
      switch (column.clockscale()) {
        case 9: desc->ts_scale = 1000; break;
        case 6: desc->ts_scale = 0; break;
        case 3: desc->ts_scale = -1000; break;
        case 0: desc->ts_scale = -1000000; break;
        default: desc->ts_scale = 0; break;
      }
    } else {
      desc->ts_scale = 0;
    }
    for (auto const &stripe : stripe_bounds) {
      auto grp         = &stat_merge[column.id() * stripe_bounds.size() + stripe.id];
      grp->col         = stat_desc.device_ptr(column.id());
      grp->start_chunk = static_cast<uint32_t>(column.id() * num_rowgroups + stripe.first);
      grp->num_chunks  = stripe.size;
    }
    statistics_merge_group *col_stats =
      &stat_merge[stripe_bounds.size() * columns.size() + column.id()];
    col_stats->col         = stat_desc.device_ptr(column.id());
    col_stats->start_chunk = static_cast<uint32_t>(column.id() * stripe_bounds.size());
    col_stats->num_chunks  = static_cast<uint32_t>(stripe_bounds.size());
  }
  stat_desc.host_to_device(stream);
  stat_merge.host_to_device(stream);

  rmm::device_uvector<column_device_view> leaf_column_views =
    create_leaf_column_device_views<stats_column_desc>(stat_desc, table, stream);

  gpu::orc_init_statistics_groups(stat_groups.data(),
                                  stat_desc.device_ptr(),
                                  columns.size(),
                                  num_rowgroups,
                                  row_index_stride_,
                                  stream);

  GatherColumnStatistics(stat_chunks.data(), stat_groups.data(), num_chunks, stream);
  MergeColumnStatistics(stat_chunks.data() + num_chunks,
                        stat_chunks.data(),
                        stat_merge.device_ptr(),
                        stripe_bounds.size() * columns.size(),
                        stream);

  MergeColumnStatistics(stat_chunks.data() + num_chunks + stripe_bounds.size() * columns.size(),
                        stat_chunks.data() + num_chunks,
                        stat_merge.device_ptr(stripe_bounds.size() * columns.size()),
                        columns.size(),
                        stream);
  gpu::orc_init_statistics_buffersize(
    stat_merge.device_ptr(), stat_chunks.data() + num_chunks, num_stat_blobs, stream);
  stat_merge.device_to_host(stream, true);

  hostdevice_vector<uint8_t> blobs(stat_merge[num_stat_blobs - 1].start_chunk +
                                   stat_merge[num_stat_blobs - 1].num_chunks);
  gpu::orc_encode_statistics(blobs.device_ptr(),
                             stat_merge.device_ptr(),
                             stat_chunks.data() + num_chunks,
                             num_stat_blobs,
                             stream);
  stat_merge.device_to_host(stream);
  blobs.device_to_host(stream, true);

  for (size_t i = 0; i < num_stat_blobs; i++) {
    const uint8_t *stat_begin = blobs.host_ptr(stat_merge[i].start_chunk);
    const uint8_t *stat_end   = stat_begin + stat_merge[i].num_chunks;
    stat_blobs[i].assign(stat_begin, stat_end);
  }

  return stat_blobs;
}

void writer::impl::write_index_stream(int32_t stripe_id,
                                      int32_t stream_id,
                                      host_span<orc_column_view const> columns,
                                      stripe_rowgroups const &rowgroups_range,
                                      host_2dspan<gpu::encoder_chunk_streams const> enc_streams,
                                      host_2dspan<gpu::StripeStream const> strm_desc,
                                      host_span<gpu_inflate_status_s const> comp_out,
                                      StripeInformation *stripe,
                                      orc_streams *streams,
                                      ProtobufWriter *pbw)
{
  row_group_index_info present;
  row_group_index_info data;
  row_group_index_info data2;
  auto kind            = TypeKind::STRUCT;
  auto const column_id = stream_id - 1;

  auto find_record = [=, &strm_desc](gpu::encoder_chunk_streams const &stream,
                                     gpu::StreamIndexType type) {
    row_group_index_info record;
    if (stream.ids[type] > 0) {
      record.pos = 0;
      if (compression_kind_ != NONE) {
        auto const &ss   = strm_desc[stripe_id][stream.ids[type] - (columns.size() + 1)];
        record.blk_pos   = ss.first_block;
        record.comp_pos  = 0;
        record.comp_size = ss.stream_size;
      }
    }
    return record;
  };
  auto scan_record = [=, &comp_out](gpu::encoder_chunk_streams const &stream,
                                    gpu::StreamIndexType type,
                                    row_group_index_info &record) {
    if (record.pos >= 0) {
      record.pos += stream.lengths[type];
      while ((record.pos >= 0) && (record.blk_pos >= 0) &&
             (static_cast<size_t>(record.pos) >= compression_blocksize_) &&
             (record.comp_pos + 3 + comp_out[record.blk_pos].bytes_written <
              static_cast<size_t>(record.comp_size))) {
        record.pos -= compression_blocksize_;
        record.comp_pos += 3 + comp_out[record.blk_pos].bytes_written;
        record.blk_pos += 1;
      }
    }
  };

  // TBD: Not sure we need an empty index stream for column 0
  if (stream_id != 0) {
    const auto &strm = enc_streams[column_id][0];
    present          = find_record(strm, gpu::CI_PRESENT);
    data             = find_record(strm, gpu::CI_DATA);
    data2            = find_record(strm, gpu::CI_DATA2);

    // Change string dictionary to int from index point of view
    kind = columns[column_id].orc_kind();
    if (kind == TypeKind::STRING && columns[column_id].orc_encoding() == DICTIONARY_V2) {
      kind = TypeKind::INT;
    }
  }

  buffer_.resize((compression_kind_ != NONE) ? 3 : 0);

  // Add row index entries
  std::for_each(rowgroups_range.cbegin(), rowgroups_range.cend(), [&](auto rowgroup) {
    pbw->put_row_index_entry(
      present.comp_pos, present.pos, data.comp_pos, data.pos, data2.comp_pos, data2.pos, kind);

    if (stream_id != 0) {
      const auto &strm = enc_streams[column_id][rowgroup];
      scan_record(strm, gpu::CI_PRESENT, present);
      scan_record(strm, gpu::CI_DATA, data);
      scan_record(strm, gpu::CI_DATA2, data2);
    }
  });

  (*streams)[stream_id].length = buffer_.size();
  if (compression_kind_ != NONE) {
    uint32_t uncomp_ix_len = (uint32_t)((*streams)[stream_id].length - 3) * 2 + 1;
    buffer_[0]             = static_cast<uint8_t>(uncomp_ix_len >> 0);
    buffer_[1]             = static_cast<uint8_t>(uncomp_ix_len >> 8);
    buffer_[2]             = static_cast<uint8_t>(uncomp_ix_len >> 16);
  }
  out_sink_->host_write(buffer_.data(), buffer_.size());
  stripe->indexLength += buffer_.size();
}

void writer::impl::write_data_stream(gpu::StripeStream const &strm_desc,
                                     gpu::encoder_chunk_streams const &enc_stream,
                                     uint8_t const *compressed_data,
                                     uint8_t *stream_out,
                                     StripeInformation *stripe,
                                     orc_streams *streams)
{
  const auto length                                        = strm_desc.stream_size;
  (*streams)[enc_stream.ids[strm_desc.stream_type]].length = length;
  if (length != 0) {
    const auto *stream_in = (compression_kind_ == NONE)
                              ? enc_stream.data_ptrs[strm_desc.stream_type]
                              : (compressed_data + strm_desc.bfr_offset);
    CUDA_TRY(
      cudaMemcpyAsync(stream_out, stream_in, length, cudaMemcpyDeviceToHost, stream.value()));
    stream.synchronize();

    out_sink_->host_write(stream_out, length);
  }
  stripe->dataLength += length;
}

void writer::impl::add_uncompressed_block_headers(std::vector<uint8_t> &v)
{
  if (compression_kind_ != NONE) {
    size_t uncomp_len = v.size() - 3, pos = 0, block_len;
    while (uncomp_len > compression_blocksize_) {
      block_len  = compression_blocksize_ * 2 + 1;
      v[pos + 0] = static_cast<uint8_t>(block_len >> 0);
      v[pos + 1] = static_cast<uint8_t>(block_len >> 8);
      v[pos + 2] = static_cast<uint8_t>(block_len >> 16);
      pos += 3 + compression_blocksize_;
      v.insert(v.begin() + pos, 3, 0);
      uncomp_len -= compression_blocksize_;
    }
    block_len  = uncomp_len * 2 + 1;
    v[pos + 0] = static_cast<uint8_t>(block_len >> 0);
    v[pos + 1] = static_cast<uint8_t>(block_len >> 8);
    v[pos + 2] = static_cast<uint8_t>(block_len >> 16);
  }
}

writer::impl::impl(std::unique_ptr<data_sink> sink,
                   orc_writer_options const &options,
                   SingleWriteMode mode,
                   rmm::mr::device_memory_resource *mr,
                   rmm::cuda_stream_view stream)
  : compression_kind_(to_orc_compression(options.get_compression())),
    enable_statistics_(options.enable_statistics()),
    out_sink_(std::move(sink)),
    single_write_mode(mode == SingleWriteMode::YES),
    user_metadata(options.get_metadata()),
    stream(stream),
    _mr(mr)
{
  init_state();
}

writer::impl::impl(std::unique_ptr<data_sink> sink,
                   chunked_orc_writer_options const &options,
                   SingleWriteMode mode,
                   rmm::mr::device_memory_resource *mr,
                   rmm::cuda_stream_view stream)
  : compression_kind_(to_orc_compression(options.get_compression())),
    enable_statistics_(options.enable_statistics()),
    out_sink_(std::move(sink)),
    single_write_mode(mode == SingleWriteMode::YES),
    stream(stream),
    _mr(mr)
{
  if (options.get_metadata() != nullptr) {
    user_metadata_with_nullability = *options.get_metadata();
    user_metadata                  = &user_metadata_with_nullability;
  }

  init_state();
}

writer::impl::~impl() { close(); }

void writer::impl::init_state()
{
  // Write file header
  out_sink_->host_write(MAGIC, std::strlen(MAGIC));
}

void writer::impl::write(table_view const &table)
{
  CUDF_EXPECTS(not closed, "Data has already been flushed to out and closed");
  auto const num_columns = table.num_columns();
  auto const num_rows    = table.num_rows();

  if (user_metadata_with_nullability.column_nullable.size() > 0) {
    CUDF_EXPECTS(
      user_metadata_with_nullability.column_nullable.size() == static_cast<size_t>(num_columns),
      "When passing values in user_metadata_with_nullability, data for all columns must "
      "be specified");
  }

  // Wrapper around cudf columns to attach ORC-specific type info
  std::vector<orc_column_view> orc_columns;
  orc_columns.reserve(num_columns);
  // Mapping of string columns for quick look-up
  std::vector<int> str_col_ids;
  for (auto const &column : table) {
    auto const current_id     = orc_columns.size();
    auto const current_str_id = str_col_ids.size();

    orc_columns.emplace_back(current_id, current_str_id, column, user_metadata, stream);
    if (orc_columns.back().is_string()) { str_col_ids.push_back(current_id); }
  }

  rmm::device_uvector<uint32_t> dict_index(str_col_ids.size() * num_rows, stream);
  rmm::device_uvector<uint32_t> dict_data(str_col_ids.size() * num_rows, stream);

  // Build per-column dictionary indices
  const auto num_rowgroups   = div_by_rowgroups<size_t>(num_rows);
  const auto num_dict_chunks = num_rowgroups * str_col_ids.size();
  hostdevice_vector<gpu::DictionaryChunk> dict(num_dict_chunks);
  if (!str_col_ids.empty()) {
    init_dictionaries(orc_columns.data(), str_col_ids, dict_data.data(), dict_index.data(), &dict);
  }

  // Decide stripe boundaries early on, based on uncompressed size
  auto const stripe_bounds = gather_stripe_info(orc_columns, num_rowgroups);

  // Build stripe-level dictionaries
  const auto num_stripe_dict = stripe_bounds.size() * str_col_ids.size();
  hostdevice_vector<gpu::StripeDictionary> stripe_dict(num_stripe_dict);
  if (!str_col_ids.empty()) {
    build_dictionaries(
      orc_columns.data(), str_col_ids, stripe_bounds, dict, dict_index.data(), stripe_dict);
  }

  auto streams  = create_streams(orc_columns, stripe_bounds);
  auto enc_data = encode_columns(orc_columns, str_col_ids, stripe_bounds, streams);

  // Assemble individual disparate column chunks into contiguous data streams
  const auto num_index_streams = (num_columns + 1);
  const auto num_data_streams  = streams.size() - num_index_streams;
  hostdevice_2dvector<gpu::StripeStream> strm_descs(stripe_bounds.size(), num_data_streams);
  auto stripes =
    gather_stripes(num_rows, num_index_streams, stripe_bounds, &enc_data.streams, &strm_descs);

  auto device_columns = table_device_view::create(table);
  // Gather column statistics
  std::vector<std::vector<uint8_t>> column_stats;
  if (enable_statistics_ && num_columns > 0 && num_rows > 0) {
    column_stats = gather_statistic_blobs(*device_columns, orc_columns, stripe_bounds);
  }

  // Allocate intermediate output stream buffer
  size_t compressed_bfr_size   = 0;
  size_t num_compressed_blocks = 0;
  auto stream_output           = [&]() {
    size_t max_stream_size = 0;

    for (size_t stripe_id = 0; stripe_id < stripe_bounds.size(); stripe_id++) {
      for (size_t i = 0; i < num_data_streams; i++) {  // TODO range for (at least)
        gpu::StripeStream *ss = &strm_descs[stripe_id][i];
        size_t stream_size    = ss->stream_size;
        if (compression_kind_ != NONE) {
          ss->first_block = num_compressed_blocks;
          ss->bfr_offset  = compressed_bfr_size;

          auto num_blocks = std::max<uint32_t>(
            (stream_size + compression_blocksize_ - 1) / compression_blocksize_, 1);
          stream_size += num_blocks * 3;
          num_compressed_blocks += num_blocks;
          compressed_bfr_size += stream_size;
        }
        max_stream_size = std::max(max_stream_size, stream_size);
      }
    }

    return pinned_buffer<uint8_t>{[](size_t size) {
                                    uint8_t *ptr = nullptr;
                                    CUDA_TRY(cudaMallocHost(&ptr, size));
                                    return ptr;
                                  }(max_stream_size),
                                  cudaFreeHost};
  }();

  // Compress the data streams
  rmm::device_buffer compressed_data(compressed_bfr_size, stream);
  hostdevice_vector<gpu_inflate_status_s> comp_out(num_compressed_blocks);
  hostdevice_vector<gpu_inflate_input_s> comp_in(num_compressed_blocks);
  if (compression_kind_ != NONE) {
    strm_descs.host_to_device(stream);
    gpu::CompressOrcDataStreams(static_cast<uint8_t *>(compressed_data.data()),
                                num_compressed_blocks,
                                compression_kind_,
                                compression_blocksize_,
                                strm_descs,
                                enc_data.streams,
                                comp_in.device_ptr(),
                                comp_out.device_ptr(),
                                stream);
    strm_descs.device_to_host(stream);
    comp_out.device_to_host(stream, true);
  }

  ProtobufWriter pbw_(&buffer_);

  // Write stripes
  for (size_t stripe_id = 0; stripe_id < stripes.size(); ++stripe_id) {
    auto const &rowgroup_range = stripe_bounds[stripe_id];
    auto &stripe               = stripes[stripe_id];

    stripe.offset = out_sink_->bytes_written();

    // Column (skippable) index streams appear at the start of the stripe
    for (size_type stream_id = 0; stream_id <= num_columns; ++stream_id) {
      write_index_stream(stripe_id,
                         stream_id,
                         orc_columns,
                         rowgroup_range,
                         enc_data.streams,
                         strm_descs,
                         comp_out,
                         &stripe,
                         &streams,
                         &pbw_);
    }

    // Column data consisting one or more separate streams
    for (auto const &strm_desc : strm_descs[stripe_id]) {
      write_data_stream(strm_desc,
                        enc_data.streams[strm_desc.column_id][rowgroup_range.first],
                        static_cast<uint8_t *>(compressed_data.data()),
                        stream_output.get(),
                        &stripe,
                        &streams);
    }

    // Write stripefooter consisting of stream information
    StripeFooter sf;
    sf.streams = streams;
    sf.columns.resize(num_columns + 1);
    sf.columns[0].kind           = DIRECT;
    sf.columns[0].dictionarySize = 0;
    for (size_t i = 1; i < sf.columns.size(); ++i) {
      sf.columns[i].kind           = orc_columns[i - 1].orc_encoding();
      sf.columns[i].dictionarySize = (sf.columns[i].kind == DICTIONARY_V2)
                                       ? orc_columns[i - 1].host_stripe_dict(stripe_id)->num_strings
                                       : 0;
      if (orc_columns[i - 1].orc_kind() == TIMESTAMP) { sf.writerTimezone = "UTC"; }
    }
    buffer_.resize((compression_kind_ != NONE) ? 3 : 0);
    pbw_.write(sf);
    stripe.footerLength = buffer_.size();
    if (compression_kind_ != NONE) {
      uint32_t uncomp_sf_len = (stripe.footerLength - 3) * 2 + 1;
      buffer_[0]             = static_cast<uint8_t>(uncomp_sf_len >> 0);
      buffer_[1]             = static_cast<uint8_t>(uncomp_sf_len >> 8);
      buffer_[2]             = static_cast<uint8_t>(uncomp_sf_len >> 16);
    }
    out_sink_->host_write(buffer_.data(), buffer_.size());
  }

  if (column_stats.size() != 0) {
    // File-level statistics
    // NOTE: Excluded from chunked write mode to avoid the need for merging stats across calls
    if (single_write_mode) {
      ff.statistics.resize(1 + num_columns);
      // First entry contains total number of rows
      buffer_.resize(0);
      pbw_.putb(1 * 8 + PB_TYPE_VARINT);
      pbw_.put_uint(num_rows);
      ff.statistics[0] = std::move(buffer_);
      for (int col_idx = 0; col_idx < num_columns; col_idx++) {
        size_t idx = stripes.size() * num_columns + col_idx;
        if (idx < column_stats.size()) {
          ff.statistics[1 + col_idx] = std::move(column_stats[idx]);
        }
      }
    }
    // Stripe-level statistics
    size_t first_stripe = md.stripeStats.size();
    md.stripeStats.resize(first_stripe + stripes.size());
    for (size_t stripe_id = 0; stripe_id < stripes.size(); stripe_id++) {
      md.stripeStats[first_stripe + stripe_id].colStats.resize(1 + num_columns);
      buffer_.resize(0);
      pbw_.putb(1 * 8 + PB_TYPE_VARINT);
      pbw_.put_uint(stripes[stripe_id].numberOfRows);
      md.stripeStats[first_stripe + stripe_id].colStats[0] = std::move(buffer_);
      for (int col_idx = 0; col_idx < num_columns; col_idx++) {
        size_t idx = stripes.size() * col_idx + stripe_id;
        if (idx < column_stats.size()) {
          md.stripeStats[first_stripe + stripe_id].colStats[1 + col_idx] =
            std::move(column_stats[idx]);
        }
      }
    }
  }
  if (ff.headerLength == 0) {
    // First call
    ff.headerLength   = std::strlen(MAGIC);
    ff.rowIndexStride = row_index_stride_;
    ff.types.resize(1 + num_columns);
    ff.types[0].kind = STRUCT;
    ff.types[0].subtypes.resize(num_columns);
    ff.types[0].fieldNames.resize(num_columns);
    for (auto const &column : orc_columns) {
      ff.types[1 + column.id()].kind      = column.orc_kind();
      ff.types[0].subtypes[column.id()]   = 1 + column.id();
      ff.types[0].fieldNames[column.id()] = column.orc_name();
    }
  } else {
    // verify the user isn't passing mismatched tables
    CUDF_EXPECTS(ff.types.size() == 1 + orc_columns.size(),
                 "Mismatch in table structure between multiple calls to write");
    CUDF_EXPECTS(
      std::all_of(orc_columns.cbegin(),
                  orc_columns.cend(),
                  [&](auto const &col) { return ff.types[1 + col.id()].kind == col.orc_kind(); }),
      "Mismatch in column types between multiple calls to write");
  }
  ff.stripes.insert(ff.stripes.end(),
                    std::make_move_iterator(stripes.begin()),
                    std::make_move_iterator(stripes.end()));
  ff.numberOfRows += num_rows;
}

void writer::impl::close()
{
  if (closed) { return; }
  closed = true;
  ProtobufWriter pbw_(&buffer_);
  PostScript ps;

  ff.contentLength = out_sink_->bytes_written();
  if (user_metadata) {
    for (auto it = user_metadata->user_data.begin(); it != user_metadata->user_data.end(); it++) {
      ff.metadata.push_back({it->first, it->second});
    }
  }
  // Write statistics metadata
  if (md.stripeStats.size() != 0) {
    buffer_.resize((compression_kind_ != NONE) ? 3 : 0);
    pbw_.write(md);
    add_uncompressed_block_headers(buffer_);
    ps.metadataLength = buffer_.size();
    out_sink_->host_write(buffer_.data(), buffer_.size());
  } else {
    ps.metadataLength = 0;
  }
  buffer_.resize((compression_kind_ != NONE) ? 3 : 0);
  pbw_.write(ff);
  add_uncompressed_block_headers(buffer_);

  // Write postscript metadata
  ps.footerLength         = buffer_.size();
  ps.compression          = compression_kind_;
  ps.compressionBlockSize = compression_blocksize_;
  ps.version              = {0, 12};
  ps.magic                = MAGIC;
  const auto ps_length    = static_cast<uint8_t>(pbw_.write(ps));
  buffer_.push_back(ps_length);
  out_sink_->host_write(buffer_.data(), buffer_.size());
  out_sink_->flush();
}

// Forward to implementation
writer::writer(std::unique_ptr<data_sink> sink,
               orc_writer_options const &options,
               SingleWriteMode mode,
               rmm::mr::device_memory_resource *mr,
               rmm::cuda_stream_view stream)
  : _impl(std::make_unique<impl>(std::move(sink), options, mode, mr, stream))
{
}

// Forward to implementation
writer::writer(std::unique_ptr<data_sink> sink,
               chunked_orc_writer_options const &options,
               SingleWriteMode mode,
               rmm::mr::device_memory_resource *mr,
               rmm::cuda_stream_view stream)
  : _impl(std::make_unique<impl>(std::move(sink), options, mode, mr, stream))
{
}

// Destructor within this translation unit
writer::~writer() = default;

// Forward to implementation
void writer::write(table_view const &table) { _impl->write(table); }

// Forward to implementation
void writer::close() { _impl->close(); }

}  // namespace orc
}  // namespace detail
}  // namespace io
}  // namespace cudf<|MERGE_RESOLUTION|>--- conflicted
+++ resolved
@@ -487,13 +487,6 @@
             dict_lengths_div512 += (sd->num_strings + 0x1ff) >> 9;
             dict_data_size += sd->dict_char_count;
           }
-<<<<<<< HEAD
-          direct_data_size += std::accumulate(
-            stripe.cbegin(), stripe.cend(), direct_data_size, [&](auto data_size, auto rg_idx) {
-              return data_size + column.host_dict_chunk(rg_idx)->string_char_count;
-            });
-=======
->>>>>>> e76a3380
         }
 
         auto const direct_data_size =
@@ -644,7 +637,6 @@
       }
     }
   }
-<<<<<<< HEAD
 
   auto validity_check_indices = [&](size_t col_idx) {
     std::vector<size_type> indices;
@@ -674,37 +666,6 @@
                  "more information.");
   }
 
-=======
-
-  auto validity_check_indices = [&](size_t col_idx) {
-    std::vector<size_type> indices;
-    for (auto const &stripe : stripe_bounds) {
-      for (auto rg_idx_it = stripe.cbegin(); rg_idx_it < stripe.cend() - 1; ++rg_idx_it) {
-        auto const &chunk = chunks[col_idx][*rg_idx_it];
-        indices.push_back(chunk.start_row);
-        indices.push_back(chunk.start_row + chunk.num_rows);
-      }
-    }
-    return indices;
-  };
-  for (auto const &column : columns) {
-    if (column.orc_kind() == TypeKind::BOOLEAN && column.nullable()) {
-      validity_check_inputs[column.id()] = {column.nulls(), validity_check_indices(column.id())};
-    }
-  }
-  for (auto &cnt_in : validity_check_inputs) {
-    auto const valid_counts = segmented_count_set_bits(cnt_in.second.mask, cnt_in.second.indices);
-    CUDF_EXPECTS(std::none_of(valid_counts.cbegin(),
-                              valid_counts.cend(),
-                              [](auto valid_count) { return valid_count % 8; }),
-                 "There's currently a bug in encoding boolean columns. Suggested workaround "
-                 "is to convert "
-                 "to "
-                 "int8 type. Please see https://github.com/rapidsai/cudf/issues/6763 for "
-                 "more information.");
-  }
-
->>>>>>> e76a3380
   for (size_t col_idx = 0; col_idx < num_columns; col_idx++) {
     auto const &column = columns[col_idx];
     auto col_streams   = chunk_streams[col_idx];
