/*
 * Copyright (c) 2018-2019, NVIDIA CORPORATION.
 *
 * Licensed under the Apache License, Version 2.0 (the "License");
 * you may not use this file except in compliance with the License.
 * You may obtain a copy of the License at
 *
 *     http://www.apache.org/licenses/LICENSE-2.0
 *
 * Unless required by applicable law or agreed to in writing, software
 * distributed under the License is distributed on an "AS IS" BASIS,
 * WITHOUT WARRANTIES OR CONDITIONS OF ANY KIND, either express or implied.
 * See the License for the specific language governing permissions and
 * limitations under the License.
 */

#include <cudf/cudf.h>
#include <bitmask/legacy/legacy_bitmask.hpp>
#include <cassert>
#include <cudf/copying.hpp>
#include <cudf/legacy/table.hpp>
#include <utilities/column_utils.hpp>
#include <utilities/error_utils.hpp>

#include <algorithm>

namespace cudf {

table::table(std::vector<gdf_column*> const& cols) : _columns{cols} {
  CUDF_EXPECTS(nullptr != cols[0], "Null input column");
  gdf_size_type num_rows = cols[0]->size;

  std::for_each(_columns.begin(), _columns.end(),
                [this, num_rows](gdf_column* col) {
                  CUDF_EXPECTS(nullptr != col, "Null input column");
                  CUDF_EXPECTS(num_rows == col->size, "Column size mismatch");
                });
}

table::table(std::initializer_list<gdf_column*> list)
    : table{std::vector<gdf_column*>(list)} {}

table::table(gdf_column* cols[], gdf_size_type num_cols)
    : table{std::vector<gdf_column*>(cols, cols + num_cols)} {}

table::table(gdf_size_type num_rows, std::vector<gdf_dtype> const& dtypes,
             bool allocate_bitmasks, bool all_valid, cudaStream_t stream)
    : _columns(dtypes.size()) {
  std::transform(
      _columns.begin(), _columns.end(), dtypes.begin(), _columns.begin(),
      [num_rows, allocate_bitmasks, all_valid, stream](gdf_column*& col,
                                                       gdf_dtype dtype) {
        CUDF_EXPECTS(dtype != GDF_invalid, "Invalid gdf_dtype.");
        CUDF_EXPECTS(dtype != GDF_TIMESTAMP, "Timestamp unsupported.");
<<<<<<< HEAD
        col = new gdf_column;
=======
        col = new gdf_column{};
>>>>>>> 43248707

        // Timestamp currently unsupported as it would require passing in
        // additional resolution information
        gdf_dtype_extra_info extra_info{TIME_UNIT_NONE};
        extra_info.category = nullptr;
        CUDF_EXPECTS(GDF_SUCCESS ==
                      gdf_column_view_augmented(col, nullptr, nullptr, num_rows,
                                                dtype, 0, extra_info),
                     "Invalid column parameters");

        RMM_ALLOC(&col->data, cudf::size_of(dtype) * num_rows, stream);
        if (allocate_bitmasks) {
          int fill_value = (all_valid) ? 0xff : 0;

          RMM_ALLOC(
              &col->valid,
              gdf_valid_allocation_size(num_rows) * sizeof(gdf_valid_type),
              stream);

          CUDA_TRY(cudaMemsetAsync(
              col->valid, fill_value,
              gdf_valid_allocation_size(num_rows) * sizeof(gdf_valid_type),
              stream));
        }
        return col;
      });
}

void table::destroy(void) {
  for (auto& col : _columns) {
    gdf_column_free(col);
    delete col;
  }
}

std::vector<gdf_dtype> column_dtypes(cudf::table const& table) {
  std::vector<gdf_dtype> dtypes(table.num_columns());

  std::transform(table.begin(), table.end(), dtypes.begin(),
                 [](gdf_column const* col) { return col->dtype; });
  return dtypes;
}

bool has_nulls(cudf::table const& table) {
  return std::any_of(table.begin(), table.end(), [](gdf_column const* col) {
    return (nullptr != col->valid) and (col->null_count > 0);
  });
}

}  // namespace cudf<|MERGE_RESOLUTION|>--- conflicted
+++ resolved
@@ -52,11 +52,7 @@
                                                        gdf_dtype dtype) {
         CUDF_EXPECTS(dtype != GDF_invalid, "Invalid gdf_dtype.");
         CUDF_EXPECTS(dtype != GDF_TIMESTAMP, "Timestamp unsupported.");
-<<<<<<< HEAD
-        col = new gdf_column;
-=======
         col = new gdf_column{};
->>>>>>> 43248707
 
         // Timestamp currently unsupported as it would require passing in
         // additional resolution information
