/*
 * Copyright (c) 2019, NVIDIA CORPORATION.
 *
 * Licensed under the Apache License, Version 2.0 (the "License");
 * you may not use this file except in compliance with the License.
 * You may obtain a copy of the License at
 *
 *     http://www.apache.org/licenses/LICENSE-2.0
 *
 * Unless required by applicable law or agreed to in writing, software
 * distributed under the License is distributed on an "AS IS" BASIS,
 * WITHOUT WARRANTIES OR CONDITIONS OF ANY KIND, either express or implied.
 * See the License for the specific language governing permissions and
 * limitations under the License.
 */

#pragma once

#include <cudf/types.hpp>

#include <memory>

/**
 * @file datetime.hpp
 * @brief DateTime column APIs.
 */

namespace cudf {
namespace datetime {
/**
 * @addtogroup datetime_extract
 * @{
 */

/**
 * @brief  Extracts year from any date time type and returns an int16_t
 * cudf::column.
 *
 * @param[in] cudf::column_view of the input datetime values
 *
 * @returns cudf::column of the extracted int16_t years
 * @throw cudf::logic_error if input column datatype is not TIMESTAMP
 */
std::unique_ptr<cudf::column> extract_year(
  cudf::column_view const& column,
  rmm::mr::device_memory_resource* mr = rmm::mr::get_default_resource());

/**
 * @brief  Extracts month from any date time type and returns an int16_t
 * cudf::column.
 *
 * @param[in] cudf::column_view of the input datetime values
 *
 * @returns cudf::column of the extracted int16_t months
 * @throw cudf::logic_error if input column datatype is not TIMESTAMP
 */
std::unique_ptr<cudf::column> extract_month(
  cudf::column_view const& column,
  rmm::mr::device_memory_resource* mr = rmm::mr::get_default_resource());

/**
 * @brief  Extracts day from any date time type and returns an int16_t
 * cudf::column.
 *
 * @param[in] cudf::column_view of the input datetime values
 *
 * @returns cudf::column of the extracted int16_t days
 * @throw cudf::logic_error if input column datatype is not TIMESTAMP
 */
std::unique_ptr<cudf::column> extract_day(
  cudf::column_view const& column,
  rmm::mr::device_memory_resource* mr = rmm::mr::get_default_resource());

/**
 * @brief  Extracts day from any date time type and returns an int16_t
 * cudf::column.
 *
 * @param[in] cudf::column_view of the input datetime values
 *
 * @returns cudf::column of the extracted int16_t days
 * @throw cudf::logic_error if input column datatype is not TIMESTAMP
 */
std::unique_ptr<cudf::column> extract_weekday(
  cudf::column_view const& column,
  rmm::mr::device_memory_resource* mr = rmm::mr::get_default_resource());

/**
 * @brief  Extracts hour from any date time type and returns an int16_t
 * cudf::column.
 *
 * @param[in] cudf::column_view of the input datetime values
 *
 * @returns cudf::column of the extracted int16_t hours
 * @throw cudf::logic_error if input column datatype is not TIMESTAMP
 */
std::unique_ptr<cudf::column> extract_hour(
  cudf::column_view const& column,
  rmm::mr::device_memory_resource* mr = rmm::mr::get_default_resource());

/**
 * @brief  Extracts minute from any date time type and returns an int16_t
 * cudf::column.
 *
 * @param[in] cudf::column_view of the input datetime values
 *
 * @returns cudf::column of the extracted int16_t minutes
 * @throw cudf::logic_error if input column datatype is not TIMESTAMP
 */
std::unique_ptr<cudf::column> extract_minute(
  cudf::column_view const& column,
  rmm::mr::device_memory_resource* mr = rmm::mr::get_default_resource());

/**
 * @brief  Extracts second from any date time type and returns an int16_t
 * cudf::column.
 *
 * @param[in] cudf::column_view of the input datetime values
 *
 * @returns cudf::column of the extracted int16_t seconds
 * @throw cudf::logic_error if input column datatype is not TIMESTAMP
 */
std::unique_ptr<cudf::column> extract_second(
  cudf::column_view const& column,
  rmm::mr::device_memory_resource* mr = rmm::mr::get_default_resource());

/** @} */  // end of group
/**
 * @addtogroup datetime_compute
 * @{
 */

/**
 * @brief  Computes the last day of the month in date time type and returns a TIMESTAMP_DAYS
 * cudf::column.
 *
 * @param[in] cudf::column_view of the input datetime values
 *
 * @returns cudf::column containing last day of the month as TIMESTAMP_DAYS
 * @throw cudf::logic_error if input column datatype is not TIMESTAMP
 */
std::unique_ptr<cudf::column> last_day_of_month(
  cudf::column_view const& column,
  rmm::mr::device_memory_resource* mr = rmm::mr::get_default_resource());

/**
 * @brief  Computes the day number since the start of the year from the datetime and
 * returns an int16_t cudf::column. The value is between [1, {365-366}]
 *
 * @param[in] cudf::column_view of the input datetime values
 *
 * @returns cudf::column of datatype INT16 containing the day number since the start of the year.
 * @throw cudf::logic_error if input column datatype is not a TIMESTAMP
 */
std::unique_ptr<cudf::column> day_of_year(
  cudf::column_view const& column,
  rmm::mr::device_memory_resource* mr = rmm::mr::get_default_resource());
<<<<<<< HEAD

/**
 * @brief  Adds or subtracts a number of months from the date time type and returns a
 * timestamp column that is of the same type as the input `timestamps` column.
 *
 * For a given row, if the `timestamps` or the `months` column value is null,
 * the output for that row is null.
 * This method preserves the input time and the day where applicable. The date is rounded
 * down to the last day of the month for that year, if the new day is invalid for that month.
 *
 * @code{.pseudo}
 * Example:
 * timestamps = [5/31/20 08:00:00, 5/31/20 00:00:00, 5/31/20 13:00:00, 5/31/20 23:00:00,
 *               6/30/20 00:00:01, 6/30/20 14:12:13]
 * months     = [1               , -1              , -3              , -15             ,
 *               -1              , 1]
 * r = add_calendrical_months(timestamp_column, months_column)
 * r is [6/30/20 08:00:00, 4/30/20 00:00:00, 2/29/20 13:00:00, 2/28/19 23:00:00,
 *       5/30/20 00:00:01, 7/30/20 14:12:13]
 * @endcode

 * @param[in] timestamps cudf::column_view of timestamp type.
 * @param[in] months cudf::column_view of integer type containing the number of months to add.
 *
 * @returns cudf::column of timestamp type containing the computed timestamps.
 * @throw cudf::logic_error if `timestamps` datatype is not a TIMESTAMP or if `months` datatype
 * is not INT16.
 * @throw cudf::logic_error if `timestamps` column size is not equal to `months` column size.
 */
std::unique_ptr<cudf::column> add_calendrical_months(
  cudf::column_view const& timestamps,
  cudf::column_view const& months,
  rmm::mr::device_memory_resource* mr = rmm::mr::get_default_resource());

=======
>>>>>>> e51115fb
/** @} */  // end of group
}  // namespace datetime
}  // namespace cudf<|MERGE_RESOLUTION|>--- conflicted
+++ resolved
@@ -154,7 +154,6 @@
 std::unique_ptr<cudf::column> day_of_year(
   cudf::column_view const& column,
   rmm::mr::device_memory_resource* mr = rmm::mr::get_default_resource());
-<<<<<<< HEAD
 
 /**
  * @brief  Adds or subtracts a number of months from the date time type and returns a
@@ -188,9 +187,6 @@
   cudf::column_view const& timestamps,
   cudf::column_view const& months,
   rmm::mr::device_memory_resource* mr = rmm::mr::get_default_resource());
-
-=======
->>>>>>> e51115fb
 /** @} */  // end of group
 }  // namespace datetime
 }  // namespace cudf