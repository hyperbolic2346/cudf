/*
 * Copyright (c) 2019, NVIDIA CORPORATION.
 *
 * Licensed under the Apache License, Version 2.0 (the "License");
 * you may not use this file except in compliance with the License.
 * You may obtain a copy of the License at
 *
 *     http://www.apache.org/licenses/LICENSE-2.0
 *
 * Unless required by applicable law or agreed to in writing, software
 * distributed under the License is distributed on an "AS IS" BASIS,
 * WITHOUT WARRANTIES OR CONDITIONS OF ANY KIND, either express or implied.
 * See the License for the specific language governing permissions and
 * limitations under the License.
 */
#pragma once

#include <cudf/column/column_view.hpp>
#include <cudf/types.hpp>

#include <algorithm>
#include <vector>

/**---------------------------------------------------------------------------*
 * @file table_view.hpp
 * @brief A `(mutable_)table_view` is a set of `(mutable_)column_view`s of equal
 * size.
 *
 * A `(mutable_)table_view` is non-owning and trivially copyable and should be
 * passed by value.
 *---------------------------------------------------------------------------**/

namespace cudf {
namespace detail {
/**---------------------------------------------------------------------------*
 * @brief Base class for a table of `ColumnView`s
 *
 * This class should not be used directly. Instead:
 * -`table_view` should be used for a table of `column_view`s
 * -`mutable_table_view` should be used for a table of `mutable_column_view`s
 *
 * All public constructors and member functions of `table_view_base` are
 * available in both `table_view` and `mutable_table_view`.
 *
 * @tparam ColumnView The type of column view the table contains
 *---------------------------------------------------------------------------**/
template <typename ColumnView>
class table_view_base {
  static_assert(std::is_same<ColumnView, column_view>::value or
                    std::is_same<ColumnView, mutable_column_view>::value,
                "table_view_base can only be instantiated with column_view or "
                "column_view_base.");

 private:
  std::vector<ColumnView> _columns{};  ///< ColumnViews to columns of equal size
  size_type _num_rows{};  ///< The number of elements in every column

 public:
  using iterator = decltype(std::begin(_columns));
  using const_iterator = decltype(std::cbegin(_columns));

  /**---------------------------------------------------------------------------*
   * @brief Construct a table from a vector of views
   *
   * @note Because a `std::vector` is constructible from a
   * `std::initializer_list`, this constructor also supports the following
   * usage:
   * ```
   * column_view c0, c1, c2;
   * ...
   * table_view t{{c0,c1,c2}}; // Creates a `table` from c0, c1, c2
   * ```
   *
   * @throws cudf::logic_error If all views do not have the same size
   *
   * @param cols The vector of columns to construct the table from
   *---------------------------------------------------------------------------**/
  explicit table_view_base(std::vector<ColumnView> const& cols);

  /**---------------------------------------------------------------------------*
   * @brief Returns an iterator to the first view in the `table`.
   *---------------------------------------------------------------------------**/
  iterator begin() noexcept { return std::begin(_columns); }

  /**---------------------------------------------------------------------------*
   * @brief Returns an iterator to the first view in the `table`.
   *---------------------------------------------------------------------------**/
  const_iterator begin() const noexcept { return std::begin(_columns); }

  /**---------------------------------------------------------------------------*
   * @brief Returns an iterator one past the last column view in the `table`.
   *
   * `end()` acts as a place holder. Attempting to dereference it results in
   * undefined behavior.
   *---------------------------------------------------------------------------**/
  iterator end() noexcept { return std::end(_columns); }

  /**---------------------------------------------------------------------------*
   * @brief Returns an iterator one past the last column view in the `table`.
   *
   * `end()` acts as a place holder. Attempting to dereference it results in
   * undefined behavior.
   *---------------------------------------------------------------------------**/
  const_iterator end() const noexcept { return std::end(_columns); }

  /**---------------------------------------------------------------------------*
   * @brief Returns a reference to the view of the specified column
   *
   * @param column_index The index of the desired column
   * @return A reference to the desired column
   *---------------------------------------------------------------------------**/
  ColumnView const& column(size_type column_index) const noexcept;

  /**---------------------------------------------------------------------------*
   * @brief Returns the number of columns
   *---------------------------------------------------------------------------**/
  size_type num_columns() const noexcept { return _columns.size(); }

  /**---------------------------------------------------------------------------*
   * @brief Returns the number of rows
   *---------------------------------------------------------------------------**/
  size_type num_rows() const noexcept { return _num_rows; }

<<<<<<< HEAD
  table_view_base() = default;
=======
  table_view_base() = delete;
>>>>>>> 5eb77617

  ~table_view_base() = default;

  table_view_base(table_view_base const&) = default;

  table_view_base(table_view_base&&) = default;
  table_view_base& operator=(table_view_base const&) = default;
<<<<<<< HEAD
  table_view_base& operator=(table_view_base&&) = default;}
  ;
=======
  table_view_base& operator=(table_view_base&&) = default;
};
>>>>>>> 5eb77617
}  // NAMESPACE detail

/**---------------------------------------------------------------------------*
 * @brief A set of `column_view`s of the same size.
 *
 * All public member functions and constructors are inherited from
 *`table_view_base<column_view>`.
 *---------------------------------------------------------------------------**/
class table_view : public detail::table_view_base<column_view> {
  using detail::table_view_base<column_view>::table_view_base;
};

/**---------------------------------------------------------------------------*
 * @brief A set of `mutable_column_view`s of the same size.
 *
 * All public member functions and constructors are inherited from
 *`table_view_base<mutable_column_view>`.
 *---------------------------------------------------------------------------**/
class mutable_table_view : public detail::table_view_base<mutable_column_view> {
  using detail::table_view_base<mutable_column_view>::table_view_base;

public:
  mutable_column_view& column(size_type column_index) const noexcept {
    return const_cast<mutable_column_view&>(table_view_base::column(column_index));
  }
  /**---------------------------------------------------------------------------*
   * @brief Creates an immutable `table_view` of the columns
   *---------------------------------------------------------------------------**/
  operator table_view();
};

inline bool has_nulls(table_view view) {
  return std::any_of(view.begin(), view.end(),
                     [](column_view col) { return col.has_nulls(); });
}
}  // namespace cudf<|MERGE_RESOLUTION|>--- conflicted
+++ resolved
@@ -121,11 +121,7 @@
    *---------------------------------------------------------------------------**/
   size_type num_rows() const noexcept { return _num_rows; }
 
-<<<<<<< HEAD
   table_view_base() = default;
-=======
-  table_view_base() = delete;
->>>>>>> 5eb77617
 
   ~table_view_base() = default;
 
@@ -133,13 +129,8 @@
 
   table_view_base(table_view_base&&) = default;
   table_view_base& operator=(table_view_base const&) = default;
-<<<<<<< HEAD
-  table_view_base& operator=(table_view_base&&) = default;}
-  ;
-=======
   table_view_base& operator=(table_view_base&&) = default;
 };
->>>>>>> 5eb77617
 }  // NAMESPACE detail
 
 /**---------------------------------------------------------------------------*
