/*
 * Copyright (c) 2019-2020, NVIDIA CORPORATION.
 *
 * Licensed under the Apache License, Version 2.0 (the "License");
 * you may not use this file except in compliance with the License.
 * You may obtain a copy of the License at
 *
 *     http://www.apache.org/licenses/LICENSE-2.0
 *
 * Unless required by applicable law or agreed to in writing, software
 * distributed under the License is distributed on an "AS IS" BASIS,
 * WITHOUT WARRANTIES OR CONDITIONS OF ANY KIND, either express or implied.
 * See the License for the specific language governing permissions and
 * limitations under the License.
 */

#include <cudf/column/column.hpp>
#include <cudf/column/column_view.hpp>
#include <cudf/column/column_device_view.cuh>
#include <cudf/null_mask.hpp>
#include <tests/utilities/base_fixture.hpp>
#include <tests/utilities/cudf_gtest.hpp>

#include <thrust/sequence.h>
#include <thrust/device_vector.h>
#include <thrust/execution_policy.h>
#include <thrust/logical.h>
#include <vector>


struct CompoundColumnTest : public cudf::test::BaseFixture {};

template<typename ColumnDeviceView>
struct checker_for_level1
{
    ColumnDeviceView d_column;
    bool __device__ operator()(int32_t idx)
    {
        int32_t val1 = d_column.child(0).template element<int32_t>(idx);
        int32_t val2 = d_column.child(1).template element<int32_t>(idx);
        int32_t val3 = d_column.child(2).template element<int32_t>(idx);
        return ((val1+100)==val2) && ((val2+100)==val3);
    }
};

template<typename ColumnDeviceView>
struct checker_for_level2
{
    ColumnDeviceView d_column;
    bool __device__ operator()(int32_t idx)
    {
        bool bcheck = true;
        for( int i=0; i<2 && bcheck; ++i )
        {
            auto child = d_column.child(i);
            int32_t val1 = child.child(0).template element<int32_t>(idx);
            int32_t val2 = child.child(1).template element<int32_t>(idx);
            int32_t val3 = child.child(2).template element<int32_t>(idx);
            bcheck = ((val1+100)==val2) && ((val2+100)==val3);
        }
        return bcheck;
    }
};

TEST_F(CompoundColumnTest, ChildrenLevel1)
{
  thrust::device_vector<int32_t> data(1000);
  thrust::sequence( thrust::device, data.begin(), data.end(), 1);

  auto null_mask = cudf::create_null_mask(100,cudf::mask_state::UNALLOCATED);
  rmm::device_buffer data1(data.data().get()+100,100*sizeof(int32_t));
  rmm::device_buffer data2(data.data().get()+200,100*sizeof(int32_t));
  rmm::device_buffer data3(data.data().get()+300,100*sizeof(int32_t));
  auto child1 = std::make_unique<cudf::column>(cudf::data_type{cudf::INT32}, 100, data1, null_mask, 0);
  auto child2 = std::make_unique<cudf::column>(cudf::data_type{cudf::INT32}, 200, data2, null_mask, 0);
  auto child3 = std::make_unique<cudf::column>(cudf::data_type{cudf::INT32}, 300, data3, null_mask, 0);

  std::vector<std::unique_ptr<cudf::column>> children;
  children.emplace_back(std::move(child1));
  children.emplace_back(std::move(child2));
  children.emplace_back(std::move(child3));

  auto parent = std::make_unique<cudf::column>(
        cudf::data_type{cudf::STRING}, 100, rmm::device_buffer{0},
        rmm::device_buffer{0}, 0, std::move(children));

<<<<<<< HEAD
  auto column = cudf::column_device_view::create(parent->view());
  auto d_column = *column;

  EXPECT_FALSE(d_column.nullable());  

  bool check = thrust::any_of( thrust::device, thrust::make_counting_iterator<int32_t>(0),
        thrust::make_counting_iterator<int32_t>(100), checker_for_level1{d_column} );
  EXPECT_TRUE(check);
=======
  {
      auto column = cudf::column_device_view::create(parent->view());
      EXPECT_TRUE(thrust::any_of( thrust::device, thrust::make_counting_iterator<int32_t>(0),
                  thrust::make_counting_iterator<int32_t>(100), checker_for_level1<cudf::column_device_view>{*column} ));
  }
  {
      auto column = cudf::mutable_column_device_view::create(parent->mutable_view());
      EXPECT_TRUE(thrust::any_of( thrust::device, thrust::make_counting_iterator<int32_t>(0),
                  thrust::make_counting_iterator<int32_t>(100), checker_for_level1<cudf::mutable_column_device_view>{*column} ));
  }
>>>>>>> 92733e2d
}

TEST_F(CompoundColumnTest, ChildrenLevel2)
{
  thrust::device_vector<int32_t> data(1000);
  thrust::sequence( thrust::device, data.begin(), data.end(), 1);

  auto null_mask = cudf::create_null_mask(100,cudf::mask_state::UNALLOCATED);
  rmm::device_buffer data11(data.data().get()+100,100*sizeof(int32_t));
  rmm::device_buffer data12(data.data().get()+200,100*sizeof(int32_t));
  rmm::device_buffer data13(data.data().get()+300,100*sizeof(int32_t));
  rmm::device_buffer data21(data.data().get()+400,100*sizeof(int32_t));
  rmm::device_buffer data22(data.data().get()+500,100*sizeof(int32_t));
  rmm::device_buffer data23(data.data().get()+600,100*sizeof(int32_t));
  auto gchild11 = std::make_unique<cudf::column>(cudf::data_type{cudf::INT32}, 100, data11, null_mask, 0);
  auto gchild12 = std::make_unique<cudf::column>(cudf::data_type{cudf::INT32}, 200, data12, null_mask, 0);
  auto gchild13 = std::make_unique<cudf::column>(cudf::data_type{cudf::INT32}, 300, data13, null_mask, 0);
  auto gchild21 = std::make_unique<cudf::column>(cudf::data_type{cudf::INT32}, 400, data21, null_mask, 0);
  auto gchild22 = std::make_unique<cudf::column>(cudf::data_type{cudf::INT32}, 500, data22, null_mask, 0);
  auto gchild23 = std::make_unique<cudf::column>(cudf::data_type{cudf::INT32}, 600, data23, null_mask, 0);

  std::vector<std::unique_ptr<cudf::column>> gchildren1;
  gchildren1.emplace_back(std::move(gchild11));
  gchildren1.emplace_back(std::move(gchild12));
  gchildren1.emplace_back(std::move(gchild13));
  std::vector<std::unique_ptr<cudf::column>> gchildren2;
  gchildren2.emplace_back(std::move(gchild21));
  gchildren2.emplace_back(std::move(gchild22));
  gchildren2.emplace_back(std::move(gchild23));

  auto children1 = std::make_unique<cudf::column>(
        cudf::data_type{cudf::STRING}, 100, rmm::device_buffer{0},
        rmm::device_buffer{0}, 0, std::move(gchildren1));
  auto children2 = std::make_unique<cudf::column>(
        cudf::data_type{cudf::STRING}, 100, rmm::device_buffer{0},
        rmm::device_buffer{0}, 0, std::move(gchildren2));

  std::vector<std::unique_ptr<cudf::column>> children;
  children.emplace_back(std::move(children1));
  children.emplace_back(std::move(children2));
  auto parent = std::make_unique<cudf::column>(
        cudf::data_type{cudf::STRING}, 100, rmm::device_buffer{0},
        rmm::device_buffer{0}, 0, std::move(children));

<<<<<<< HEAD
  auto column = cudf::column_device_view::create(parent->view());
  auto d_column = *column;

  EXPECT_FALSE(d_column.nullable());  

  bool check = thrust::any_of( thrust::device, thrust::make_counting_iterator<int32_t>(0),
        thrust::make_counting_iterator<int32_t>(100), checker_for_level2{d_column} );
  EXPECT_TRUE(check);
}

=======
  {
      auto column = cudf::column_device_view::create(parent->view());
      EXPECT_TRUE(thrust::any_of( thrust::device, thrust::make_counting_iterator<int32_t>(0),
                  thrust::make_counting_iterator<int32_t>(100), checker_for_level2<cudf::column_device_view>{*column} ));
  }
  {
      auto column = cudf::mutable_column_device_view::create(parent->mutable_view());
      EXPECT_TRUE(thrust::any_of( thrust::device, thrust::make_counting_iterator<int32_t>(0),
                  thrust::make_counting_iterator<int32_t>(100), checker_for_level2<cudf::mutable_column_device_view>{*column} ));
  }
}
>>>>>>> 92733e2d
<|MERGE_RESOLUTION|>--- conflicted
+++ resolved
@@ -84,16 +84,6 @@
         cudf::data_type{cudf::STRING}, 100, rmm::device_buffer{0},
         rmm::device_buffer{0}, 0, std::move(children));
 
-<<<<<<< HEAD
-  auto column = cudf::column_device_view::create(parent->view());
-  auto d_column = *column;
-
-  EXPECT_FALSE(d_column.nullable());  
-
-  bool check = thrust::any_of( thrust::device, thrust::make_counting_iterator<int32_t>(0),
-        thrust::make_counting_iterator<int32_t>(100), checker_for_level1{d_column} );
-  EXPECT_TRUE(check);
-=======
   {
       auto column = cudf::column_device_view::create(parent->view());
       EXPECT_TRUE(thrust::any_of( thrust::device, thrust::make_counting_iterator<int32_t>(0),
@@ -104,7 +94,6 @@
       EXPECT_TRUE(thrust::any_of( thrust::device, thrust::make_counting_iterator<int32_t>(0),
                   thrust::make_counting_iterator<int32_t>(100), checker_for_level1<cudf::mutable_column_device_view>{*column} ));
   }
->>>>>>> 92733e2d
 }
 
 TEST_F(CompoundColumnTest, ChildrenLevel2)
@@ -149,18 +138,6 @@
         cudf::data_type{cudf::STRING}, 100, rmm::device_buffer{0},
         rmm::device_buffer{0}, 0, std::move(children));
 
-<<<<<<< HEAD
-  auto column = cudf::column_device_view::create(parent->view());
-  auto d_column = *column;
-
-  EXPECT_FALSE(d_column.nullable());  
-
-  bool check = thrust::any_of( thrust::device, thrust::make_counting_iterator<int32_t>(0),
-        thrust::make_counting_iterator<int32_t>(100), checker_for_level2{d_column} );
-  EXPECT_TRUE(check);
-}
-
-=======
   {
       auto column = cudf::column_device_view::create(parent->view());
       EXPECT_TRUE(thrust::any_of( thrust::device, thrust::make_counting_iterator<int32_t>(0),
@@ -171,5 +148,4 @@
       EXPECT_TRUE(thrust::any_of( thrust::device, thrust::make_counting_iterator<int32_t>(0),
                   thrust::make_counting_iterator<int32_t>(100), checker_for_level2<cudf::mutable_column_device_view>{*column} ));
   }
-}
->>>>>>> 92733e2d
+}